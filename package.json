--- conflicted
+++ resolved
@@ -40,16 +40,10 @@
     "tag": "next"
   },
   "dependencies": {
-<<<<<<< HEAD
-    "@azure/ms-rest-nodeauth": "2.0.2",
-    "@js-joda/core": "^2.0.0",
-    "bl": "^3.0.1",
-=======
     "@azure/ms-rest-nodeauth": "^3.0.6",
     "@js-joda/core": "^3.1.0",
     "adal-node": "^0.1.28",
     "bl": "^3.0.0",
->>>>>>> a1a26257
     "depd": "^2.0.0",
     "iconv-lite": "^0.6.2",
     "jsbi": "^3.1.3",
@@ -59,18 +53,6 @@
     "sprintf-js": "^1.1.2"
   },
   "devDependencies": {
-<<<<<<< HEAD
-    "@babel/cli": "^7.12.10",
-    "@babel/core": "^7.9.6",
-    "@babel/node": "^7.8.7",
-    "@babel/plugin-proposal-class-properties": "^7.8.3",
-    "@babel/preset-env": "^7.9.6",
-    "@babel/preset-typescript": "^7.9.0",
-    "@babel/register": "^7.9.0",
-    "@commitlint/cli": "^8.3.5",
-    "@commitlint/config-conventional": "^8.3.4",
-    "@commitlint/travis-cli": "^8.3.5",
-=======
     "@babel/cli": "^7.10.5",
     "@babel/core": "^7.11.1",
     "@babel/node": "^7.10.5",
@@ -81,7 +63,6 @@
     "@commitlint/cli": "^9.1.2",
     "@commitlint/config-conventional": "^9.1.1",
     "@commitlint/travis-cli": "^9.1.1",
->>>>>>> a1a26257
     "@types/bl": "^2.1.0",
     "@types/chai": "^4.2.12",
     "@types/depd": "^1.1.32",
@@ -99,13 +80,8 @@
     "mitm": "^1.7.1",
     "mocha": "^6.2.3",
     "nyc": "^14.1.1",
-<<<<<<< HEAD
-    "rimraf": "^3.0.0",
-    "semantic-release": "^17.3.1",
-=======
     "rimraf": "^3.0.2",
     "semantic-release": "^17.0.1",
->>>>>>> a1a26257
     "sinon": "^7.5.0",
     "typedoc": "^0.17.0-3",
     "typescript": "^3.9.7"
