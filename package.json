{
  "author": "Mike D Pilsbury <mike.pilsbury@gmail.com>",
  "contributors": [
    "Alex Robson",
    "Arthur Schreiber",
    "Bret Copeland <bret@atlantisflight.org> (https://github.com/bretcope)",
    "Bryan Ross <bryan@rossipedia.com> (https://github.com/rossipedia)",
    "Ciaran Jessup <ciaranj@gmail.com>",
    "Cort Fritz <cfritz@caa.com>",
    "lastonesky",
    "Patrik Simek <patrik@patriksimek.cz>",
    "Phil Dodderidge <pdodde@poyntz.com>",
    "Zach Aller"
  ],
  "name": "tedious",
  "description": "A TDS driver, for connecting to MS SQLServer databases.",
  "keywords": [
    "sql",
    "database",
    "mssql",
    "sqlserver",
    "sql-server",
    "tds",
    "msnodesql",
    "azure"
  ],
  "homepage": "https://github.com/tediousjs/tedious",
  "bugs": "https://github.com/tediousjs/tedious/issues",
  "license": "MIT",
  "version": "0.0.0-dev",
  "main": "./lib/tedious.js",
  "repository": {
    "type": "git",
    "url": "https://github.com/tediousjs/tedious.git"
  },
  "engines": {
    "node": ">= 4"
  },
  "publishConfig": {
    "tag": "next"
  },
  "dependencies": {
    "babel-runtime": "^6.23.0",
    "big-number": "0.3.1",
    "bl": "^1.2.0",
    "eslint-plugin-babel": "^4.1.2",
    "iconv-lite": "^0.4.11",
    "readable-stream": "^2.2.6",
<<<<<<< HEAD
    "sprintf": "0.1.5",
    "sspi-client": "^0.1.0",
    "adal-angular":" ^1.0.11"
=======
    "sprintf": "0.1.5"
>>>>>>> b973384b
  },
  "devDependencies": {
    "async": "^1.4.0",
    "babel-cli": "^6.24.0",
    "babel-eslint": "^7.2.1",
    "babel-plugin-transform-runtime": "^6.23.0",
    "babel-preset-env": "^1.2.2",
    "babel-register": "^6.24.0",
    "benchmark": "^2.1.0",
    "eslint": "^3.19.0",
    "mitm": "^1.3.2",
    "nodeunit": "^0.11.0",
    "rimraf": "^2.6.1",
    "semantic-release": "^6.3.2",
    "sinon": "^1.17.5",
    "source-map-support": "^0.4.14"
  },
  "scripts": {
    "lint": "eslint src test",
    "test": "nodeunit --reporter minimal test/setup.js test/unit/ test/unit/token/ test/unit/tracking-buffer",
    "test-integration": "nodeunit --reporter minimal test/setup.js test/integration/",
    "test-all": "nodeunit --reporter minimal test/setup.js test/unit/ test/unit/token/ test/unit/tracking-buffer test/integration/",
    "build": "rimraf lib && babel src --out-dir lib",
    "prepublish": "npm run build",
    "semantic-release": "semantic-release pre && npm publish && semantic-release post"
  },
  "babel": {
    "presets": [
      [
        "env",
        {
          "targets": {
            "node": 4
          }
        }
      ]
    ],
    "plugins": [
      "transform-runtime"
    ]
  },
  "release": {
    "verifyConditions": "semantic-release/src/lib/plugin-noop"
  }
}<|MERGE_RESOLUTION|>--- conflicted
+++ resolved
@@ -46,13 +46,8 @@
     "eslint-plugin-babel": "^4.1.2",
     "iconv-lite": "^0.4.11",
     "readable-stream": "^2.2.6",
-<<<<<<< HEAD
     "sprintf": "0.1.5",
-    "sspi-client": "^0.1.0",
     "adal-angular":" ^1.0.11"
-=======
-    "sprintf": "0.1.5"
->>>>>>> b973384b
   },
   "devDependencies": {
     "async": "^1.4.0",
