{
  "author": "Mike D Pilsbury <mike.pilsbury@gmail.com>",
  "contributors": [
    "Alex Robson",
    "Arthur Schreiber",
    "Bret Copeland <bret@atlantisflight.org> (https://github.com/bretcope)",
    "Bryan Ross <bryan@rossipedia.com> (https://github.com/rossipedia)",
    "Ciaran Jessup <ciaranj@gmail.com>",
    "Cort Fritz <cfritz@caa.com>",
    "lastonesky",
    "Patrik Simek <patrik@patriksimek.cz>",
    "Phil Dodderidge <pdodde@poyntz.com>",
    "Zach Aller"
  ],
  "name": "tedious",
  "description": "A TDS driver, for connecting to MS SQLServer databases.",
  "keywords": [
    "sql",
    "database",
    "mssql",
    "sqlserver",
    "sql-server",
    "tds",
    "msnodesql",
    "azure"
  ],
  "homepage": "https://github.com/tediousjs/tedious",
  "bugs": "https://github.com/tediousjs/tedious/issues",
  "license": "MIT",
  "version": "0.0.0-dev",
  "main": "./lib/tedious.js",
  "repository": {
    "type": "git",
    "url": "https://github.com/tediousjs/tedious.git"
  },
  "engines": {
    "node": ">= 6"
  },
  "publishConfig": {
    "tag": "next"
  },
  "dependencies": {
    "@azure/ms-rest-nodeauth": "^2.0.2",
    "@types/node": "^12.6.9",
    "big-number": "1.0.0",
    "bl": "^3.0.0",
    "depd": "^2.0.0",
    "iconv-lite": "^0.4.23",
    "native-duplexpair": "^1.0.0",
    "punycode": "^2.1.0",
    "readable-stream": "^3.4.0",
    "sprintf-js": "^1.1.2"
  },
  "devDependencies": {
    "@babel/cli": "^7.5.5",
    "@babel/core": "^7.5.5",
    "@babel/node": "^7.5.5",
    "@babel/preset-env": "^7.5.5",
    "@babel/preset-typescript": "^7.3.3",
    "@babel/register": "^7.5.5",
    "@commitlint/cli": "^8.0.0",
    "@commitlint/config-conventional": "^8.0.0",
    "@commitlint/travis-cli": "^8.0.0",
    "async": "^2.6.1",
    "babel-eslint": "^11.0.0-beta.0",
    "benchmark": "^2.1.0",
    "chai": "^4.1.2",
    "eslint": "^5.16.0",
    "mitm": "^1.7.0",
    "mocha": "^6.1.4",
    "rimraf": "^2.6.3",
    "semantic-release": "^15.13.12",
    "sinon": "^7.3.2",
    "typescript": "^3.5.3"
  },
  "scripts": {
    "lint": "eslint src test --ext .js,.ts && tsc",
<<<<<<< HEAD
    "test": "nodeunit --reporter minimal test/setup.js test/unit/ test/unit/token/ test/unit/tracking-buffer && mocha test/unit test/unit/token test/unit/tracking-buffer",
    "test-integration": "nodeunit --reporter minimal test/setup.js test/integration/ && mocha test/integration/",
    "test-all": "nodeunit --reporter minimal test/setup.js test/unit/ test/unit/token/ test/unit/tracking-buffer test/integration/ && mocha test/unit/ test/unit/token/ test/unit/tracking-buffer test/integration/",
=======
    "test": "mocha test/unit test/unit/token test/unit/tracking-buffer",
    "test-integration": "mocha test/integration/",
    "test-all": "mocha test/unit/ test/unit/token/ test/unit/tracking-buffer test/integration/",
>>>>>>> c384fe92
    "build": "rimraf lib && babel src --out-dir lib --extensions .js,.ts",
    "prepublish": "npm run build",
    "semantic-release": "semantic-release"
  },
  "babel": {
    "ignore": [
      "./src/**/*.d.ts"
    ],
    "presets": [
      [
        "@babel/preset-env",
        {
          "targets": {
            "node": 6
          }
        }
      ],
      "@babel/preset-typescript"
    ]
  },
  "commitlint": {
    "extends": [
      "@commitlint/config-conventional"
    ]
  }
}<|MERGE_RESOLUTION|>--- conflicted
+++ resolved
@@ -75,15 +75,9 @@
   },
   "scripts": {
     "lint": "eslint src test --ext .js,.ts && tsc",
-<<<<<<< HEAD
-    "test": "nodeunit --reporter minimal test/setup.js test/unit/ test/unit/token/ test/unit/tracking-buffer && mocha test/unit test/unit/token test/unit/tracking-buffer",
-    "test-integration": "nodeunit --reporter minimal test/setup.js test/integration/ && mocha test/integration/",
-    "test-all": "nodeunit --reporter minimal test/setup.js test/unit/ test/unit/token/ test/unit/tracking-buffer test/integration/ && mocha test/unit/ test/unit/token/ test/unit/tracking-buffer test/integration/",
-=======
     "test": "mocha test/unit test/unit/token test/unit/tracking-buffer",
     "test-integration": "mocha test/integration/",
     "test-all": "mocha test/unit/ test/unit/token/ test/unit/tracking-buffer test/integration/",
->>>>>>> c384fe92
     "build": "rimraf lib && babel src --out-dir lib --extensions .js,.ts",
     "prepublish": "npm run build",
     "semantic-release": "semantic-release"
