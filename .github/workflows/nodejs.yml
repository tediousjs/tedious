--- conflicted
+++ resolved
@@ -178,23 +178,14 @@
         token: ${{ secrets.CODECOV_TOKEN }}
 
   test-windows:
-<<<<<<< HEAD
     name: SQL Server ${{ matrix.mssql-version }} Windows / Node.js ${{ matrix.node-version }}
-
-=======
-    name: SQL Server Windows / Node.js ${{ matrix.node-version }}
->>>>>>> 18443f31
     runs-on: windows-2022
     timeout-minutes: 20
 
     strategy:
       matrix:
-<<<<<<< HEAD
-        node-version: [14.x, 16.x, 18.x]
         mssql-version: [2016, 2017, 2019, 2022]
-=======
         node-version: [16.x, 18.x, 19.x]
->>>>>>> 18443f31
       fail-fast: false
 
     steps:
