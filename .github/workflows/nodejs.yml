--- conflicted
+++ resolved
@@ -194,15 +194,6 @@
       run: |
         Push-Location C:\temp
 
-<<<<<<< HEAD
-        Invoke-WebRequest -Uri https://download.microsoft.com/download/3/8/d/38de7036-2433-4207-8eae-06e247e17b25/SQLServer2022-DEV-x64-ENU.exe -OutFile SQLServer2022-DEV-x64-ENU.exe
-        Invoke-WebRequest -Uri https://download.microsoft.com/download/3/8/d/38de7036-2433-4207-8eae-06e247e17b25/SQLServer2022-DEV-x64-ENU.box -OutFile SQLServer2022-DEV-x64-ENU.box
-        Invoke-WebRequest -Uri https://download.microsoft.com/download/9/6/8/96819b0c-c8fb-4b44-91b5-c97015bbda9f/SQLServer2022-KB5023127-x64.exe -Outfile SQLServer2022-KB5023127-x64.exe
-
-        Start-Process -Wait -FilePath ./SQLServer2022-DEV-x64-ENU.exe -ArgumentList /qs, /x:setup
-
-        .\setup\setup.exe /q /ACTION=Install /INSTANCENAME=MSSQLSERVER /FEATURES=SQLEngine /UPDATEENABLED=1 /UpdateSource=C:\temp /SQLSVCACCOUNT='NT SERVICE\MSSQLSERVER' /SQLSYSADMINACCOUNTS='BUILTIN\ADMINISTRATORS' /TCPENABLED=1 /NPENABLED=0 /IACCEPTSQLSERVERLICENSETERMS /SQLCOLLATION=SQL_Latin1_General_CP1_CI_AS /USESQLRECOMMENDEDMEMORYLIMITS /SECURITYMODE=SQL /SAPWD="yourStrong(!)Password"
-=======
         $exe_link, $box_link, $update_link = '', '', ''
 
         switch (${{ matrix.mssql-version }}) {
@@ -236,10 +227,9 @@
         Invoke-WebRequest -Uri $box_link -OutFile sqlsetup.box
         Invoke-WebRequest -Uri $update_link -Outfile sqlupdate.exe
 
-        Start-Process -Wait -FilePath ./sqlsetup.exe -ArgumentList /qs, /x:setup
+        Start-Process -Wait -FilePath ./SQLServer2022-DEV-x64-ENU.exe -ArgumentList /qs, /x:setup
 
         .\setup\setup.exe /q /ACTION=Install /INSTANCENAME=MSSQLSERVER /FEATURES=SQLEngine /UPDATEENABLED=1 /UpdateSource=C:\temp /SQLSVCACCOUNT='NT SERVICE\MSSQLSERVER' /SQLSYSADMINACCOUNTS='BUILTIN\ADMINISTRATORS' /TCPENABLED=1 /NPENABLED=0 /IACCEPTSQLSERVERLICENSETERMS /SQLCOLLATION=SQL_Latin1_General_CP1_CI_AS /SECURITYMODE=SQL /SAPWD="yourStrong(!)Password"
->>>>>>> 2859339c
 
         Pop-Location
 
