import crypto from 'crypto';
import os from 'os';
import { Socket } from 'net';

import constants from 'constants';
import { createSecureContext, SecureContext, SecureContextOptions } from 'tls';

import { Readable } from 'stream';

import {
  ClientSecretCredential,
  ManagedIdentityCredential,
  TokenCredential,
  UsernamePasswordCredential,
} from '@azure/identity';

import BulkLoad, { Options as BulkLoadOptions, Callback as BulkLoadCallback } from './bulk-load';
import Debug from './debug';
import { EventEmitter } from 'events';
import { InstanceLookup } from './instance-lookup';
import { TransientErrorLookup } from './transient-error-lookup';
import { TYPE } from './packet';
import PreloginPayload from './prelogin-payload';
import Login7Payload from './login7-payload';
import NTLMResponsePayload from './ntlm-payload';
import Request from './request';
import RpcRequestPayload from './rpcrequest-payload';
import SqlBatchPayload from './sqlbatch-payload';
import MessageIO from './message-io';
import { Parser as TokenStreamParser } from './token/token-stream-parser';
import { Transaction, ISOLATION_LEVEL, assertValidIsolationLevel } from './transaction';
import { ConnectionError, RequestError } from './errors';
import { Connector } from './connector';
import { name as libraryName } from './library';
import { versions } from './tds-versions';
import Message from './message';
import { Metadata } from './metadata-parser';
import { createNTLMRequest } from './ntlm';
import { ColumnEncryptionAzureKeyVaultProvider } from './always-encrypted/keystore-provider-azure-key-vault';

import { AbortController, AbortSignal } from 'node-abort-controller';
import { Parameter, TYPES } from './data-type';
import { BulkLoadPayload } from './bulk-load-payload';
import { Collation } from './collation';

import { version } from '../package.json';
import { URL } from 'url';
import { AttentionTokenHandler, InitialSqlTokenHandler, Login7TokenHandler, RequestTokenHandler, TokenHandler } from './token/handler';

let trustServerWarningEmitted = false;

const emitTrustServerCertificateWarning = () => {
  if (!trustServerWarningEmitted) {
    trustServerWarningEmitted = true;
    process.emitWarning('`config.options.trustServerCertificate` will default to false in the future. To silence this message, specify a value explicitly in the config options');
  }
};

type BeginTransactionCallback =
  /**
   * The callback is called when the request to start the transaction has completed,
   * either successfully or with an error.
   * If an error occurred then `err` will describe the error.
   *
   * As only one request at a time may be executed on a connection, another request should not
   * be initiated until this callback is called.
   *
   * @param err If an error occurred, an [[Error]] object with details of the error.
   * @param transactionDescriptor A Buffer that describe the transaction
   */
  (err: Error | null | undefined, transactionDescriptor?: Buffer) => void

type SaveTransactionCallback =
  /**
   * The callback is called when the request to set a savepoint within the
   * transaction has completed, either successfully or with an error.
   * If an error occurred then `err` will describe the error.
   *
   * As only one request at a time may be executed on a connection, another request should not
   * be initiated until this callback is called.
   *
   * @param err If an error occurred, an [[Error]] object with details of the error.
   */
  (err: Error | null | undefined) => void;

type CommitTransactionCallback =
  /**
   * The callback is called when the request to commit the transaction has completed,
   * either successfully or with an error.
   * If an error occurred then `err` will describe the error.
   *
   * As only one request at a time may be executed on a connection, another request should not
   * be initiated until this callback is called.
   *
   * @param err If an error occurred, an [[Error]] object with details of the error.
   */
  (err: Error | null | undefined) => void;

type RollbackTransactionCallback =
  /**
   * The callback is called when the request to rollback the transaction has
   * completed, either successfully or with an error.
   * If an error occurred then err will describe the error.
   *
   * As only one request at a time may be executed on a connection, another request should not
   * be initiated until this callback is called.
   *
   * @param err If an error occurred, an [[Error]] object with details of the error.
   */
  (err: Error | null | undefined) => void;

type ResetCallback =
  /**
   * The callback is called when the connection reset has completed,
   * either successfully or with an error.
   *
   * If an error occurred then `err` will describe the error.
   *
   * As only one request at a time may be executed on a connection, another
   * request should not be initiated until this callback is called
   *
   * @param err If an error occurred, an [[Error]] object with details of the error.
   */
  (err: Error | null | undefined) => void;

// eslint-disable-next-line @typescript-eslint/no-unused-vars
type TransactionCallback<T extends (err: Error | null | undefined, ...args: any[]) => void> =
  /**
   * The callback is called when the request to start a transaction (or create a savepoint, in
   * the case of a nested transaction) has completed, either successfully or with an error.
   * If an error occurred, then `err` will describe the error.
   * If no error occurred, the callback should perform its work and eventually call
   * `done` with an error or null (to trigger a transaction rollback or a
   * transaction commit) and an additional completion callback that will be called when the request
   * to rollback or commit the current transaction has completed, either successfully or with an error.
   * Additional arguments given to `done` will be passed through to this callback.
   *
   * As only one request at a time may be executed on a connection, another request should not
   * be initiated until the completion callback is called.
   *
   * @param err If an error occurred, an [[Error]] object with details of the error.
   * @param txDone If no error occurred, a function to be called to commit or rollback the transaction.
   */
  (err: Error | null | undefined, txDone?: TransactionDone<T>) => void;

type TransactionDoneCallback = (err: Error | null | undefined, ...args: any[]) => void;
type CallbackParameters<T extends (err: Error | null | undefined, ...args: any[]) => any> = T extends (err: Error | null | undefined, ...args: infer P) => any ? P : never;

type TransactionDone<T extends (err: Error | null | undefined, ...args: any[]) => void> =
  /**
   * If no error occurred, a function to be called to commit or rollback the transaction.
   *
   * @param err If an err occurred, a string with details of the error.
   */
  (err: Error | null | undefined, done: T, ...args: CallbackParameters<T>) => void;

/**
 * @private
 */
const KEEP_ALIVE_INITIAL_DELAY = 30 * 1000;
/**
 * @private
 */
const DEFAULT_CONNECT_TIMEOUT = 15 * 1000;
/**
 * @private
 */
const DEFAULT_CLIENT_REQUEST_TIMEOUT = 15 * 1000;
/**
 * @private
 */
const DEFAULT_CANCEL_TIMEOUT = 5 * 1000;
/**
 * @private
 */
const DEFAULT_CONNECT_RETRY_INTERVAL = 500;
/**
 * @private
 */
const DEFAULT_PACKET_SIZE = 4 * 1024;
/**
 * @private
 */
const DEFAULT_TEXTSIZE = 2147483647;
/**
 * @private
 */
const DEFAULT_DATEFIRST = 7;
/**
 * @private
 */
const DEFAULT_PORT = 1433;
/**
 * @private
 */
const DEFAULT_TDS_VERSION = '7_4';
/**
 * @private
 */
const DEFAULT_LANGUAGE = 'us_english';
/**
 * @private
 */
const DEFAULT_DATEFORMAT = 'mdy';

interface AzureActiveDirectoryMsiAppServiceAuthentication {
  type: 'azure-active-directory-msi-app-service';
  options: {
    /**
     * If you user want to connect to an Azure app service using a specific client account
     * they need to provide `clientId` asscoiate to their created idnetity.
     *
     * This is optional for retrieve token from azure web app service
     */
    clientId?: string;
  };
}

interface AzureActiveDirectoryMsiVmAuthentication {
  type: 'azure-active-directory-msi-vm';
  options: {
    /**
     * If you user want to connect to an Azure app service using a specific client account
     * they need to provide `clientId` asscoiate to their created idnetity.
     *
     * This is optional for retrieve token from azure web app service
     */
    clientId?: string;
  };
}

interface AzureActiveDirectoryAccessTokenAuthentication {
  type: 'azure-active-directory-access-token';
  options: {
    /**
     * A user need to provide `token` which they retrived else where
     * to forming the connection.
     */
    token: string;
  };
}

interface AzureActiveDirectoryPasswordAuthentication {
  type: 'azure-active-directory-password';
  options: {
    /**
     * A user need to provide `userName` asscoiate to their account.
     */
    userName: string;

    /**
     * A user need to provide `password` asscoiate to their account.
     */
    password: string;

    /**
     * A client id to use.
     */
    clientId: string;

    /**
     * Optional parameter for specific Azure tenant ID
     */
    domain: string;
  };
}

interface AzureActiveDirectoryServicePrincipalSecret {
  type: 'azure-active-directory-service-principal-secret';
  options: {
    /**
     * Application (`client`) ID from your registered Azure application
     */
    clientId: string;
    /**
     * The created `client secret` for this registered Azure application
     */
    clientSecret: string;
    /**
     * Directory (`tenant`) ID from your registered Azure application
     */
    tenantId: string;
  };
}

interface NtlmAuthentication {
  type: 'ntlm';
  options: {
    /**
     * User name from your windows account.
     */
    userName: string;
    /**
     * Password from your windows account.
     */
    password: string;
    /**
     * Once you set domain for ntlm authentication type, driver will connect to SQL Server using domain login.
     *
     * This is necessary for forming a connection using ntlm type
     */
    domain: string;
  };
}

interface DefaultAuthentication {
  type: 'default';
  options: {
    /**
     * User name to use for sql server login.
     */
    userName?: string | undefined;
    /**
     * Password to use for sql server login.
     */
    password?: string | undefined;
  };
}

interface ErrorWithCode extends Error {
  code?: string;
}

interface InternalConnectionConfig {
  server: string;
  authentication: DefaultAuthentication | NtlmAuthentication | AzureActiveDirectoryPasswordAuthentication | AzureActiveDirectoryMsiAppServiceAuthentication | AzureActiveDirectoryMsiVmAuthentication | AzureActiveDirectoryAccessTokenAuthentication | AzureActiveDirectoryServicePrincipalSecret;
  options: InternalConnectionOptions;
}

export interface InternalConnectionOptions {
  abortTransactionOnError: boolean;
  appName: undefined | string;
  camelCaseColumns: boolean;
  cancelTimeout: number;
  columnEncryptionKeyCacheTTL: number;
  columnEncryptionSetting: boolean;
  columnNameReplacer: undefined | ((colName: string, index: number, metadata: Metadata) => string);
  connectionRetryInterval: number;
  connectTimeout: number;
  connectionIsolationLevel: typeof ISOLATION_LEVEL[keyof typeof ISOLATION_LEVEL];
  cryptoCredentialsDetails: SecureContextOptions;
  database: undefined | string;
  datefirst: number;
  dateFormat: string;
  debug: {
    data: boolean;
    packet: boolean;
    payload: boolean;
    token: boolean;
  };
  enableAnsiNull: null | boolean;
  enableAnsiNullDefault: null | boolean;
  enableAnsiPadding: null | boolean;
  enableAnsiWarnings: null | boolean;
  enableArithAbort: null | boolean;
  enableConcatNullYieldsNull: null | boolean;
  enableCursorCloseOnCommit: null | boolean;
  enableImplicitTransactions: null | boolean;
  enableNumericRoundabort: null | boolean;
  enableQuotedIdentifier: null | boolean;
  encrypt: boolean;
  encryptionKeyStoreProviders: KeyStoreProviderMap | undefined;
  fallbackToDefaultDb: boolean;
  instanceName: undefined | string;
  isolationLevel: typeof ISOLATION_LEVEL[keyof typeof ISOLATION_LEVEL];
  language: string;
  localAddress: undefined | string;
  maxRetriesOnTransientErrors: number;
  multiSubnetFailover: boolean;
  packetSize: number;
  port: undefined | number;
  readOnlyIntent: boolean;
  requestTimeout: number;
  rowCollectionOnDone: boolean;
  rowCollectionOnRequestCompletion: boolean;
  serverName: undefined | string;
  serverSupportsColumnEncryption: boolean;
  tdsVersion: string;
  textsize: number;
  trustedServerNameAE: string | undefined;
  trustServerCertificate: boolean;
  useColumnNames: boolean;
  useUTC: boolean;
  workstationId: undefined | string;
  lowerCaseGuids: boolean;
}

interface KeyStoreProviderMap {
  [key: string]: ColumnEncryptionAzureKeyVaultProvider;
}

/**
 * @private
 */
interface State {
  name: string;
  enter?(this: Connection): void;
  exit?(this: Connection, newState: State): void;
  events: {
    socketError?(this: Connection, err: Error): void;
    connectTimeout?(this: Connection): void;
    message?(this: Connection, message: Message): void;
    retry?(this: Connection): void;
    reconnect?(this: Connection): void;
  };
}

type Authentication = DefaultAuthentication |
  NtlmAuthentication |
  AzureActiveDirectoryPasswordAuthentication |
  AzureActiveDirectoryMsiAppServiceAuthentication |
  AzureActiveDirectoryMsiVmAuthentication |
  AzureActiveDirectoryAccessTokenAuthentication |
  AzureActiveDirectoryServicePrincipalSecret;

type AuthenticationType = Authentication['type'];

export interface ConnectionConfiguration {
  /**
   * Hostname to connect to.
   */
  server: string;
  /**
   * Configuration options for forming the connection.
   */
  options?: ConnectionOptions;
  /**
   * Authentication realted options for connection.
   */
  authentication?: AuthenticationOptions;
}

interface DebugOptions {
  /**
   * A boolean, controlling whether [[debug]] events will be emitted with text describing packet data details
   *
   * (default: `false`)
   */
  data: boolean;
  /**
   * A boolean, controlling whether [[debug]] events will be emitted with text describing packet details
   *
   * (default: `false`)
   */
  packet: boolean;
  /**
   * A boolean, controlling whether [[debug]] events will be emitted with text describing packet payload details
   *
   * (default: `false`)
   */
  payload: boolean;
  /**
   * A boolean, controlling whether [[debug]] events will be emitted with text describing token stream tokens
   *
   * (default: `false`)
   */
  token: boolean;
}

interface AuthenticationOptions {
  /**
   * Type of the authentication method, valid types are `default`, `ntlm`,
   * `azure-active-directory-password`, `azure-active-directory-access-token`,
   * `azure-active-directory-msi-vm`, `azure-active-directory-msi-app-service`,
   * or `azure-active-directory-service-principal-secret`
   */
  type?: AuthenticationType;
  /**
   * Different options for authentication types:
   *
   * * `default`: [[DefaultAuthentication.options]]
   * * `ntlm` :[[NtlmAuthentication]]
   * * `azure-active-directory-password` : [[AzureActiveDirectoryPasswordAuthentication.options]]
   * * `azure-active-directory-access-token` : [[AzureActiveDirectoryAccessTokenAuthentication.options]]
   * * `azure-active-directory-msi-vm` : [[AzureActiveDirectoryMsiVmAuthentication.options]]
   * * `azure-active-directory-msi-app-service` : [[AzureActiveDirectoryMsiAppServiceAuthentication.options]]
   * * `azure-active-directory-service-principal-secret` : [[AzureActiveDirectoryServicePrincipalSecret.options]]
   */
  options?: any;
}

export interface ConnectionOptions {
  /**
   * A boolean determining whether to rollback a transaction automatically if any error is encountered
   * during the given transaction's execution. This sets the value for `SET XACT_ABORT` during the
   * initial SQL phase of a connection [documentation](https://docs.microsoft.com/en-us/sql/t-sql/statements/set-xact-abort-transact-sql).
   */
  abortTransactionOnError?: boolean;

  /**
   * Application name used for identifying a specific application in profiling, logging or tracing tools of SQLServer.
   *
   * (default: `Tedious`)
   */
  appName?: string | undefined;

  /**
   * A boolean, controlling whether the column names returned will have the first letter converted to lower case
   * (`true`) or not. This value is ignored if you provide a [[columnNameReplacer]].
   *
   * (default: `false`).
   */
  camelCaseColumns?: boolean;

  /**
   * The number of milliseconds before the [[Request.cancel]] (abort) of a request is considered failed
   *
   * (default: `5000`).
   */
  cancelTimeout?: number;

  /**
   * A function with parameters `(columnName, index, columnMetaData)` and returning a string. If provided,
   * this will be called once per column per result-set. The returned value will be used instead of the SQL-provided
   * column name on row and meta data objects. This allows you to dynamically convert between naming conventions.
   *
   * (default: `null`)
   */
  columnNameReplacer?: (colName: string, index: number, metadata: Metadata) => string;

  /**
   * Number of milliseconds before retrying to establish connection, in case of transient failure.
   *
   * (default:`500`)
   */
  connectionRetryInterval?: number;

  /**
   * The number of milliseconds before the attempt to connect is considered failed
   *
   * (default: `15000`).
   */
  connectTimeout?: number;

  /**
   * The default isolation level for new connections. All out-of-transaction queries are executed with this setting.
   *
   * The isolation levels are available from `require('tedious').ISOLATION_LEVEL`.
   * * `READ_UNCOMMITTED`
   * * `READ_COMMITTED`
   * * `REPEATABLE_READ`
   * * `SERIALIZABLE`
   * * `SNAPSHOT`
   *
   * (default: `READ_COMMITED`).
   */
  connectionIsolationLevel?: number;

  /**
   * When encryption is used, an object may be supplied that will be used
   * for the first argument when calling [`tls.createSecurePair`](http://nodejs.org/docs/latest/api/tls.html#tls_tls_createsecurepair_credentials_isserver_requestcert_rejectunauthorized)
   *
   * (default: `{}`)
   */
  cryptoCredentialsDetails?: SecureContextOptions;

  /**
   * Database to connect to (default: dependent on server configuration).
   */
  database?: string | undefined;

  /**
   * Sets the first day of the week to a number from 1 through 7.
   */
  datefirst?: number;

  /**
   * A string representing position of month, day and year in temporal datatypes.
   *
   * (default: `mdy`)
   */
  dateFormat?: string;

  debug?: DebugOptions;

  /**
   * A boolean, controls the way null values should be used during comparison operation.
   *
   * (default: `true`)
   */
  enableAnsiNull?: boolean;

  /**
   * If true, `SET ANSI_NULL_DFLT_ON ON` will be set in the initial sql. This means new columns will be
   * nullable by default. See the [T-SQL documentation](https://msdn.microsoft.com/en-us/library/ms187375.aspx)
   *
   * (default: `true`).
   */
  enableAnsiNullDefault?: boolean;

  /**
   * A boolean, controls if padding should be applied for values shorter than the size of defined column.
   *
   * (default: `true`)
   */
  enableAnsiPadding?: boolean;

  /**
   * If true, SQL Server will follow ISO standard behavior during various error conditions. For details,
   * see [documentation](https://docs.microsoft.com/en-us/sql/t-sql/statements/set-ansi-warnings-transact-sql)
   *
   * (default: `true`)
   */
  enableAnsiWarnings?: boolean;

  /**
   * Ends a query when an overflow or divide-by-zero error occurs during query execution.
   * See [documentation](https://docs.microsoft.com/en-us/sql/t-sql/statements/set-arithabort-transact-sql?view=sql-server-2017)
   * for more details.
   *
   * (default: `true`)
   */
  enableArithAbort?: boolean;

  /**
   * A boolean, determines if concatenation with NULL should result in NULL or empty string value, more details in
   * [documentation](https://docs.microsoft.com/en-us/sql/t-sql/statements/set-concat-null-yields-null-transact-sql)
   *
   * (default: `true`)
   */
  enableConcatNullYieldsNull?: boolean;

  /**
   * A boolean, controls whether cursor should be closed, if the transaction opening it gets committed or rolled
   * back.
   *
   * (default: `null`)
   */
  enableCursorCloseOnCommit?: boolean | null;

  /**
   * A boolean, sets the connection to either implicit or autocommit transaction mode.
   *
   * (default: `false`)
   */
  enableImplicitTransactions?: boolean;

  /**
   * If false, error is not generated during loss of precession.
   *
   * (default: `false`)
   */
  enableNumericRoundabort?: boolean;

  /**
   * If true, characters enclosed in single quotes are treated as literals and those enclosed double quotes are treated as identifiers.
   *
   * (default: `true`)
   */
  enableQuotedIdentifier?: boolean;

  /**
   * A boolean determining whether or not the connection will be encrypted. Set to `true` if you're on Windows Azure.
   *
   * (default: `false`)
   */
  encrypt?: boolean;

  /**
   * By default, if the database requested by [[database]] cannot be accessed,
   * the connection will fail with an error. However, if [[fallbackToDefaultDb]] is
   * set to `true`, then the user's default database will be used instead
   *
   * (default: `false`)
   */
  fallbackToDefaultDb?: boolean;

  /**
   * The instance name to connect to.
   * The SQL Server Browser service must be running on the database server,
   * and UDP port 1434 on the database server must be reachable.
   *
   * (no default)
   *
   * Mutually exclusive with [[port]].
   */
  instanceName?: string | undefined;

  /**
   * The default isolation level that transactions will be run with.
   *
   * The isolation levels are available from `require('tedious').ISOLATION_LEVEL`.
   * * `READ_UNCOMMITTED`
   * * `READ_COMMITTED`
   * * `REPEATABLE_READ`
   * * `SERIALIZABLE`
   * * `SNAPSHOT`
   *
   * (default: `READ_COMMITED`).
   */
  isolationLevel?: number;

  /**
   * Specifies the language environment for the session. The session language determines the datetime formats and system messages.
   *
   * (default: `us_english`).
   */
  language?: string;

  /**
   * A string indicating which network interface (ip address) to use when connecting to SQL Server.
   */
  localAddress?: string | undefined;

  /**
   * The maximum number of connection retries for transient errors.、
   *
   * (default: `3`).
   */
  maxRetriesOnTransientErrors?: number;

  /**
   * Sets the MultiSubnetFailover = True parameter, which can help minimize the client recovery latency when failovers occur.
   *
   * (default: `false`).
   */
  multiSubnetFailover?: boolean;

  /**
   * The size of TDS packets (subject to negotiation with the server).
   * Should be a power of 2.
   *
   * (default: `4096`).
   */
  packetSize?: number;

  /**
   * Port to connect to (default: `1433`).
   *
   * Mutually exclusive with [[instanceName]]
   */
  port?: number;

  /**
   * A boolean, determining whether the connection will request read only access from a SQL Server Availability
   * Group. For more information, see [here](http://msdn.microsoft.com/en-us/library/hh710054.aspx "Microsoft: Configure Read-Only Routing for an Availability Group (SQL Server)")
   *
   * (default: `false`).
   */
  readOnlyIntent?: boolean;

  /**
   * The number of milliseconds before a request is considered failed, or `0` for no timeout
   *
   * (default: `15000`).
   */
  requestTimeout?: number;

  /**
   * A boolean, that when true will expose received rows in Requests done related events:
   * * [[Request.Event_doneInProc]]
   * * [[Request.Event_doneProc]]
   * * [[Request.Event_done]]
   *
   * (default: `false`)
   *
   * Caution: If many row are received, enabling this option could result in
   * excessive memory usage.
   */
  rowCollectionOnDone?: boolean;

  /**
   * A boolean, that when true will expose received rows in Requests' completion callback.See [[Request.constructor]].
   *
   * (default: `false`)
   *
   * Caution: If many row are received, enabling this option could result in
   * excessive memory usage.
   */
  rowCollectionOnRequestCompletion?: boolean;

  /**
   * The version of TDS to use. If server doesn't support specified version, negotiated version is used instead.
   *
   * The versions are available from `require('tedious').TDS_VERSION`.
   * * `7_1`
   * * `7_2`
   * * `7_3_A`
   * * `7_3_B`
   * * `7_4`
   *
   * (default: `7_4`)
   */
  tdsVersion?: string;

  /**
   * Specifies the size of varchar(max), nvarchar(max), varbinary(max), text, ntext, and image data returned by a SELECT statement.
   *
   * (default: `2147483647`)
   */
  textsize?: string;

  /**
   * If "true", the SQL Server SSL certificate is automatically trusted when the communication layer is encrypted using SSL.
   *
   * If "false", the SQL Server validates the server SSL certificate. If the server certificate validation fails,
   * the driver raises an error and terminates the connection. Make sure the value passed to serverName exactly
   * matches the Common Name (CN) or DNS name in the Subject Alternate Name in the server certificate for an SSL connection to succeed.
   *
   * (default: `true`)
   */
  trustServerCertificate?: boolean;

  /**
   * A boolean determining whether to return rows as arrays or key-value collections.
   *
   * (default: `false`).
   */
  useColumnNames?: boolean;

  /**
   * A boolean determining whether to pass time values in UTC or local time.
   *
   * (default: `true`).
   */
  useUTC?: boolean;

  /**
   * The workstation ID (WSID) of the client, default os.hostname().
   * Used for identifying a specific client in profiling, logging or
   * tracing client activity in SQLServer.
   *
   * The value is reported by the TSQL function HOST_NAME().
   */
  workstationId?: string | undefined;

  /**
   * A boolean determining whether to parse unique identifier type with lowercase case characters.
   *
   * (default: `false`).
   */
  lowerCaseGuids?: boolean;
}

/**
 * @private
 */
const CLEANUP_TYPE = {
  NORMAL: 0,
  REDIRECT: 1,
  RETRY: 2
};

interface RoutingData {
  server: string;
  port: number;
}

/**
 * A [[Connection]] instance represents a single connection to a database server.
 *
 * ```js
 * var Connection = require('tedious').Connection;
 * var config = {
 *  "authentication": {
 *    ...,
 *    "options": {...}
 *  },
 *  "options": {...}
 * };
 * var connection = new Connection(config);
 * ```
 *
 * Only one request at a time may be executed on a connection. Once a [[Request]]
 * has been initiated (with [[Connection.callProcedure]], [[Connection.execSql]],
 * or [[Connection.execSqlBatch]]), another should not be initiated until the
 * [[Request]]'s completion callback is called.
 */
class Connection extends EventEmitter {
  /**
   * @private
   */
  fedAuthRequired: boolean;
  /**
   * @private
   */
  config: InternalConnectionConfig;
  /**
   * @private
   */
  secureContext: SecureContext;
  /**
   * @private
   */
  inTransaction: boolean;
  /**
   * @private
   */
  transactionDescriptors: Buffer[];
  /**
   * @private
   */
  transactionDepth: number;
  /**
   * @private
   */
  isSqlBatch: boolean;
  /**
   * @private
   */
  curTransientRetryCount: number;
  /**
   * @private
   */
  transientErrorLookup: TransientErrorLookup;
  /**
   * @private
   */
  closed: boolean;
  /**
   * @private
   */
  loginError: undefined | ConnectionError;
  /**
   * @private
   */
  debug: Debug;
  /**
   * @private
   */
  ntlmpacket: undefined | any;
  /**
   * @private
   */
  ntlmpacketBuffer: undefined | Buffer;

  /**
   * @private
   */
  declare STATE: {
    INITIALIZED: State;
    CONNECTING: State;
    SENT_PRELOGIN: State;
    REROUTING: State;
    TRANSIENT_FAILURE_RETRY: State;
    SENT_TLSSSLNEGOTIATION: State;
    SENT_LOGIN7_WITH_STANDARD_LOGIN: State;
    SENT_LOGIN7_WITH_NTLM: State;
    SENT_LOGIN7_WITH_FEDAUTH: State;
    LOGGED_IN_SENDING_INITIAL_SQL: State;
    LOGGED_IN: State;
    SENT_CLIENT_REQUEST: State;
    SENT_ATTENTION: State;
    FINAL: State;
  }

  /**
   * @private
   */
  routingData: undefined | RoutingData;

  /**
   * @private
   */
  messageIo!: MessageIO;
  /**
   * @private
   */
  state: State;
  /**
   * @private
   */
  resetConnectionOnNextRequest: undefined | boolean;

  /**
   * @private
   */
  request: undefined | Request | BulkLoad;
  /**
   * @private
   */
  procReturnStatusValue: undefined | any;
  /**
   * @private
   */
  socket: undefined | Socket;
  /**
   * @private
   */
  messageBuffer: Buffer;

  /**
   * @private
   */
  connectTimer: undefined | NodeJS.Timeout;
  /**
   * @private
   */
  cancelTimer: undefined | NodeJS.Timeout;
  /**
   * @private
   */
  requestTimer: undefined | NodeJS.Timeout;
  /**
   * @private
   */
  retryTimer: undefined | NodeJS.Timeout;

  /**
   * @private
   */
  _cancelAfterRequestSent: () => void;

  /**
   * @private
   */
  databaseCollation: Collation | undefined;

  /**
   * Note: be aware of the different options field:
   * 1. config.authentication.options
   * 2. config.options
   *
   * ```js
   * const { Connection } = require('tedious');
   *
   * const config = {
   *  "authentication": {
   *    ...,
   *    "options": {...}
   *  },
   *  "options": {...}
   * };
   *
   * const connection = new Connection(config);
   * ```
   *
   * @param config
   */
  constructor(config: ConnectionConfiguration) {
    super();

    if (typeof config !== 'object' || config === null) {
      throw new TypeError('The "config" argument is required and must be of type Object.');
    }

    if (typeof config.server !== 'string') {
      throw new TypeError('The "config.server" property is required and must be of type string.');
    }

    this.fedAuthRequired = false;

    let authentication: InternalConnectionConfig['authentication'];
    if (config.authentication !== undefined) {
      if (typeof config.authentication !== 'object' || config.authentication === null) {
        throw new TypeError('The "config.authentication" property must be of type Object.');
      }

      const type = config.authentication.type;
      const options = config.authentication.options === undefined ? {} : config.authentication.options;

      if (typeof type !== 'string') {
        throw new TypeError('The "config.authentication.type" property must be of type string.');
      }

      if (type !== 'default' && type !== 'ntlm' && type !== 'azure-active-directory-password' && type !== 'azure-active-directory-access-token' && type !== 'azure-active-directory-msi-vm' && type !== 'azure-active-directory-msi-app-service' && type !== 'azure-active-directory-service-principal-secret') {
        throw new TypeError('The "type" property must one of "default", "ntlm", "azure-active-directory-password", "azure-active-directory-access-token", "azure-active-directory-msi-vm" or "azure-active-directory-msi-app-service" or "azure-active-directory-service-principal-secret".');
      }

      if (typeof options !== 'object' || options === null) {
        throw new TypeError('The "config.authentication.options" property must be of type object.');
      }

      if (type === 'ntlm') {
        if (typeof options.domain !== 'string') {
          throw new TypeError('The "config.authentication.options.domain" property must be of type string.');
        }

        if (options.userName !== undefined && typeof options.userName !== 'string') {
          throw new TypeError('The "config.authentication.options.userName" property must be of type string.');
        }

        if (options.password !== undefined && typeof options.password !== 'string') {
          throw new TypeError('The "config.authentication.options.password" property must be of type string.');
        }

        authentication = {
          type: 'ntlm',
          options: {
            userName: options.userName,
            password: options.password,
            domain: options.domain && options.domain.toUpperCase()
          }
        };
      } else if (type === 'azure-active-directory-password') {
        if (options.userName !== undefined && typeof options.userName !== 'string') {
          throw new TypeError('The "config.authentication.options.userName" property must be of type string.');
        }

        if (options.password !== undefined && typeof options.password !== 'string') {
          throw new TypeError('The "config.authentication.options.password" property must be of type string.');
        }

        if (options.clientId !== undefined && typeof options.clientId !== 'string') {
          throw new TypeError('The "config.authentication.options.clientId" property must be of type string.');
        } else {
          emitAzureADPasswordClientIdDeprecationWarning();
        }

        authentication = {
          type: 'azure-active-directory-password',
          options: {
            userName: options.userName,
            password: options.password,
            domain: options.domain ?? 'common',
            clientId: options.clientId ?? '7f98cb04-cd1e-40df-9140-3bf7e2cea4db'
          }
        };
      } else if (type === 'azure-active-directory-access-token') {
        if (typeof options.token !== 'string') {
          throw new TypeError('The "config.authentication.options.token" property must be of type string.');
        }

        authentication = {
          type: 'azure-active-directory-access-token',
          options: {
            token: options.token
          }
        };
      } else if (type === 'azure-active-directory-msi-vm') {
        if (options.clientId !== undefined && typeof options.clientId !== 'string') {
          throw new TypeError('The "config.authentication.options.clientId" property must be of type string.');
        }

        authentication = {
          type: 'azure-active-directory-msi-vm',
          options: {
            clientId: options.clientId
          }
        };
      } else if (type === 'azure-active-directory-msi-app-service') {
        if (options.clientId !== undefined && typeof options.clientId !== 'string') {
          throw new TypeError('The "config.authentication.options.clientId" property must be of type string.');
        }

        authentication = {
          type: 'azure-active-directory-msi-app-service',
          options: {
            clientId: options.clientId
          }
        };
      } else if (type === 'azure-active-directory-service-principal-secret') {
        if (typeof options.clientId !== 'string') {
          throw new TypeError('The "config.authentication.options.clientId" property must be of type string.');
        }

        if (typeof options.clientSecret !== 'string') {
          throw new TypeError('The "config.authentication.options.clientSecret" property must be of type string.');
        }

        if (typeof options.tenantId !== 'string') {
          throw new TypeError('The "config.authentication.options.tenantId" property must be of type string.');
        }

        authentication = {
          type: 'azure-active-directory-service-principal-secret',
          options: {
            clientId: options.clientId,
            clientSecret: options.clientSecret,
            tenantId: options.tenantId
          }
        };
      } else {
        if (options.userName !== undefined && typeof options.userName !== 'string') {
          throw new TypeError('The "config.authentication.options.userName" property must be of type string.');
        }

        if (options.password !== undefined && typeof options.password !== 'string') {
          throw new TypeError('The "config.authentication.options.password" property must be of type string.');
        }

        authentication = {
          type: 'default',
          options: {
            userName: options.userName,
            password: options.password
          }
        };
      }
    } else {
      authentication = {
        type: 'default',
        options: {
          userName: undefined,
          password: undefined
        }
      };
    }

    this.config = {
      server: config.server,
      authentication: authentication,
      options: {
        abortTransactionOnError: false,
        appName: undefined,
        camelCaseColumns: false,
        cancelTimeout: DEFAULT_CANCEL_TIMEOUT,
        columnEncryptionKeyCacheTTL: 2 * 60 * 60 * 1000,  // Units: miliseconds
        columnEncryptionSetting: false,
        columnNameReplacer: undefined,
        connectionRetryInterval: DEFAULT_CONNECT_RETRY_INTERVAL,
        connectTimeout: DEFAULT_CONNECT_TIMEOUT,
        connectionIsolationLevel: ISOLATION_LEVEL.READ_COMMITTED,
        cryptoCredentialsDetails: {},
        database: undefined,
        datefirst: DEFAULT_DATEFIRST,
        dateFormat: DEFAULT_DATEFORMAT,
        debug: {
          data: false,
          packet: false,
          payload: false,
          token: false
        },
        enableAnsiNull: true,
        enableAnsiNullDefault: true,
        enableAnsiPadding: true,
        enableAnsiWarnings: true,
        enableArithAbort: true,
        enableConcatNullYieldsNull: true,
        enableCursorCloseOnCommit: null,
        enableImplicitTransactions: false,
        enableNumericRoundabort: false,
        enableQuotedIdentifier: true,
        encrypt: true,
        fallbackToDefaultDb: false,
        encryptionKeyStoreProviders: undefined,
        instanceName: undefined,
        isolationLevel: ISOLATION_LEVEL.READ_COMMITTED,
        language: DEFAULT_LANGUAGE,
        localAddress: undefined,
        maxRetriesOnTransientErrors: 3,
        multiSubnetFailover: false,
        packetSize: DEFAULT_PACKET_SIZE,
        port: DEFAULT_PORT,
        readOnlyIntent: false,
        requestTimeout: DEFAULT_CLIENT_REQUEST_TIMEOUT,
        rowCollectionOnDone: false,
        rowCollectionOnRequestCompletion: false,
        serverName: undefined,
        serverSupportsColumnEncryption: false,
        tdsVersion: DEFAULT_TDS_VERSION,
        textsize: DEFAULT_TEXTSIZE,
        trustedServerNameAE: undefined,
        trustServerCertificate: true,
        useColumnNames: false,
        useUTC: true,
        workstationId: undefined,
        lowerCaseGuids: false
      }
    };

    if (config.options) {
      if (config.options.port && config.options.instanceName) {
        throw new Error('Port and instanceName are mutually exclusive, but ' + config.options.port + ' and ' + config.options.instanceName + ' provided');
      }

      if (config.options.abortTransactionOnError !== undefined) {
        if (typeof config.options.abortTransactionOnError !== 'boolean' && config.options.abortTransactionOnError !== null) {
          throw new TypeError('The "config.options.abortTransactionOnError" property must be of type string or null.');
        }

        this.config.options.abortTransactionOnError = config.options.abortTransactionOnError;
      }

      if (config.options.appName !== undefined) {
        if (typeof config.options.appName !== 'string') {
          throw new TypeError('The "config.options.appName" property must be of type string.');
        }

        this.config.options.appName = config.options.appName;
      }

      if (config.options.camelCaseColumns !== undefined) {
        if (typeof config.options.camelCaseColumns !== 'boolean') {
          throw new TypeError('The "config.options.camelCaseColumns" property must be of type boolean.');
        }

        this.config.options.camelCaseColumns = config.options.camelCaseColumns;
      }

      if (config.options.cancelTimeout !== undefined) {
        if (typeof config.options.cancelTimeout !== 'number') {
          throw new TypeError('The "config.options.cancelTimeout" property must be of type number.');
        }

        this.config.options.cancelTimeout = config.options.cancelTimeout;
      }

      if (config.options.columnNameReplacer) {
        if (typeof config.options.columnNameReplacer !== 'function') {
          throw new TypeError('The "config.options.cancelTimeout" property must be of type function.');
        }

        this.config.options.columnNameReplacer = config.options.columnNameReplacer;
      }

      if (config.options.connectTimeout !== undefined) {
        if (typeof config.options.connectTimeout !== 'number') {
          throw new TypeError('The "config.options.connectTimeout" property must be of type number.');
        }

        this.config.options.connectTimeout = config.options.connectTimeout;
      }

      if (config.options.connectionIsolationLevel !== undefined) {
        assertValidIsolationLevel(config.options.connectionIsolationLevel, 'config.options.connectionIsolationLevel');

        this.config.options.connectionIsolationLevel = config.options.connectionIsolationLevel;
      }

      if (config.options.connectTimeout !== undefined) {
        if (typeof config.options.connectTimeout !== 'number') {
          throw new TypeError('The "config.options.connectTimeout" property must be of type number.');
        }

        this.config.options.connectTimeout = config.options.connectTimeout;
      }

      if (config.options.cryptoCredentialsDetails !== undefined) {
        if (typeof config.options.cryptoCredentialsDetails !== 'object' || config.options.cryptoCredentialsDetails === null) {
          throw new TypeError('The "config.options.cryptoCredentialsDetails" property must be of type Object.');
        }

        this.config.options.cryptoCredentialsDetails = config.options.cryptoCredentialsDetails;
      }

      if (config.options.database !== undefined) {
        if (typeof config.options.database !== 'string') {
          throw new TypeError('The "config.options.database" property must be of type string.');
        }

        this.config.options.database = config.options.database;
      }

      if (config.options.datefirst !== undefined) {
        if (typeof config.options.datefirst !== 'number' && config.options.datefirst !== null) {
          throw new TypeError('The "config.options.datefirst" property must be of type number.');
        }

        if (config.options.datefirst !== null && (config.options.datefirst < 1 || config.options.datefirst > 7)) {
          throw new RangeError('The "config.options.datefirst" property must be >= 1 and <= 7');
        }

        this.config.options.datefirst = config.options.datefirst;
      }

      if (config.options.dateFormat !== undefined) {
        if (typeof config.options.dateFormat !== 'string' && config.options.dateFormat !== null) {
          throw new TypeError('The "config.options.dateFormat" property must be of type string or null.');
        }

        this.config.options.dateFormat = config.options.dateFormat;
      }

      if (config.options.debug) {
        if (config.options.debug.data !== undefined) {
          if (typeof config.options.debug.data !== 'boolean') {
            throw new TypeError('The "config.options.debug.data" property must be of type boolean.');
          }

          this.config.options.debug.data = config.options.debug.data;
        }

        if (config.options.debug.packet !== undefined) {
          if (typeof config.options.debug.packet !== 'boolean') {
            throw new TypeError('The "config.options.debug.packet" property must be of type boolean.');
          }

          this.config.options.debug.packet = config.options.debug.packet;
        }

        if (config.options.debug.payload !== undefined) {
          if (typeof config.options.debug.payload !== 'boolean') {
            throw new TypeError('The "config.options.debug.payload" property must be of type boolean.');
          }

          this.config.options.debug.payload = config.options.debug.payload;
        }

        if (config.options.debug.token !== undefined) {
          if (typeof config.options.debug.token !== 'boolean') {
            throw new TypeError('The "config.options.debug.token" property must be of type boolean.');
          }

          this.config.options.debug.token = config.options.debug.token;
        }
      }

      if (config.options.enableAnsiNull !== undefined) {
        if (typeof config.options.enableAnsiNull !== 'boolean' && config.options.enableAnsiNull !== null) {
          throw new TypeError('The "config.options.enableAnsiNull" property must be of type boolean or null.');
        }

        this.config.options.enableAnsiNull = config.options.enableAnsiNull;
      }

      if (config.options.enableAnsiNullDefault !== undefined) {
        if (typeof config.options.enableAnsiNullDefault !== 'boolean' && config.options.enableAnsiNullDefault !== null) {
          throw new TypeError('The "config.options.enableAnsiNullDefault" property must be of type boolean or null.');
        }

        this.config.options.enableAnsiNullDefault = config.options.enableAnsiNullDefault;
      }

      if (config.options.enableAnsiPadding !== undefined) {
        if (typeof config.options.enableAnsiPadding !== 'boolean' && config.options.enableAnsiPadding !== null) {
          throw new TypeError('The "config.options.enableAnsiPadding" property must be of type boolean or null.');
        }

        this.config.options.enableAnsiPadding = config.options.enableAnsiPadding;
      }

      if (config.options.enableAnsiWarnings !== undefined) {
        if (typeof config.options.enableAnsiWarnings !== 'boolean' && config.options.enableAnsiWarnings !== null) {
          throw new TypeError('The "config.options.enableAnsiWarnings" property must be of type boolean or null.');
        }

        this.config.options.enableAnsiWarnings = config.options.enableAnsiWarnings;
      }

      if (config.options.enableArithAbort !== undefined) {
        if (typeof config.options.enableArithAbort !== 'boolean' && config.options.enableArithAbort !== null) {
          throw new TypeError('The "config.options.enableArithAbort" property must be of type boolean or null.');
        }

        this.config.options.enableArithAbort = config.options.enableArithAbort;
      }

      if (config.options.enableConcatNullYieldsNull !== undefined) {
        if (typeof config.options.enableConcatNullYieldsNull !== 'boolean' && config.options.enableConcatNullYieldsNull !== null) {
          throw new TypeError('The "config.options.enableConcatNullYieldsNull" property must be of type boolean or null.');
        }

        this.config.options.enableConcatNullYieldsNull = config.options.enableConcatNullYieldsNull;
      }

      if (config.options.enableCursorCloseOnCommit !== undefined) {
        if (typeof config.options.enableCursorCloseOnCommit !== 'boolean' && config.options.enableCursorCloseOnCommit !== null) {
          throw new TypeError('The "config.options.enableCursorCloseOnCommit" property must be of type boolean or null.');
        }

        this.config.options.enableCursorCloseOnCommit = config.options.enableCursorCloseOnCommit;
      }

      if (config.options.enableImplicitTransactions !== undefined) {
        if (typeof config.options.enableImplicitTransactions !== 'boolean' && config.options.enableImplicitTransactions !== null) {
          throw new TypeError('The "config.options.enableImplicitTransactions" property must be of type boolean or null.');
        }

        this.config.options.enableImplicitTransactions = config.options.enableImplicitTransactions;
      }

      if (config.options.enableNumericRoundabort !== undefined) {
        if (typeof config.options.enableNumericRoundabort !== 'boolean' && config.options.enableNumericRoundabort !== null) {
          throw new TypeError('The "config.options.enableNumericRoundabort" property must be of type boolean or null.');
        }

        this.config.options.enableNumericRoundabort = config.options.enableNumericRoundabort;
      }

      if (config.options.enableQuotedIdentifier !== undefined) {
        if (typeof config.options.enableQuotedIdentifier !== 'boolean' && config.options.enableQuotedIdentifier !== null) {
          throw new TypeError('The "config.options.enableQuotedIdentifier" property must be of type boolean or null.');
        }

        this.config.options.enableQuotedIdentifier = config.options.enableQuotedIdentifier;
      }

      if (config.options.encrypt !== undefined) {
        if (typeof config.options.encrypt !== 'boolean') {
          throw new TypeError('The "config.options.encrypt" property must be of type boolean.');
        }

        this.config.options.encrypt = config.options.encrypt;
      }

      if (config.options.fallbackToDefaultDb !== undefined) {
        if (typeof config.options.fallbackToDefaultDb !== 'boolean') {
          throw new TypeError('The "config.options.fallbackToDefaultDb" property must be of type boolean.');
        }

        this.config.options.fallbackToDefaultDb = config.options.fallbackToDefaultDb;
      }

      if (config.options.instanceName !== undefined) {
        if (typeof config.options.instanceName !== 'string') {
          throw new TypeError('The "config.options.instanceName" property must be of type string.');
        }

        this.config.options.instanceName = config.options.instanceName;
        this.config.options.port = undefined;
      }

      if (config.options.isolationLevel !== undefined) {
        assertValidIsolationLevel(config.options.isolationLevel, 'config.options.isolationLevel');

        this.config.options.isolationLevel = config.options.isolationLevel;
      }

      if (config.options.language !== undefined) {
        if (typeof config.options.language !== 'string' && config.options.language !== null) {
          throw new TypeError('The "config.options.language" property must be of type string or null.');
        }

        this.config.options.language = config.options.language;
      }

      if (config.options.localAddress !== undefined) {
        if (typeof config.options.localAddress !== 'string') {
          throw new TypeError('The "config.options.localAddress" property must be of type string.');
        }

        this.config.options.localAddress = config.options.localAddress;
      }

      if (config.options.multiSubnetFailover !== undefined) {
        if (typeof config.options.multiSubnetFailover !== 'boolean') {
          throw new TypeError('The "config.options.multiSubnetFailover" property must be of type boolean.');
        }

        this.config.options.multiSubnetFailover = config.options.multiSubnetFailover;
      }

      if (config.options.packetSize !== undefined) {
        if (typeof config.options.packetSize !== 'number') {
          throw new TypeError('The "config.options.packetSize" property must be of type number.');
        }

        this.config.options.packetSize = config.options.packetSize;
      }

      if (config.options.port !== undefined) {
        if (typeof config.options.port !== 'number') {
          throw new TypeError('The "config.options.port" property must be of type number.');
        }

        if (config.options.port <= 0 || config.options.port >= 65536) {
          throw new RangeError('The "config.options.port" property must be > 0 and < 65536');
        }

        this.config.options.port = config.options.port;
        this.config.options.instanceName = undefined;
      }

      if (config.options.readOnlyIntent !== undefined) {
        if (typeof config.options.readOnlyIntent !== 'boolean') {
          throw new TypeError('The "config.options.readOnlyIntent" property must be of type boolean.');
        }

        this.config.options.readOnlyIntent = config.options.readOnlyIntent;
      }

      if (config.options.requestTimeout !== undefined) {
        if (typeof config.options.requestTimeout !== 'number') {
          throw new TypeError('The "config.options.requestTimeout" property must be of type number.');
        }

        this.config.options.requestTimeout = config.options.requestTimeout;
      }

      if (config.options.maxRetriesOnTransientErrors !== undefined) {
        if (typeof config.options.maxRetriesOnTransientErrors !== 'number') {
          throw new TypeError('The "config.options.maxRetriesOnTransientErrors" property must be of type number.');
        }

        if (config.options.maxRetriesOnTransientErrors < 0) {
          throw new TypeError('The "config.options.maxRetriesOnTransientErrors" property must be equal or greater than 0.');
        }

        this.config.options.maxRetriesOnTransientErrors = config.options.maxRetriesOnTransientErrors;
      }

      if (config.options.connectionRetryInterval !== undefined) {
        if (typeof config.options.connectionRetryInterval !== 'number') {
          throw new TypeError('The "config.options.connectionRetryInterval" property must be of type number.');
        }

        if (config.options.connectionRetryInterval <= 0) {
          throw new TypeError('The "config.options.connectionRetryInterval" property must be greater than 0.');
        }

        this.config.options.connectionRetryInterval = config.options.connectionRetryInterval;
      }

      if (config.options.rowCollectionOnDone !== undefined) {
        if (typeof config.options.rowCollectionOnDone !== 'boolean') {
          throw new TypeError('The "config.options.rowCollectionOnDone" property must be of type boolean.');
        }

        this.config.options.rowCollectionOnDone = config.options.rowCollectionOnDone;
      }

      if (config.options.rowCollectionOnRequestCompletion !== undefined) {
        if (typeof config.options.rowCollectionOnRequestCompletion !== 'boolean') {
          throw new TypeError('The "config.options.rowCollectionOnRequestCompletion" property must be of type boolean.');
        }

        this.config.options.rowCollectionOnRequestCompletion = config.options.rowCollectionOnRequestCompletion;
      }

      if (config.options.tdsVersion !== undefined) {
        if (typeof config.options.tdsVersion !== 'string') {
          throw new TypeError('The "config.options.tdsVersion" property must be of type string.');
        }

        this.config.options.tdsVersion = config.options.tdsVersion;
      }

      if (config.options.textsize !== undefined) {
        if (typeof config.options.textsize !== 'number' && config.options.textsize !== null) {
          throw new TypeError('The "config.options.textsize" property must be of type number or null.');
        }

        if (config.options.textsize > 2147483647) {
          throw new TypeError('The "config.options.textsize" can\'t be greater than 2147483647.');
        } else if (config.options.textsize < -1) {
          throw new TypeError('The "config.options.textsize" can\'t be smaller than -1.');
        }

        this.config.options.textsize = config.options.textsize | 0;
      }

      if (config.options.trustServerCertificate !== undefined) {
        if (typeof config.options.trustServerCertificate !== 'boolean') {
          throw new TypeError('The "config.options.trustServerCertificate" property must be of type boolean.');
        }

        this.config.options.trustServerCertificate = config.options.trustServerCertificate;
      } else {
        emitTrustServerCertificateWarning();
      }

      if (config.options.useColumnNames !== undefined) {
        if (typeof config.options.useColumnNames !== 'boolean') {
          throw new TypeError('The "config.options.useColumnNames" property must be of type boolean.');
        }

        this.config.options.useColumnNames = config.options.useColumnNames;
      }

      if (config.options.useUTC !== undefined) {
        if (typeof config.options.useUTC !== 'boolean') {
          throw new TypeError('The "config.options.useUTC" property must be of type boolean.');
        }

        this.config.options.useUTC = config.options.useUTC;
      }

      if (config.options.workstationId !== undefined) {
        if (typeof config.options.workstationId !== 'string') {
          throw new TypeError('The "config.options.workstationId" property must be of type string.');
        }

        this.config.options.workstationId = config.options.workstationId;
      }

      if (config.options.lowerCaseGuids !== undefined) {
        if (typeof config.options.lowerCaseGuids !== 'boolean') {
          throw new TypeError('The "config.options.lowerCaseGuids" property must be of type boolean.');
        }

        this.config.options.lowerCaseGuids = config.options.lowerCaseGuids;
      }
    }

    let credentialsDetails = this.config.options.cryptoCredentialsDetails;
    if (credentialsDetails.secureOptions === undefined) {
      // If the caller has not specified their own `secureOptions`,
      // we set `SSL_OP_DONT_INSERT_EMPTY_FRAGMENTS` here.
      // Older SQL Server instances running on older Windows versions have
      // trouble with the BEAST workaround in OpenSSL.
      // As BEAST is a browser specific exploit, we can just disable this option here.
      credentialsDetails = Object.create(credentialsDetails, {
        secureOptions: {
          value: constants.SSL_OP_DONT_INSERT_EMPTY_FRAGMENTS
        }
      });
    }

    this.secureContext = createSecureContext(credentialsDetails);

    this.debug = this.createDebug();
    this.inTransaction = false;
    this.transactionDescriptors = [Buffer.from([0, 0, 0, 0, 0, 0, 0, 0])];

    // 'beginTransaction', 'commitTransaction' and 'rollbackTransaction'
    // events are utilized to maintain inTransaction property state which in
    // turn is used in managing transactions. These events are only fired for
    // TDS version 7.2 and beyond. The properties below are used to emulate
    // equivalent behavior for TDS versions before 7.2.
    this.transactionDepth = 0;
    this.isSqlBatch = false;
    this.closed = false;
    this.messageBuffer = Buffer.alloc(0);

    this.curTransientRetryCount = 0;
    this.transientErrorLookup = new TransientErrorLookup();

    this.state = this.STATE.INITIALIZED;

    this._cancelAfterRequestSent = () => {
      this.messageIo.sendMessage(TYPE.ATTENTION);
      this.createCancelTimer();
    };
  }

  connect(connectListener?: (err?: Error) => void) {
    if (this.state !== this.STATE.INITIALIZED) {
      throw new ConnectionError('`.connect` can not be called on a Connection in `' + this.state.name + '` state.');
    }

    if (connectListener) {
      const onConnect = (err?: Error) => {
        this.removeListener('error', onError);
        connectListener(err);
      };

      const onError = (err: Error) => {
        this.removeListener('connect', onConnect);
        connectListener(err);
      };

      this.once('connect', onConnect);
      this.once('error', onError);
    }

    this.transitionTo(this.STATE.CONNECTING);
  }

  /**
   * The server has reported that the charset has changed.
   */
  on(event: 'charsetChange', listener: (charset: string) => void): this

  /**
   * The attempt to connect and validate has completed.
   */
  on(
    event: 'connect',
    /**
     * @param err If successfully connected, will be falsey. If there was a
     *   problem (with either connecting or validation), will be an [[Error]] object.
     */
    listener: (err: Error | undefined) => void
  ): this

  /**
   * The server has reported that the active database has changed.
   * This may be as a result of a successful login, or a `use` statement.
   */
  on(event: 'databaseChange', listener: (databaseName: string) => void): this

  /**
   * A debug message is available. It may be logged or ignored.
   */
  on(event: 'debug', listener: (messageText: string) => void): this

  /**
   * Internal error occurs.
   */
  on(event: 'error', listener: (err: Error) => void): this

  /**
   * The server has issued an error message.
   */
  on(event: 'errorMessage', listener: (message: import('./token/token').ErrorMessageToken) => void): this

  /**
   * The connection has ended.
   *
   * This may be as a result of the client calling [[close]], the server
   * closing the connection, or a network error.
   */
  on(event: 'end', listener: () => void): this

  /**
   * The server has issued an information message.
   */
  on(event: 'infoMessage', listener: (message: import('./token/token').InfoMessageToken) => void): this

  /**
   * The server has reported that the language has changed.
   */
  on(event: 'languageChange', listener: (languageName: string) => void): this

  /**
   * The connection was reset.
   */
  on(event: 'resetConnection', listener: () => void): this

  /**
   * A secure connection has been established.
   */
  on(event: 'secure', listener: (cleartext: import('tls').TLSSocket) => void): this

  on(event: string | symbol, listener: (...args: any[]) => void) {
    return super.on(event, listener);
  }

  /**
   * @private
   */
  emit(event: 'charsetChange', charset: string): boolean
  /**
   * @private
   */
  emit(event: 'connect', error?: Error): boolean
  /**
   * @private
   */
  emit(event: 'databaseChange', databaseName: string): boolean
  /**
   * @private
   */
  emit(event: 'debug', messageText: string): boolean
  /**
   * @private
   */
  emit(event: 'error', error: Error): boolean
  /**
   * @private
   */
  emit(event: 'errorMessage', message: import('./token/token').ErrorMessageToken): boolean
  /**
   * @private
   */
  emit(event: 'end'): boolean
  /**
   * @private
   */
  emit(event: 'infoMessage', message: import('./token/token').InfoMessageToken): boolean
  /**
   * @private
   */
  emit(event: 'languageChange', languageName: string): boolean
  /**
   * @private
   */
  emit(event: 'secure', cleartext: import('tls').TLSSocket): boolean
  /**
   * @private
   */
  emit(event: 'rerouting'): boolean
  /**
   * @private
   */
  emit(event: 'resetConnection'): boolean
  /**
   * @private
   */
  emit(event: 'retry'): boolean
  /**
   * @private
   */
  emit(event: 'rollbackTransaction'): boolean

  emit(event: string | symbol, ...args: any[]) {
    return super.emit(event, ...args);
  }

  /**
   * Closes the connection to the database.
   *
   * The [[Event_end]] will be emitted once the connection has been closed.
   */
  close() {
    this.transitionTo(this.STATE.FINAL);
  }

  /**
   * @private
   */
  initialiseConnection() {
    const signal = this.createConnectTimer();

    if (this.config.options.port) {
      return this.connectOnPort(this.config.options.port, this.config.options.multiSubnetFailover, signal);
    } else {
      return new InstanceLookup().instanceLookup({
        server: this.config.server,
        instanceName: this.config.options.instanceName!,
        timeout: this.config.options.connectTimeout,
        signal: signal
      }, (err, port) => {
        if (err) {
          if (err.name === 'AbortError') {
            return;
          }

          this.emit('connect', new ConnectionError(err.message, 'EINSTLOOKUP'));
        } else {
          this.connectOnPort(port!, this.config.options.multiSubnetFailover, signal);
        }
      });
    }
  }

  /**
   * @private
   */
  cleanupConnection(cleanupType: typeof CLEANUP_TYPE[keyof typeof CLEANUP_TYPE]) {
    if (!this.closed) {
      this.clearConnectTimer();
      this.clearRequestTimer();
      this.clearRetryTimer();
      this.closeConnection();
      if (cleanupType === CLEANUP_TYPE.REDIRECT) {
        this.emit('rerouting');
      } else if (cleanupType !== CLEANUP_TYPE.RETRY) {
        process.nextTick(() => {
          this.emit('end');
        });
      }

      const request = this.request;
      if (request) {
        const err = new RequestError('Connection closed before request completed.', 'ECLOSE');
        request.callback(err);
        this.request = undefined;
      }

      this.closed = true;
      this.loginError = undefined;
    }
  }

  /**
   * @private
   */
  createDebug() {
    const debug = new Debug(this.config.options.debug);
    debug.on('debug', (message) => {
      this.emit('debug', message);
    });
    return debug;
  }

  /**
   * @private
   */
  createTokenStreamParser(message: Message, handler: TokenHandler) {
    return new TokenStreamParser(message, this.debug, handler, this.config.options);
  }

  connectOnPort(port: number, multiSubnetFailover: boolean, signal: AbortSignal) {
    const connectOpts = {
      host: this.routingData ? this.routingData.server : this.config.server,
      port: this.routingData ? this.routingData.port : port,
      localAddress: this.config.options.localAddress
    };

    new Connector(connectOpts, signal, multiSubnetFailover).execute((err, socket) => {
      if (err) {
        if (err.name === 'AbortError') {
          return;
        }

        return this.socketError(err);
      }

      socket = socket!;
      socket.on('error', (error) => { this.socketError(error); });
      socket.on('close', () => { this.socketClose(); });
      socket.on('end', () => { this.socketEnd(); });
      socket.setKeepAlive(true, KEEP_ALIVE_INITIAL_DELAY);

      this.messageIo = new MessageIO(socket, this.config.options.packetSize, this.debug);
      this.messageIo.on('secure', (cleartext) => { this.emit('secure', cleartext); });

      this.socket = socket;

      this.closed = false;
      this.debug.log('connected to ' + this.config.server + ':' + this.config.options.port);

      this.sendPreLogin();
      this.transitionTo(this.STATE.SENT_PRELOGIN);
    });
  }

  /**
   * @private
   */
  closeConnection() {
    if (this.socket) {
      this.socket.destroy();
    }
  }

  /**
   * @private
   */
  createConnectTimer() {
    const controller = new AbortController();
    this.connectTimer = setTimeout(() => {
      controller.abort();
      this.connectTimeout();
    }, this.config.options.connectTimeout);
    return controller.signal;
  }

  /**
   * @private
   */
  createCancelTimer() {
    this.clearCancelTimer();
    const timeout = this.config.options.cancelTimeout;
    if (timeout > 0) {
      this.cancelTimer = setTimeout(() => {
        this.cancelTimeout();
      }, timeout);
    }
  }

  /**
   * @private
   */
  createRequestTimer() {
    this.clearRequestTimer(); // release old timer, just to be safe
    const request = this.request as Request;
    const timeout = (request.timeout !== undefined) ? request.timeout : this.config.options.requestTimeout;
    if (timeout) {
      this.requestTimer = setTimeout(() => {
        this.requestTimeout();
      }, timeout);
    }
  }

  /**
   * @private
   */
  createRetryTimer() {
    this.clearRetryTimer();
    this.retryTimer = setTimeout(() => {
      this.retryTimeout();
    }, this.config.options.connectionRetryInterval);
  }

  /**
   * @private
   */
  connectTimeout() {
    const message = `Failed to connect to ${this.config.server}${this.config.options.port ? `:${this.config.options.port}` : `\\${this.config.options.instanceName}`} in ${this.config.options.connectTimeout}ms`;
    this.debug.log(message);
    this.emit('connect', new ConnectionError(message, 'ETIMEOUT'));
    this.connectTimer = undefined;
    this.dispatchEvent('connectTimeout');
  }

  /**
   * @private
   */
  cancelTimeout() {
    const message = `Failed to cancel request in ${this.config.options.cancelTimeout}ms`;
    this.debug.log(message);
    this.dispatchEvent('socketError', new ConnectionError(message, 'ETIMEOUT'));
  }

  /**
   * @private
   */
  requestTimeout() {
    this.requestTimer = undefined;
    const request = this.request!;
    request.cancel();
    const timeout = (request.timeout !== undefined) ? request.timeout : this.config.options.requestTimeout;
    const message = 'Timeout: Request failed to complete in ' + timeout + 'ms';
    request.error = new RequestError(message, 'ETIMEOUT');
  }

  /**
   * @private
   */
  retryTimeout() {
    this.retryTimer = undefined;
    this.emit('retry');
    this.transitionTo(this.STATE.CONNECTING);
  }

  /**
   * @private
   */
  clearConnectTimer() {
    if (this.connectTimer) {
      clearTimeout(this.connectTimer);
      this.connectTimer = undefined;
    }
  }

  /**
   * @private
   */
  clearCancelTimer() {
    if (this.cancelTimer) {
      clearTimeout(this.cancelTimer);
      this.cancelTimer = undefined;
    }
  }

  /**
   * @private
   */
  clearRequestTimer() {
    if (this.requestTimer) {
      clearTimeout(this.requestTimer);
      this.requestTimer = undefined;
    }
  }

  /**
   * @private
   */
  clearRetryTimer() {
    if (this.retryTimer) {
      clearTimeout(this.retryTimer);
      this.retryTimer = undefined;
    }
  }

  /**
   * @private
   */
  transitionTo(newState: State) {
    if (this.state === newState) {
      this.debug.log('State is already ' + newState.name);
      return;
    }

    if (this.state && this.state.exit) {
      this.state.exit.call(this, newState);
    }

    this.debug.log('State change: ' + (this.state ? this.state.name : 'undefined') + ' -> ' + newState.name);
    this.state = newState;

    if (this.state.enter) {
      this.state.enter.apply(this);
    }
  }

  /**
   * @private
   */
  getEventHandler<T extends keyof State['events']>(eventName: T): NonNullable<State['events'][T]> {
    const handler = this.state.events[eventName];

    if (!handler) {
      throw new Error(`No event '${eventName}' in state '${this.state.name}'`);
    }

    return handler!;
  }

  /**
   * @private
   */
  dispatchEvent<T extends keyof State['events']>(eventName: T, ...args: Parameters<NonNullable<State['events'][T]>>) {
    const handler = this.state.events[eventName] as ((this: Connection, ...args: any[]) => void) | undefined;
    if (handler) {
      handler.apply(this, args);
    } else {
      this.emit('error', new Error(`No event '${eventName}' in state '${this.state.name}'`));
      this.close();
    }
  }

  /**
   * @private
   */
  socketError(error: Error) {
    if (this.state === this.STATE.CONNECTING || this.state === this.STATE.SENT_TLSSSLNEGOTIATION) {
      const message = `Failed to connect to ${this.config.server}:${this.config.options.port} - ${error.message}`;
      this.debug.log(message);
      this.emit('connect', new ConnectionError(message, 'ESOCKET'));
    } else {
      const message = `Connection lost - ${error.message}`;
      this.debug.log(message);
      this.emit('error', new ConnectionError(message, 'ESOCKET'));
    }
    this.dispatchEvent('socketError', error);
  }

  /**
   * @private
   */
  socketEnd() {
    this.debug.log('socket ended');
    if (this.state !== this.STATE.FINAL) {
      const error: ErrorWithCode = new Error('socket hang up');
      error.code = 'ECONNRESET';
      this.socketError(error);
    }
  }

  /**
   * @private
   */
  socketClose() {
    this.debug.log('connection to ' + this.config.server + ':' + this.config.options.port + ' closed');
    if (this.state === this.STATE.REROUTING) {
      this.debug.log('Rerouting to ' + this.routingData!.server + ':' + this.routingData!.port);

      this.dispatchEvent('reconnect');
    } else if (this.state === this.STATE.TRANSIENT_FAILURE_RETRY) {
      const server = this.routingData ? this.routingData.server : this.config.server;
      const port = this.routingData ? this.routingData.port : this.config.options.port;
      this.debug.log('Retry after transient failure connecting to ' + server + ':' + port);

      this.dispatchEvent('retry');
    } else {
      this.transitionTo(this.STATE.FINAL);
    }
  }

  /**
   * @private
   */
  sendPreLogin() {
    const [ , major, minor, build ] = /^(\d+)\.(\d+)\.(\d+)/.exec(version) ?? [ '0.0.0', '0', '0', '0' ];

    const payload = new PreloginPayload({
      encrypt: this.config.options.encrypt,
      version: { major: Number(major), minor: Number(minor), build: Number(build), subbuild: 0 }
    });

    this.messageIo.sendMessage(TYPE.PRELOGIN, payload.data);
    this.debug.payload(function() {
      return payload.toString('  ');
    });
  }

  /**
   * @private
   */
  emptyMessageBuffer() {
    this.messageBuffer = Buffer.alloc(0);
  }

  /**
   * @private
   */
  addToMessageBuffer(data: Buffer) {
    this.messageBuffer = Buffer.concat([this.messageBuffer, data]);
  }

  /**
   * @private
   */
  sendLogin7Packet() {
    const payload = new Login7Payload({
      tdsVersion: versions[this.config.options.tdsVersion],
      packetSize: this.config.options.packetSize,
      clientProgVer: 0,
      clientPid: process.pid,
      connectionId: 0,
      clientTimeZone: new Date().getTimezoneOffset(),
      clientLcid: 0x00000409
    });

    const { authentication } = this.config;
    switch (authentication.type) {
      case 'azure-active-directory-password':
        payload.fedAuth = {
          type: 'ADAL',
          echo: this.fedAuthRequired,
          workflow: 'default'
        };
        break;

      case 'azure-active-directory-access-token':
        payload.fedAuth = {
          type: 'SECURITYTOKEN',
          echo: this.fedAuthRequired,
          fedAuthToken: authentication.options.token
        };
        break;

      case 'azure-active-directory-msi-vm':
      case 'azure-active-directory-msi-app-service':
      case 'azure-active-directory-service-principal-secret':
        payload.fedAuth = {
          type: 'ADAL',
          echo: this.fedAuthRequired,
          workflow: 'integrated'
        };
        break;

      case 'ntlm':
        payload.sspi = createNTLMRequest({ domain: authentication.options.domain });
        break;

      default:
        payload.userName = authentication.options.userName;
        payload.password = authentication.options.password;
    }

    payload.hostname = this.config.options.workstationId || os.hostname();
    payload.serverName = this.routingData ? this.routingData.server : this.config.server;
    payload.appName = this.config.options.appName || 'Tedious';
    payload.libraryName = libraryName;
    payload.language = this.config.options.language;
    payload.database = this.config.options.database;
    payload.clientId = Buffer.from([1, 2, 3, 4, 5, 6]);

    payload.readOnlyIntent = this.config.options.readOnlyIntent;
    payload.initDbFatal = !this.config.options.fallbackToDefaultDb;

    this.routingData = undefined;
    this.messageIo.sendMessage(TYPE.LOGIN7, payload.toBuffer());

    this.debug.payload(function() {
      return payload.toString('  ');
    });
  }

  /**
   * @private
   */
  sendFedAuthTokenMessage(token: string) {
    const accessTokenLen = Buffer.byteLength(token, 'ucs2');
    const data = Buffer.alloc(8 + accessTokenLen);
    let offset = 0;
    offset = data.writeUInt32LE(accessTokenLen + 4, offset);
    offset = data.writeUInt32LE(accessTokenLen, offset);
    data.write(token, offset, 'ucs2');
    this.messageIo.sendMessage(TYPE.FEDAUTH_TOKEN, data);
    // sent the fedAuth token message, the rest is similar to standard login 7
    this.transitionTo(this.STATE.SENT_LOGIN7_WITH_STANDARD_LOGIN);
  }

  /**
   * @private
   */
  sendInitialSql() {
    const payload = new SqlBatchPayload(this.getInitialSql(), this.currentTransactionDescriptor(), this.config.options);

    const message = new Message({ type: TYPE.SQL_BATCH });
    this.messageIo.outgoingMessageStream.write(message);
    Readable.from(payload).pipe(message);
  }

  /**
   * @private
   */
  getInitialSql() {
    const options = [];

    if (this.config.options.enableAnsiNull === true) {
      options.push('set ansi_nulls on');
    } else if (this.config.options.enableAnsiNull === false) {
      options.push('set ansi_nulls off');
    }

    if (this.config.options.enableAnsiNullDefault === true) {
      options.push('set ansi_null_dflt_on on');
    } else if (this.config.options.enableAnsiNullDefault === false) {
      options.push('set ansi_null_dflt_on off');
    }

    if (this.config.options.enableAnsiPadding === true) {
      options.push('set ansi_padding on');
    } else if (this.config.options.enableAnsiPadding === false) {
      options.push('set ansi_padding off');
    }

    if (this.config.options.enableAnsiWarnings === true) {
      options.push('set ansi_warnings on');
    } else if (this.config.options.enableAnsiWarnings === false) {
      options.push('set ansi_warnings off');
    }

    if (this.config.options.enableArithAbort === true) {
      options.push('set arithabort on');
    } else if (this.config.options.enableArithAbort === false) {
      options.push('set arithabort off');
    }

    if (this.config.options.enableConcatNullYieldsNull === true) {
      options.push('set concat_null_yields_null on');
    } else if (this.config.options.enableConcatNullYieldsNull === false) {
      options.push('set concat_null_yields_null off');
    }

    if (this.config.options.enableCursorCloseOnCommit === true) {
      options.push('set cursor_close_on_commit on');
    } else if (this.config.options.enableCursorCloseOnCommit === false) {
      options.push('set cursor_close_on_commit off');
    }

    if (this.config.options.datefirst !== null) {
      options.push(`set datefirst ${this.config.options.datefirst}`);
    }

    if (this.config.options.dateFormat !== null) {
      options.push(`set dateformat ${this.config.options.dateFormat}`);
    }

    if (this.config.options.enableImplicitTransactions === true) {
      options.push('set implicit_transactions on');
    } else if (this.config.options.enableImplicitTransactions === false) {
      options.push('set implicit_transactions off');
    }

    if (this.config.options.language !== null) {
      options.push(`set language ${this.config.options.language}`);
    }

    if (this.config.options.enableNumericRoundabort === true) {
      options.push('set numeric_roundabort on');
    } else if (this.config.options.enableNumericRoundabort === false) {
      options.push('set numeric_roundabort off');
    }

    if (this.config.options.enableQuotedIdentifier === true) {
      options.push('set quoted_identifier on');
    } else if (this.config.options.enableQuotedIdentifier === false) {
      options.push('set quoted_identifier off');
    }

    if (this.config.options.textsize !== null) {
      options.push(`set textsize ${this.config.options.textsize}`);
    }

    if (this.config.options.connectionIsolationLevel !== null) {
      options.push(`set transaction isolation level ${this.getIsolationLevelText(this.config.options.connectionIsolationLevel)}`);
    }

    if (this.config.options.abortTransactionOnError === true) {
      options.push('set xact_abort on');
    } else if (this.config.options.abortTransactionOnError === false) {
      options.push('set xact_abort off');
    }

    return options.join('\n');
  }

  /**
   * @private
   */
  processedInitialSql() {
    this.clearConnectTimer();
    this.emit('connect');
  }

  /**
   * Execute the SQL batch represented by [[Request]].
   * There is no param support, and unlike [[Request.execSql]],
   * it is not likely that SQL Server will reuse the execution plan it generates for the SQL.
   *
   * In almost all cases, [[Request.execSql]] will be a better choice.
   *
   * @param request A [[Request]] object representing the request.
   */
  execSqlBatch(request: Request) {
    this.makeRequest(request, TYPE.SQL_BATCH, new SqlBatchPayload(request.sqlTextOrProcedure!, this.currentTransactionDescriptor(), this.config.options));
  }

  /**
   *  Execute the SQL represented by [[Request]].
   *
   * As `sp_executesql` is used to execute the SQL, if the same SQL is executed multiples times
   * using this function, the SQL Server query optimizer is likely to reuse the execution plan it generates
   * for the first execution. This may also result in SQL server treating the request like a stored procedure
   * which can result in the [[Event_doneInProc]] or [[Event_doneProc]] events being emitted instead of the
   * [[Event_done]] event you might expect. Using [[execSqlBatch]] will prevent this from occurring but may have a negative performance impact.
   *
   * Beware of the way that scoping rules apply, and how they may [affect local temp tables](http://weblogs.sqlteam.com/mladenp/archive/2006/11/03/17197.aspx)
   * If you're running in to scoping issues, then [[execSqlBatch]] may be a better choice.
   * See also [issue #24](https://github.com/pekim/tedious/issues/24)
   *
   * @param request A [[Request]] object representing the request.
   */
  execSql(request: Request) {
    try {
      request.validateParameters(this.databaseCollation);
    } catch (error: any) {
      request.error = error;

      process.nextTick(() => {
        this.debug.log(error.message);
        request.callback(error);
      });

      return;
    }

    const parameters: Parameter[] = [];

    parameters.push({
      type: TYPES.NVarChar,
      name: 'statement',
      value: request.sqlTextOrProcedure,
      output: false,
      length: undefined,
      precision: undefined,
      scale: undefined
    });

    if (request.parameters.length) {
      parameters.push({
        type: TYPES.NVarChar,
        name: 'params',
        value: request.makeParamsParameter(request.parameters),
        output: false,
        length: undefined,
        precision: undefined,
        scale: undefined
      });

      parameters.push(...request.parameters);
    }

    this.makeRequest(request, TYPE.RPC_REQUEST, new RpcRequestPayload('sp_executesql', parameters, this.currentTransactionDescriptor(), this.config.options, this.databaseCollation));
  }

  /**
   * Creates a new BulkLoad instance.
   *
   * @param table The name of the table to bulk-insert into.
   * @param options A set of bulk load options.
   */
  newBulkLoad(table: string, callback: BulkLoadCallback): BulkLoad
  newBulkLoad(table: string, options: BulkLoadOptions, callback: BulkLoadCallback): BulkLoad
  newBulkLoad(table: string, callbackOrOptions: BulkLoadOptions | BulkLoadCallback, callback?: BulkLoadCallback) {
    let options: BulkLoadOptions;

    if (callback === undefined) {
      callback = callbackOrOptions as BulkLoadCallback;
      options = {};
    } else {
      options = callbackOrOptions as BulkLoadOptions;
    }

    if (typeof options !== 'object') {
      throw new TypeError('"options" argument must be an object');
    }
    return new BulkLoad(table, this.databaseCollation, this.config.options, options, callback);
  }

  /**
   * Execute a [[BulkLoad]].
   *
   * ```js
   * // We want to perform a bulk load into a table with the following format:
   * // CREATE TABLE employees (first_name nvarchar(255), last_name nvarchar(255), day_of_birth date);
   *
   * const bulkLoad = connection.newBulkLoad('employees', (err, rowCount) => {
   *   // ...
   * });
   *
   * // First, we need to specify the columns that we want to write to,
   * // and their definitions. These definitions must match the actual table,
   * // otherwise the bulk load will fail.
   * bulkLoad.addColumn('first_name', TYPES.NVarchar, { nullable: false });
   * bulkLoad.addColumn('last_name', TYPES.NVarchar, { nullable: false });
   * bulkLoad.addColumn('date_of_birth', TYPES.Date, { nullable: false });
   *
   * // Execute a bulk load with a predefined list of rows.
   * //
   * // Note that these rows are held in memory until the
   * // bulk load was performed, so if you need to write a large
   * // number of rows (e.g. by reading from a CSV file),
   * // passing an `AsyncIterable` is advisable to keep memory usage low.
   * connection.execBulkLoad(bulkLoad, [
   *   { 'first_name': 'Steve', 'last_name': 'Jobs', 'day_of_birth': new Date('02-24-1955') },
   *   { 'first_name': 'Bill', 'last_name': 'Gates', 'day_of_birth': new Date('10-28-1955') }
   * ]);
   * ```
   *
   * @param bulkLoad A previously created [[BulkLoad]].
   * @param rows A [[Iterable]] or [[AsyncIterable]] that contains the rows that should be bulk loaded.
   */
  execBulkLoad(bulkLoad: BulkLoad, rows: AsyncIterable<unknown[] | { [columnName: string]: unknown }> | Iterable<unknown[] | { [columnName: string]: unknown }>): void

  execBulkLoad(bulkLoad: BulkLoad, rows?: AsyncIterable<unknown[] | { [columnName: string]: unknown }> | Iterable<unknown[] | { [columnName: string]: unknown }>) {
    bulkLoad.executionStarted = true;

    if (rows) {
      if (bulkLoad.streamingMode) {
        throw new Error("Connection.execBulkLoad can't be called with a BulkLoad that was put in streaming mode.");
      }

      if (bulkLoad.firstRowWritten) {
        throw new Error("Connection.execBulkLoad can't be called with a BulkLoad that already has rows written to it.");
      }

      const rowStream = Readable.from(rows);

      // Destroy the packet transform if an error happens in the row stream,
      // e.g. if an error is thrown from within a generator or stream.
      rowStream.on('error', (err) => {
        bulkLoad.rowToPacketTransform.destroy(err);
      });

      // Destroy the row stream if an error happens in the packet transform,
      // e.g. if the bulk load is cancelled.
      bulkLoad.rowToPacketTransform.on('error', (err) => {
        rowStream.destroy(err);
      });

      rowStream.pipe(bulkLoad.rowToPacketTransform);
    } else if (!bulkLoad.streamingMode) {
      // If the bulkload was not put into streaming mode by the user,
      // we end the rowToPacketTransform here for them.
      //
      // If it was put into streaming mode, it's the user's responsibility
      // to end the stream.
      bulkLoad.rowToPacketTransform.end();
    }

    const onCancel = () => {
      request.cancel();
    };

    const payload = new BulkLoadPayload(bulkLoad);

    const request = new Request(bulkLoad.getBulkInsertSql(), (error: (Error & { code?: string }) | null | undefined) => {
      bulkLoad.removeListener('cancel', onCancel);

      if (error) {
        if (error.code === 'UNKNOWN') {
          error.message += ' This is likely because the schema of the BulkLoad does not match the schema of the table you are attempting to insert into.';
        }
        bulkLoad.error = error;
        bulkLoad.callback(error);
        return;
      }

      this.makeRequest(bulkLoad, TYPE.BULK_LOAD, payload);
    });

    bulkLoad.once('cancel', onCancel);

    this.execSqlBatch(request);
  }

  /**
   * Prepare the SQL represented by the request.
   *
   * The request can then be used in subsequent calls to
   * [[execute]] and [[unprepare]]
   *
   * @param request A [[Request]] object representing the request.
   *   Parameters only require a name and type. Parameter values are ignored.
   */
  prepare(request: Request) {
    const parameters: Parameter[] = [];

    parameters.push({
      type: TYPES.Int,
      name: 'handle',
      value: undefined,
      output: true,
      length: undefined,
      precision: undefined,
      scale: undefined
    });

    parameters.push({
      type: TYPES.NVarChar,
      name: 'params',
      value: request.parameters.length ? request.makeParamsParameter(request.parameters) : null,
      output: false,
      length: undefined,
      precision: undefined,
      scale: undefined
    });

    parameters.push({
      type: TYPES.NVarChar,
      name: 'stmt',
      value: request.sqlTextOrProcedure,
      output: false,
      length: undefined,
      precision: undefined,
      scale: undefined
    });

    request.preparing = true;
    // TODO: We need to clean up this event handler, otherwise this leaks memory
    request.on('returnValue', (name: string, value: any) => {
      if (name === 'handle') {
        request.handle = value;
      } else {
        request.error = new RequestError(`Tedious > Unexpected output parameter ${name} from sp_prepare`);
      }
    });

    this.makeRequest(request, TYPE.RPC_REQUEST, new RpcRequestPayload('sp_prepare', parameters, this.currentTransactionDescriptor(), this.config.options, this.databaseCollation));
  }

  /**
   * Release the SQL Server resources associated with a previously prepared request.
   *
   * @param request A [[Request]] object representing the request.
   *   Parameters only require a name and type.
   *   Parameter values are ignored.
   */
  unprepare(request: Request) {
    const parameters: Parameter[] = [];

    parameters.push({
      type: TYPES.Int,
      name: 'handle',
      // TODO: Abort if `request.handle` is not set
      value: request.handle,
      output: false,
      length: undefined,
      precision: undefined,
      scale: undefined
    });

    this.makeRequest(request, TYPE.RPC_REQUEST, new RpcRequestPayload('sp_unprepare', parameters, this.currentTransactionDescriptor(), this.config.options, this.databaseCollation));
  }

  /**
   * Execute previously prepared SQL, using the supplied parameters.
   *
   * @param request A previously prepared [[Request]].
   * @param parameters  An object whose names correspond to the names of
   *   parameters that were added to the [[Request]] before it was prepared.
   *   The object's values are passed as the parameters' values when the
   *   request is executed.
   */
  execute(request: Request, parameters?: { [key: string]: unknown }) {
    const executeParameters: Parameter[] = [];

    executeParameters.push({
      type: TYPES.Int,
      name: 'handle',
      // TODO: Abort if `request.handle` is not set
      value: request.handle,
      output: false,
      length: undefined,
      precision: undefined,
      scale: undefined
    });

    try {
      for (let i = 0, len = request.parameters.length; i < len; i++) {
        const parameter = request.parameters[i];

        executeParameters.push({
          ...parameter,
          value: parameter.type.validate(parameters ? parameters[parameter.name] : null, this.databaseCollation)
        });
      }
    } catch (error: any) {
      request.error = error;

      process.nextTick(() => {
        this.debug.log(error.message);
        request.callback(error);
      });

      return;
    }

    this.makeRequest(request, TYPE.RPC_REQUEST, new RpcRequestPayload('sp_execute', executeParameters, this.currentTransactionDescriptor(), this.config.options, this.databaseCollation));
  }

  /**
   * Call a stored procedure represented by [[Request]].
   *
   * @param request A [[Request]] object representing the request.
   */
  callProcedure(request: Request) {
    try {
      request.validateParameters(this.databaseCollation);
    } catch (error: any) {
      request.error = error;

      process.nextTick(() => {
        this.debug.log(error.message);
        request.callback(error);
      });

      return;
    }

    this.makeRequest(request, TYPE.RPC_REQUEST, new RpcRequestPayload(request.sqlTextOrProcedure!, request.parameters, this.currentTransactionDescriptor(), this.config.options, this.databaseCollation));
  }

  /**
   * Start a transaction.
   *
   * @param callback
   * @param name A string representing a name to associate with the transaction.
   *   Optional, and defaults to an empty string. Required when `isolationLevel`
   *   is present.
   * @param isolationLevel The isolation level that the transaction is to be run with.
   *
   *   The isolation levels are available from `require('tedious').ISOLATION_LEVEL`.
   *   * `READ_UNCOMMITTED`
   *   * `READ_COMMITTED`
   *   * `REPEATABLE_READ`
   *   * `SERIALIZABLE`
   *   * `SNAPSHOT`
   *
   *   Optional, and defaults to the Connection's isolation level.
   */
  beginTransaction(callback: BeginTransactionCallback, name = '', isolationLevel = this.config.options.isolationLevel) {
    assertValidIsolationLevel(isolationLevel, 'isolationLevel');

    const transaction = new Transaction(name, isolationLevel);

    if (this.config.options.tdsVersion < '7_2') {
      return this.execSqlBatch(new Request('SET TRANSACTION ISOLATION LEVEL ' + (transaction.isolationLevelToTSQL()) + ';BEGIN TRAN ' + transaction.name, (err) => {
        this.transactionDepth++;
        if (this.transactionDepth === 1) {
          this.inTransaction = true;
        }
        callback(err);
      }));
    }

    const request = new Request(undefined, (err) => {
      return callback(err, this.currentTransactionDescriptor());
    });
    return this.makeRequest(request, TYPE.TRANSACTION_MANAGER, transaction.beginPayload(this.currentTransactionDescriptor()));
  }

  /**
   * Commit a transaction.
   *
   * There should be an active transaction - that is, [[beginTransaction]]
   * should have been previously called.
   *
   * @param callback
   * @param name A string representing a name to associate with the transaction.
   *   Optional, and defaults to an empty string. Required when `isolationLevel`is present.
   */
  commitTransaction(callback: CommitTransactionCallback, name = '') {
    const transaction = new Transaction(name);
    if (this.config.options.tdsVersion < '7_2') {
      return this.execSqlBatch(new Request('COMMIT TRAN ' + transaction.name, (err) => {
        this.transactionDepth--;
        if (this.transactionDepth === 0) {
          this.inTransaction = false;
        }

        callback(err);
      }));
    }
    const request = new Request(undefined, callback);
    return this.makeRequest(request, TYPE.TRANSACTION_MANAGER, transaction.commitPayload(this.currentTransactionDescriptor()));
  }

  /**
   * Rollback a transaction.
   *
   * There should be an active transaction - that is, [[beginTransaction]]
   * should have been previously called.
   *
   * @param callback
   * @param name A string representing a name to associate with the transaction.
   *   Optional, and defaults to an empty string.
   *   Required when `isolationLevel` is present.
   */
  rollbackTransaction(callback: RollbackTransactionCallback, name = '') {
    const transaction = new Transaction(name);
    if (this.config.options.tdsVersion < '7_2') {
      return this.execSqlBatch(new Request('ROLLBACK TRAN ' + transaction.name, (err) => {
        this.transactionDepth--;
        if (this.transactionDepth === 0) {
          this.inTransaction = false;
        }
        callback(err);
      }));
    }
    const request = new Request(undefined, callback);
    return this.makeRequest(request, TYPE.TRANSACTION_MANAGER, transaction.rollbackPayload(this.currentTransactionDescriptor()));
  }

  /**
   * Set a savepoint within a transaction.
   *
   * There should be an active transaction - that is, [[beginTransaction]]
   * should have been previously called.
   *
   * @param callback
   * @param name A string representing a name to associate with the transaction.\
   *   Optional, and defaults to an empty string.
   *   Required when `isolationLevel` is present.
   */
  saveTransaction(callback: SaveTransactionCallback, name: string) {
    const transaction = new Transaction(name);
    if (this.config.options.tdsVersion < '7_2') {
      return this.execSqlBatch(new Request('SAVE TRAN ' + transaction.name, (err) => {
        this.transactionDepth++;
        callback(err);
      }));
    }
    const request = new Request(undefined, callback);
    return this.makeRequest(request, TYPE.TRANSACTION_MANAGER, transaction.savePayload(this.currentTransactionDescriptor()));
  }

  /**
   * Run the given callback after starting a transaction, and commit or
   * rollback the transaction afterwards.
   *
   * This is a helper that employs [[beginTransaction]], [[commitTransaction]],
   * [[rollbackTransaction]], and [[saveTransaction]] to greatly simplify the
   * use of database transactions and automatically handle transaction nesting.
   *
   * @param cb
   * @param isolationLevel
   *   The isolation level that the transaction is to be run with.
   *
   *   The isolation levels are available from `require('tedious').ISOLATION_LEVEL`.
   *   * `READ_UNCOMMITTED`
   *   * `READ_COMMITTED`
   *   * `REPEATABLE_READ`
   *   * `SERIALIZABLE`
   *   * `SNAPSHOT`
   *
   *   Optional, and defaults to the Connection's isolation level.
   */
  transaction(cb: (err: Error | null | undefined, txDone?: <T extends TransactionDoneCallback>(err: Error | null | undefined, done: T, ...args: CallbackParameters<T>) => void) => void, isolationLevel?: typeof ISOLATION_LEVEL[keyof typeof ISOLATION_LEVEL]) {
    if (typeof cb !== 'function') {
      throw new TypeError('`cb` must be a function');
    }

    const useSavepoint = this.inTransaction;
    const name = '_tedious_' + (crypto.randomBytes(10).toString('hex'));
    const txDone: <T extends TransactionDoneCallback>(err: Error | null | undefined, done: T, ...args: CallbackParameters<T>) => void = (err, done, ...args) => {
      if (err) {
        if (this.inTransaction && this.state === this.STATE.LOGGED_IN) {
          this.rollbackTransaction((txErr) => {
            done(txErr || err, ...args);
          }, name);
        } else {
          done(err, ...args);
        }
      } else if (useSavepoint) {
        if (this.config.options.tdsVersion < '7_2') {
          this.transactionDepth--;
        }
        done(null, ...args);
      } else {
        this.commitTransaction((txErr) => {
          done(txErr, ...args);
        }, name);
      }
    };

    if (useSavepoint) {
      return this.saveTransaction((err) => {
        if (err) {
          return cb(err);
        }

        if (isolationLevel) {
          return this.execSqlBatch(new Request('SET transaction isolation level ' + this.getIsolationLevelText(isolationLevel), (err) => {
            return cb(err, txDone);
          }));
        } else {
          return cb(null, txDone);
        }
      }, name);
    } else {
      return this.beginTransaction((err) => {
        if (err) {
          return cb(err);
        }

        return cb(null, txDone);
      }, name, isolationLevel);
    }
  }

  /**
   * @private
   */
  makeRequest(request: Request | BulkLoad, packetType: number, payload: (Iterable<Buffer> | AsyncIterable<Buffer>) & { toString: (indent?: string) => string }) {
    if (this.state !== this.STATE.LOGGED_IN) {
      const message = 'Requests can only be made in the ' + this.STATE.LOGGED_IN.name + ' state, not the ' + this.state.name + ' state';
      this.debug.log(message);
      request.callback(new RequestError(message, 'EINVALIDSTATE'));
    } else if (request.canceled) {
      process.nextTick(() => {
        request.callback(new RequestError('Canceled.', 'ECANCEL'));
      });
    } else {
      if (packetType === TYPE.SQL_BATCH) {
        this.isSqlBatch = true;
      } else {
        this.isSqlBatch = false;
      }

      this.request = request;
      request.connection! = this;
      request.rowCount! = 0;
      request.rows! = [];
      request.rst! = [];

      const onCancel = () => {
        payloadStream.unpipe(message);
        payloadStream.destroy(new RequestError('Canceled.', 'ECANCEL'));

        // set the ignore bit and end the message.
        message.ignore = true;
        message.end();

        if (request instanceof Request && request.paused) {
          // resume the request if it was paused so we can read the remaining tokens
          request.resume();
        }
      };

      request.once('cancel', onCancel);

      this.createRequestTimer();

      const message = new Message({ type: packetType, resetConnection: this.resetConnectionOnNextRequest });
      this.messageIo.outgoingMessageStream.write(message);
      this.transitionTo(this.STATE.SENT_CLIENT_REQUEST);

      message.once('finish', () => {
        request.removeListener('cancel', onCancel);
        request.once('cancel', this._cancelAfterRequestSent);

        this.resetConnectionOnNextRequest = false;
        this.debug.payload(function() {
          return payload!.toString('  ');
        });
      });

      const payloadStream = Readable.from(payload);
      payloadStream.once('error', (error) => {
        payloadStream.unpipe(message);

        // Only set a request error if no error was set yet.
        request.error ??= error;

        message.ignore = true;
        message.end();
      });
      payloadStream.pipe(message);
    }
  }

  /**
   * Cancel currently executed request.
   */
  cancel() {
    if (!this.request) {
      return false;
    }

    if (this.request.canceled) {
      return false;
    }

    this.request.cancel();
    return true;
  }

  /**
   * Reset the connection to its initial state.
   * Can be useful for connection pool implementations.
   *
   * @param callback
   */
  reset(callback: ResetCallback) {
    const request = new Request(this.getInitialSql(), (err) => {
      if (this.config.options.tdsVersion < '7_2') {
        this.inTransaction = false;
      }
      callback(err);
    });
    this.resetConnectionOnNextRequest = true;
    this.execSqlBatch(request);
  }

  /**
   * @private
   */
  currentTransactionDescriptor() {
    return this.transactionDescriptors[this.transactionDescriptors.length - 1];
  }

  /**
   * @private
   */
  getIsolationLevelText(isolationLevel: typeof ISOLATION_LEVEL[keyof typeof ISOLATION_LEVEL]) {
    switch (isolationLevel) {
      case ISOLATION_LEVEL.READ_UNCOMMITTED:
        return 'read uncommitted';
      case ISOLATION_LEVEL.REPEATABLE_READ:
        return 'repeatable read';
      case ISOLATION_LEVEL.SERIALIZABLE:
        return 'serializable';
      case ISOLATION_LEVEL.SNAPSHOT:
        return 'snapshot';
      default:
        return 'read committed';
    }
  }
}

<<<<<<< HEAD
let sspichallengeEventDeprecationWarningEmitted = false;
function emitSSPIChallengeEventDeprecationWarning() {
  if (sspichallengeEventDeprecationWarningEmitted) {
    return;
  }

  sspichallengeEventDeprecationWarningEmitted = true;

  process.emitWarning(
    'The `sspichallenge` event is deprecated and will be removed.',
    'DeprecationWarning',
    Connection.prototype.on
  );
}

let azureADPasswordClientIdDeprecationWarningEmitted = false;
function emitAzureADPasswordClientIdDeprecationWarning() {
  if (azureADPasswordClientIdDeprecationWarningEmitted) {
    return;
  }

  azureADPasswordClientIdDeprecationWarningEmitted = true;

  process.emitWarning(
    'When using the `azure-active-directory-password` authentication method, please provide a value for the `clientId` option. ' +
    'This option will be required in a future release.',
    'DeprecationWarning',
    Connection.prototype.on
  );
}

=======
>>>>>>> 6de53dd7
export default Connection;
module.exports = Connection;

Connection.prototype.STATE = {
  INITIALIZED: {
    name: 'Initialized',
    events: {}
  },
  CONNECTING: {
    name: 'Connecting',
    enter: function() {
      this.initialiseConnection();
    },
    events: {
      socketError: function() {
        this.transitionTo(this.STATE.FINAL);
      },
      connectTimeout: function() {
        this.transitionTo(this.STATE.FINAL);
      }
    }
  },
  SENT_PRELOGIN: {
    name: 'SentPrelogin',
    enter: function() {
      this.emptyMessageBuffer();

      this.messageIo.readMessage().then((message) => {
        this.dispatchEvent('message', message);
      }, (err) => {
        this.socketError(err);
      });
    },
    events: {
      socketError: function() {
        this.transitionTo(this.STATE.FINAL);
      },
      connectTimeout: function() {
        this.transitionTo(this.STATE.FINAL);
      },
      message: function(message) {
        message.on('data', (data) => {
          this.addToMessageBuffer(data);
        });

        message.once('end', () => {
          const preloginPayload = new PreloginPayload(this.messageBuffer);
          this.debug.payload(function() {
            return preloginPayload.toString('  ');
          });

          if (preloginPayload.fedAuthRequired === 1) {
            this.fedAuthRequired = true;
          }

          if (preloginPayload.encryptionString === 'ON' || preloginPayload.encryptionString === 'REQ') {
            if (!this.config.options.encrypt) {
              this.emit('connect', new ConnectionError("Server requires encryption, set 'encrypt' config option to true.", 'EENCRYPT'));
              return this.close();
            }

            this.messageIo.startTls(this.secureContext, this.routingData?.server ?? this.config.server, this.config.options.trustServerCertificate);
            this.transitionTo(this.STATE.SENT_TLSSSLNEGOTIATION);
          } else {
            this.sendLogin7Packet();

            const { authentication } = this.config;
            if (authentication.type === 'ntlm') {
              this.transitionTo(this.STATE.SENT_LOGIN7_WITH_NTLM);
            } else {
              this.transitionTo(this.STATE.SENT_LOGIN7_WITH_STANDARD_LOGIN);
            }
          }
        });
      }
    }
  },
  REROUTING: {
    name: 'ReRouting',
    enter: function() {
      this.cleanupConnection(CLEANUP_TYPE.REDIRECT);
    },
    events: {
      message: function() {
      },
      socketError: function() {
        this.transitionTo(this.STATE.FINAL);
      },
      connectTimeout: function() {
        this.transitionTo(this.STATE.FINAL);
      },
      reconnect: function() {
        this.transitionTo(this.STATE.CONNECTING);
      }
    }
  },
  TRANSIENT_FAILURE_RETRY: {
    name: 'TRANSIENT_FAILURE_RETRY',
    enter: function() {
      this.curTransientRetryCount++;
      this.cleanupConnection(CLEANUP_TYPE.RETRY);
    },
    events: {
      message: function() {
      },
      socketError: function() {
        this.transitionTo(this.STATE.FINAL);
      },
      connectTimeout: function() {
        this.transitionTo(this.STATE.FINAL);
      },
      retry: function() {
        this.createRetryTimer();
      }
    }
  },
  SENT_TLSSSLNEGOTIATION: {
    name: 'SentTLSSSLNegotiation',
    enter: function() {
      this.messageIo.readMessage().then((message) => {
        this.dispatchEvent('message', message);
      }, (err) => {
        this.socketError(err);
      });
    },
    events: {
      socketError: function() {
        this.transitionTo(this.STATE.FINAL);
      },
      connectTimeout: function() {
        this.transitionTo(this.STATE.FINAL);
      },
      message: function(message) {
        message.on('data', (data) => {
          this.messageIo.tlsHandshakeData(data);
        });

        message.once('end', () => {
          if (this.messageIo.tlsNegotiationComplete) {
            this.sendLogin7Packet();

            const { authentication } = this.config;

            if (authentication.type === 'azure-active-directory-password' || authentication.type === 'azure-active-directory-msi-vm' || authentication.type === 'azure-active-directory-msi-app-service' || authentication.type === 'azure-active-directory-service-principal-secret') {
              this.transitionTo(this.STATE.SENT_LOGIN7_WITH_FEDAUTH);
            } else if (authentication.type === 'ntlm') {
              this.transitionTo(this.STATE.SENT_LOGIN7_WITH_NTLM);
            } else {
              this.transitionTo(this.STATE.SENT_LOGIN7_WITH_STANDARD_LOGIN);
            }
          } else {
            this.messageIo.readMessage().then((message) => {
              this.dispatchEvent('message', message);
            }, (err) => {
              this.socketError(err);
            });
          }
        });
      }
    }
  },
  SENT_LOGIN7_WITH_STANDARD_LOGIN: {
    name: 'SentLogin7WithStandardLogin',
    enter: function() {
      this.messageIo.readMessage().then((message) => {
        this.dispatchEvent('message', message);
      }, (err) => {
        this.socketError(err);
      });
    },
    events: {
      socketError: function() {
        this.transitionTo(this.STATE.FINAL);
      },
      connectTimeout: function() {
        this.transitionTo(this.STATE.FINAL);
      },
      message: function(message) {
        const handler = new Login7TokenHandler(this);
        const tokenStreamParser = this.createTokenStreamParser(message, handler);

        tokenStreamParser.once('end', () => {
          if (handler.loginAckReceived) {
            if (handler.routingData) {
              this.routingData = handler.routingData;
              this.transitionTo(this.STATE.REROUTING);
            } else {
              this.transitionTo(this.STATE.LOGGED_IN_SENDING_INITIAL_SQL);
            }
          } else if (this.loginError) {
            if (this.loginError.isTransient) {
              this.debug.log('Initiating retry on transient error');
              this.transitionTo(this.STATE.TRANSIENT_FAILURE_RETRY);
            } else {
              this.emit('connect', this.loginError);
              this.transitionTo(this.STATE.FINAL);
            }
          } else {
            this.emit('connect', new ConnectionError('Login failed.', 'ELOGIN'));
            this.transitionTo(this.STATE.FINAL);
          }
        });
      }
    }
  },
  SENT_LOGIN7_WITH_NTLM: {
    name: 'SentLogin7WithNTLMLogin',
    enter: function() {
      this.messageIo.readMessage().then((message) => {
        this.dispatchEvent('message', message);
      }, (err) => {
        this.socketError(err);
      });
    },
    events: {
      socketError: function() {
        this.transitionTo(this.STATE.FINAL);
      },
      connectTimeout: function() {
        this.transitionTo(this.STATE.FINAL);
      },
      message: function(message) {
        const handler = new Login7TokenHandler(this);
        const tokenStreamParser = this.createTokenStreamParser(message, handler);

        tokenStreamParser.once('end', () => {
          if (handler.loginAckReceived) {
            if (handler.routingData) {
              this.routingData = handler.routingData;
              this.transitionTo(this.STATE.REROUTING);
            } else {
              this.transitionTo(this.STATE.LOGGED_IN_SENDING_INITIAL_SQL);
            }
          } else if (this.ntlmpacket) {
            const authentication = this.config.authentication as NtlmAuthentication;

            const payload = new NTLMResponsePayload({
              domain: authentication.options.domain,
              userName: authentication.options.userName,
              password: authentication.options.password,
              ntlmpacket: this.ntlmpacket
            });

            this.messageIo.sendMessage(TYPE.NTLMAUTH_PKT, payload.data);
            this.debug.payload(function() {
              return payload.toString('  ');
            });

            this.ntlmpacket = undefined;

            this.messageIo.readMessage().then((message) => {
              this.dispatchEvent('message', message);
            }, (err) => {
              this.socketError(err);
            });
          } else if (this.loginError) {
            if (this.loginError.isTransient) {
              this.debug.log('Initiating retry on transient error');
              this.transitionTo(this.STATE.TRANSIENT_FAILURE_RETRY);
            } else {
              this.emit('connect', this.loginError);
              this.transitionTo(this.STATE.FINAL);
            }
          } else {
            this.emit('connect', new ConnectionError('Login failed.', 'ELOGIN'));
            this.transitionTo(this.STATE.FINAL);
          }
        });
      }
    }
  },
  SENT_LOGIN7_WITH_FEDAUTH: {
    name: 'SentLogin7Withfedauth',
    enter: function() {
      this.messageIo.readMessage().then((message) => {
        this.dispatchEvent('message', message);
      }, (err) => {
        this.socketError(err);
      });
    },
    events: {
      socketError: function() {
        this.transitionTo(this.STATE.FINAL);
      },
      connectTimeout: function() {
        this.transitionTo(this.STATE.FINAL);
      },
      message: function(message) {
        const handler = new Login7TokenHandler(this);
        const tokenStreamParser = this.createTokenStreamParser(message, handler);

        tokenStreamParser.once('end', () => {
          if (handler.loginAckReceived) {
            if (handler.routingData) {
              this.routingData = handler.routingData;
              this.transitionTo(this.STATE.REROUTING);
            } else {
              this.transitionTo(this.STATE.LOGGED_IN_SENDING_INITIAL_SQL);
            }

            return;
          }

          const fedAuthInfoToken = handler.fedAuthInfoToken;

          if (fedAuthInfoToken && fedAuthInfoToken.stsurl && fedAuthInfoToken.spn) {
            const authentication = this.config.authentication as AzureActiveDirectoryPasswordAuthentication | AzureActiveDirectoryMsiVmAuthentication | AzureActiveDirectoryMsiAppServiceAuthentication | AzureActiveDirectoryServicePrincipalSecret;
            const tokenScope = new URL('/.default', fedAuthInfoToken.spn).toString();

            const getToken = (callback: (error: Error | null, token?: string) => void) => {
              const getTokenFromCredentials = (credentials: TokenCredential) => {
                credentials.getToken(tokenScope).then((tokenResponse) => {
                  callback(null, tokenResponse?.token);
                }, callback);
              };

              if (authentication.type === 'azure-active-directory-password') {
                const credentials = new UsernamePasswordCredential(
                  authentication.options.domain,
                  authentication.options.clientId,
                  authentication.options.userName,
                  authentication.options.password
                );

                getTokenFromCredentials(credentials);
              } else if (authentication.type === 'azure-active-directory-msi-vm' || authentication.type === 'azure-active-directory-msi-app-service') {
                const msiArgs = authentication.options.clientId ? [ authentication.options.clientId, {} ] : [ {} ];
                const credentials = new ManagedIdentityCredential(...msiArgs);

                getTokenFromCredentials(credentials);
              } else if (authentication.type === 'azure-active-directory-service-principal-secret') {
                const credentials = new ClientSecretCredential(
                  authentication.options.tenantId,
                  authentication.options.clientId,
                  authentication.options.clientSecret
                );

                getTokenFromCredentials(credentials);
              }
            };

            getToken((err, token) => {
              if (err) {
                this.loginError = new ConnectionError('Security token could not be authenticated or authorized.', 'EFEDAUTH');
                this.emit('connect', this.loginError);
                this.transitionTo(this.STATE.FINAL);
                return;
              }

              this.sendFedAuthTokenMessage(token!);
            });
          } else if (this.loginError) {
            if (this.loginError.isTransient) {
              this.debug.log('Initiating retry on transient error');
              this.transitionTo(this.STATE.TRANSIENT_FAILURE_RETRY);
            } else {
              this.emit('connect', this.loginError);
              this.transitionTo(this.STATE.FINAL);
            }
          } else {
            this.emit('connect', new ConnectionError('Login failed.', 'ELOGIN'));
            this.transitionTo(this.STATE.FINAL);
          }
        });
      }
    }
  },
  LOGGED_IN_SENDING_INITIAL_SQL: {
    name: 'LoggedInSendingInitialSql',
    enter: function() {
      this.sendInitialSql();

      this.messageIo.readMessage().then((message) => {
        this.dispatchEvent('message', message);
      }, (err) => {
        this.socketError(err);
      });
    },
    events: {
      socketError: function socketError() {
        this.transitionTo(this.STATE.FINAL);
      },
      connectTimeout: function() {
        this.transitionTo(this.STATE.FINAL);
      },
      message: function(message) {
        const tokenStreamParser = this.createTokenStreamParser(message, new InitialSqlTokenHandler(this));

        tokenStreamParser.once('end', () => {
          this.transitionTo(this.STATE.LOGGED_IN);
          this.processedInitialSql();
        });
      }
    }
  },
  LOGGED_IN: {
    name: 'LoggedIn',
    events: {
      socketError: function() {
        this.transitionTo(this.STATE.FINAL);
      }
    }
  },
  SENT_CLIENT_REQUEST: {
    name: 'SentClientRequest',
    enter: function() {
      this.emptyMessageBuffer();

      this.messageIo.readMessage().then((message) => {
        this.dispatchEvent('message', message);
      }, (err) => {
        this.socketError(err);
      });
    },
    exit: function(nextState) {
      this.clearRequestTimer();
    },
    events: {
      socketError: function(err) {
        const sqlRequest = this.request!;
        this.request = undefined;
        this.transitionTo(this.STATE.FINAL);

        sqlRequest.callback(err);
      },
      message: function(message) {
        // request timer is stopped on first data package
        this.clearRequestTimer();

        const tokenStreamParser = this.createTokenStreamParser(message, new RequestTokenHandler(this, this.request!));

        // If the request was canceled and we have a `cancelTimer`
        // defined, we send a attention message after the
        // request message was fully sent off.
        //
        // We already started consuming the current message
        // (but all the token handlers should be no-ops), and
        // need to ensure the next message is handled by the
        // `SENT_ATTENTION` state.
        if (this.request?.canceled && this.cancelTimer) {
          return this.transitionTo(this.STATE.SENT_ATTENTION);
        }

        const onResume = () => {
          tokenStreamParser.resume();
        };
        const onPause = () => {
          tokenStreamParser.pause();

          this.request?.once('resume', onResume);
        };

        this.request?.on('pause', onPause);

        if (this.request instanceof Request && this.request.paused) {
          onPause();
        }

        const onCancel = () => {
          tokenStreamParser.removeListener('end', onEndOfMessage);

          if (this.request instanceof Request && this.request.paused) {
            // resume the request if it was paused so we can read the remaining tokens
            this.request.resume();
          }

          this.request?.removeListener('pause', onPause);
          this.request?.removeListener('resume', onResume);

          // The `_cancelAfterRequestSent` callback will have sent a
          // attention message, so now we need to also switch to
          // the `SENT_ATTENTION` state to make sure the attention ack
          // message is processed correctly.
          this.transitionTo(this.STATE.SENT_ATTENTION);
        };

        const onEndOfMessage = () => {
          this.request?.removeListener('cancel', this._cancelAfterRequestSent);
          this.request?.removeListener('cancel', onCancel);
          this.request?.removeListener('pause', onPause);
          this.request?.removeListener('resume', onResume);

          this.transitionTo(this.STATE.LOGGED_IN);
          const sqlRequest = this.request as Request;
          this.request = undefined;
          if (this.config.options.tdsVersion < '7_2' && sqlRequest.error && this.isSqlBatch) {
            this.inTransaction = false;
          }
          sqlRequest.callback(sqlRequest.error, sqlRequest.rowCount, sqlRequest.rows);
        };

        tokenStreamParser.once('end', onEndOfMessage);
        this.request?.once('cancel', onCancel);
      }
    }
  },
  SENT_ATTENTION: {
    name: 'SentAttention',
    enter: function() {
      this.emptyMessageBuffer();

      this.messageIo.readMessage().then((message) => {
        this.dispatchEvent('message', message);
      }, (err) => {
        this.socketError(err);
      });
    },
    events: {
      socketError: function(err) {
        const sqlRequest = this.request!;
        this.request = undefined;

        this.transitionTo(this.STATE.FINAL);

        sqlRequest.callback(err);
      },
      message: function(message) {
        const handler = new AttentionTokenHandler(this, this.request!);
        const tokenStreamParser = this.createTokenStreamParser(message, handler);

        tokenStreamParser.once('end', () => {
          // 3.2.5.7 Sent Attention State
          // Discard any data contained in the response, until we receive the attention response
          if (handler.attentionReceived) {
            this.clearCancelTimer();

            const sqlRequest = this.request!;
            this.request = undefined;
            this.transitionTo(this.STATE.LOGGED_IN);

            if (sqlRequest.error && sqlRequest.error instanceof RequestError && sqlRequest.error.code === 'ETIMEOUT') {
              sqlRequest.callback(sqlRequest.error);
            } else {
              sqlRequest.callback(new RequestError('Canceled.', 'ECANCEL'));
            }
          }
        });
      }
    }
  },
  FINAL: {
    name: 'Final',
    enter: function() {
      this.cleanupConnection(CLEANUP_TYPE.NORMAL);
    },
    events: {
      connectTimeout: function() {
        // Do nothing, as the timer should be cleaned up.
      },
      message: function() {
        // Do nothing
      },
      socketError: function() {
        // Do nothing
      }
    }
  }
};<|MERGE_RESOLUTION|>--- conflicted
+++ resolved
@@ -3098,22 +3098,6 @@
   }
 }
 
-<<<<<<< HEAD
-let sspichallengeEventDeprecationWarningEmitted = false;
-function emitSSPIChallengeEventDeprecationWarning() {
-  if (sspichallengeEventDeprecationWarningEmitted) {
-    return;
-  }
-
-  sspichallengeEventDeprecationWarningEmitted = true;
-
-  process.emitWarning(
-    'The `sspichallenge` event is deprecated and will be removed.',
-    'DeprecationWarning',
-    Connection.prototype.on
-  );
-}
-
 let azureADPasswordClientIdDeprecationWarningEmitted = false;
 function emitAzureADPasswordClientIdDeprecationWarning() {
   if (azureADPasswordClientIdDeprecationWarningEmitted) {
@@ -3130,8 +3114,6 @@
   );
 }
 
-=======
->>>>>>> 6de53dd7
 export default Connection;
 module.exports = Connection;
 
