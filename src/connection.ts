--- conflicted
+++ resolved
@@ -1518,14 +1518,9 @@
                 throw new TypeError('The "encrypt" property must one of "strict","mandatory","true", "yes" or "optional", "false", "no".');
             }
           }
-<<<<<<< HEAD
         }
         else if (typeof config.options.encrypt == 'boolean') {
           config.options.encrypt ? this.config.options.encrypt = 'mandatory' : this.config.options.encrypt = 'optional';
-=======
-        } else if (typeof config.options.encrypt == 'boolean' && !config.options.encrypt) {
-          this.config.options.encrypt = 'optional';
->>>>>>> 96c88cbe
         } else {
           throw new TypeError('The "config.options.encrypt" property must be of type string or boolean.');
         }
