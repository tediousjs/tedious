import crypto from 'crypto';
import os from 'os';
import * as tls from 'tls';
import * as net from 'net';
import dns from 'dns';

import constants from 'constants';
import { SecureContextOptions } from 'tls';

import { Readable } from 'stream';

import {
  DefaultAzureCredential,
  ClientSecretCredential,
  ManagedIdentityCredential,
  UsernamePasswordCredential,
} from '@azure/identity';

import BulkLoad, { Options as BulkLoadOptions, Callback as BulkLoadCallback } from './bulk-load';
import Debug from './debug';
import { EventEmitter, once } from 'events';
import { instanceLookup } from './instance-lookup';
import { TransientErrorLookup } from './transient-error-lookup';
import { TYPE } from './packet';
import PreloginPayload from './prelogin-payload';
import Login7Payload from './login7-payload';
import NTLMResponsePayload from './ntlm-payload';
import Request from './request';
import RpcRequestPayload from './rpcrequest-payload';
import SqlBatchPayload from './sqlbatch-payload';
import MessageIO from './message-io';
import { Parser as TokenStreamParser } from './token/token-stream-parser';
import { Transaction, ISOLATION_LEVEL, assertValidIsolationLevel } from './transaction';
import { ConnectionError, RequestError } from './errors';
import { connectInParallel, connectInSequence } from './connector';
import { name as libraryName } from './library';
import { versions } from './tds-versions';
import Message from './message';
import { Metadata } from './metadata-parser';
import { createNTLMRequest } from './ntlm';
import { ColumnEncryptionAzureKeyVaultProvider } from './always-encrypted/keystore-provider-azure-key-vault';

import { AbortController, AbortSignal } from 'node-abort-controller';
import { Parameter, TYPES } from './data-type';
import { BulkLoadPayload } from './bulk-load-payload';
import { Collation } from './collation';

import AggregateError from 'es-aggregate-error';
import { version } from '../package.json';
import { URL } from 'url';
import { AttentionTokenHandler, InitialSqlTokenHandler, Login7TokenHandler, RequestTokenHandler, TokenHandler } from './token/handler';

type BeginTransactionCallback =
  /**
   * The callback is called when the request to start the transaction has completed,
   * either successfully or with an error.
   * If an error occurred then `err` will describe the error.
   *
   * As only one request at a time may be executed on a connection, another request should not
   * be initiated until this callback is called.
   *
   * @param err If an error occurred, an [[Error]] object with details of the error.
   * @param transactionDescriptor A Buffer that describe the transaction
   */
  (err: Error | null | undefined, transactionDescriptor?: Buffer) => void

type SaveTransactionCallback =
  /**
   * The callback is called when the request to set a savepoint within the
   * transaction has completed, either successfully or with an error.
   * If an error occurred then `err` will describe the error.
   *
   * As only one request at a time may be executed on a connection, another request should not
   * be initiated until this callback is called.
   *
   * @param err If an error occurred, an [[Error]] object with details of the error.
   */
  (err: Error | null | undefined) => void;

type CommitTransactionCallback =
  /**
   * The callback is called when the request to commit the transaction has completed,
   * either successfully or with an error.
   * If an error occurred then `err` will describe the error.
   *
   * As only one request at a time may be executed on a connection, another request should not
   * be initiated until this callback is called.
   *
   * @param err If an error occurred, an [[Error]] object with details of the error.
   */
  (err: Error | null | undefined) => void;

type RollbackTransactionCallback =
  /**
   * The callback is called when the request to rollback the transaction has
   * completed, either successfully or with an error.
   * If an error occurred then err will describe the error.
   *
   * As only one request at a time may be executed on a connection, another request should not
   * be initiated until this callback is called.
   *
   * @param err If an error occurred, an [[Error]] object with details of the error.
   */
  (err: Error | null | undefined) => void;

type ResetCallback =
  /**
   * The callback is called when the connection reset has completed,
   * either successfully or with an error.
   *
   * If an error occurred then `err` will describe the error.
   *
   * As only one request at a time may be executed on a connection, another
   * request should not be initiated until this callback is called
   *
   * @param err If an error occurred, an [[Error]] object with details of the error.
   */
  (err: Error | null | undefined) => void;

// eslint-disable-next-line @typescript-eslint/no-unused-vars
type TransactionCallback<T extends (err: Error | null | undefined, ...args: any[]) => void> =
  /**
   * The callback is called when the request to start a transaction (or create a savepoint, in
   * the case of a nested transaction) has completed, either successfully or with an error.
   * If an error occurred, then `err` will describe the error.
   * If no error occurred, the callback should perform its work and eventually call
   * `done` with an error or null (to trigger a transaction rollback or a
   * transaction commit) and an additional completion callback that will be called when the request
   * to rollback or commit the current transaction has completed, either successfully or with an error.
   * Additional arguments given to `done` will be passed through to this callback.
   *
   * As only one request at a time may be executed on a connection, another request should not
   * be initiated until the completion callback is called.
   *
   * @param err If an error occurred, an [[Error]] object with details of the error.
   * @param txDone If no error occurred, a function to be called to commit or rollback the transaction.
   */
  (err: Error | null | undefined, txDone?: TransactionDone<T>) => void;

type TransactionDoneCallback = (err: Error | null | undefined, ...args: any[]) => void;
type CallbackParameters<T extends (err: Error | null | undefined, ...args: any[]) => any> = T extends (err: Error | null | undefined, ...args: infer P) => any ? P : never;

type TransactionDone<T extends (err: Error | null | undefined, ...args: any[]) => void> =
  /**
   * If no error occurred, a function to be called to commit or rollback the transaction.
   *
   * @param err If an err occurred, a string with details of the error.
   */
  (err: Error | null | undefined, done: T, ...args: CallbackParameters<T>) => void;

/**
 * @private
 */
const KEEP_ALIVE_INITIAL_DELAY = 30 * 1000;
/**
 * @private
 */
const DEFAULT_CONNECT_TIMEOUT = 15 * 1000;
/**
 * @private
 */
const DEFAULT_CLIENT_REQUEST_TIMEOUT = 15 * 1000;
/**
 * @private
 */
const DEFAULT_CANCEL_TIMEOUT = 5 * 1000;
/**
 * @private
 */
const DEFAULT_CONNECT_RETRY_INTERVAL = 500;
/**
 * @private
 */
const DEFAULT_PACKET_SIZE = 4 * 1024;
/**
 * @private
 */
const DEFAULT_TEXTSIZE = 2147483647;
/**
 * @private
 */
const DEFAULT_DATEFIRST = 7;
/**
 * @private
 */
const DEFAULT_PORT = 1433;
/**
 * @private
 */
const DEFAULT_TDS_VERSION = '7_4';
/**
 * @private
 */
const DEFAULT_LANGUAGE = 'us_english';
/**
 * @private
 */
const DEFAULT_DATEFORMAT = 'mdy';

interface AzureActiveDirectoryMsiAppServiceAuthentication {
  type: 'azure-active-directory-msi-app-service';
  options: {
    /**
     * If you user want to connect to an Azure app service using a specific client account
     * they need to provide `clientId` asscoiate to their created idnetity.
     *
     * This is optional for retrieve token from azure web app service
     */
    clientId?: string;
  };
}

interface AzureActiveDirectoryMsiVmAuthentication {
  type: 'azure-active-directory-msi-vm';
  options: {
    /**
     * If you want to connect using a specific client account
     * they need to provide `clientId` associated to their created identity.
     *
     * This is optional for retrieve a token
     */
    clientId?: string;
  };
}

interface AzureActiveDirectoryDefaultAuthentication {
  type: 'azure-active-directory-default';
  options: {
    /**
     * If you want to connect using a specific client account
     * they need to provide `clientId` associated to their created identity.
     *
     * This is optional for retrieving a token
     */
    clientId?: string;
  };
}


interface AzureActiveDirectoryAccessTokenAuthentication {
  type: 'azure-active-directory-access-token';
  options: {
    /**
     * A user need to provide `token` which they retrived else where
     * to forming the connection.
     */
    token: string;
  };
}

interface AzureActiveDirectoryPasswordAuthentication {
  type: 'azure-active-directory-password';
  options: {
    /**
     * A user need to provide `userName` asscoiate to their account.
     */
    userName: string;

    /**
     * A user need to provide `password` asscoiate to their account.
     */
    password: string;

    /**
     * A client id to use.
     */
    clientId: string;

    /**
     * Optional parameter for specific Azure tenant ID
     */
    tenantId: string;
  };
}

interface AzureActiveDirectoryServicePrincipalSecret {
  type: 'azure-active-directory-service-principal-secret';
  options: {
    /**
     * Application (`client`) ID from your registered Azure application
     */
    clientId: string;
    /**
     * The created `client secret` for this registered Azure application
     */
    clientSecret: string;
    /**
     * Directory (`tenant`) ID from your registered Azure application
     */
    tenantId: string;
  };
}

interface NtlmAuthentication {
  type: 'ntlm';
  options: {
    /**
     * User name from your windows account.
     */
    userName: string;
    /**
     * Password from your windows account.
     */
    password: string;
    /**
     * Once you set domain for ntlm authentication type, driver will connect to SQL Server using domain login.
     *
     * This is necessary for forming a connection using ntlm type
     */
    domain: string;
  };
}

interface DefaultAuthentication {
  type: 'default';
  options: {
    /**
     * User name to use for sql server login.
     */
    userName?: string | undefined;
    /**
     * Password to use for sql server login.
     */
    password?: string | undefined;
  };
}

interface ErrorWithCode extends Error {
  code?: string;
}

interface InternalConnectionConfig {
  server: string;
  authentication: DefaultAuthentication | NtlmAuthentication | AzureActiveDirectoryPasswordAuthentication | AzureActiveDirectoryMsiAppServiceAuthentication | AzureActiveDirectoryMsiVmAuthentication | AzureActiveDirectoryAccessTokenAuthentication | AzureActiveDirectoryServicePrincipalSecret | AzureActiveDirectoryDefaultAuthentication;
  options: InternalConnectionOptions;
}

export interface InternalConnectionOptions {
  abortTransactionOnError: boolean;
  appName: undefined | string;
  camelCaseColumns: boolean;
  cancelTimeout: number;
  columnEncryptionKeyCacheTTL: number;
  columnEncryptionSetting: boolean;
  columnNameReplacer: undefined | ((colName: string, index: number, metadata: Metadata) => string);
  connectionRetryInterval: number;
  connector: undefined | (() => Promise<Socket>);
  connectTimeout: number;
  connectionIsolationLevel: typeof ISOLATION_LEVEL[keyof typeof ISOLATION_LEVEL];
  cryptoCredentialsDetails: SecureContextOptions;
  database: undefined | string;
  datefirst: number;
  dateFormat: string;
  debug: {
    data: boolean;
    packet: boolean;
    payload: boolean;
    token: boolean;
  };
  enableAnsiNull: null | boolean;
  enableAnsiNullDefault: null | boolean;
  enableAnsiPadding: null | boolean;
  enableAnsiWarnings: null | boolean;
  enableArithAbort: null | boolean;
  enableConcatNullYieldsNull: null | boolean;
  enableCursorCloseOnCommit: null | boolean;
  enableImplicitTransactions: null | boolean;
  enableNumericRoundabort: null | boolean;
  enableQuotedIdentifier: null | boolean;
  encrypt: string | boolean;
  encryptionKeyStoreProviders: KeyStoreProviderMap | undefined;
  fallbackToDefaultDb: boolean;
  instanceName: undefined | string;
  isolationLevel: typeof ISOLATION_LEVEL[keyof typeof ISOLATION_LEVEL];
  language: string;
  localAddress: undefined | string;
  maxRetriesOnTransientErrors: number;
  multiSubnetFailover: boolean;
  packetSize: number;
  port: undefined | number;
  readOnlyIntent: boolean;
  requestTimeout: number;
  rowCollectionOnDone: boolean;
  rowCollectionOnRequestCompletion: boolean;
  serverName: undefined | string;
  serverSupportsColumnEncryption: boolean;
  tdsVersion: string;
  textsize: number;
  trustedServerNameAE: string | undefined;
  trustServerCertificate: boolean;
  useColumnNames: boolean;
  useUTC: boolean;
  workstationId: undefined | string;
  lowerCaseGuids: boolean;
}

interface KeyStoreProviderMap {
  [key: string]: ColumnEncryptionAzureKeyVaultProvider;
}

/**
 * @private
 */
interface State {
  name: string;
  enter?(this: Connection): void;
  exit?(this: Connection, newState: State): void;
  events: {
    socketError?(this: Connection, err: Error): void;
    connectTimeout?(this: Connection): void;
    message?(this: Connection, message: Message): void;
    retry?(this: Connection): void;
    reconnect?(this: Connection): void;
  };
}

type Authentication = DefaultAuthentication |
  NtlmAuthentication |
  AzureActiveDirectoryPasswordAuthentication |
  AzureActiveDirectoryMsiAppServiceAuthentication |
  AzureActiveDirectoryMsiVmAuthentication |
  AzureActiveDirectoryAccessTokenAuthentication |
  AzureActiveDirectoryServicePrincipalSecret |
  AzureActiveDirectoryDefaultAuthentication;

type AuthenticationType = Authentication['type'];

export interface ConnectionConfiguration {
  /**
   * Hostname to connect to.
   */
  server: string;
  /**
   * Configuration options for forming the connection.
   */
  options?: ConnectionOptions;
  /**
   * Authentication realted options for connection.
   */
  authentication?: AuthenticationOptions;
}

interface DebugOptions {
  /**
   * A boolean, controlling whether [[debug]] events will be emitted with text describing packet data details
   *
   * (default: `false`)
   */
  data: boolean;
  /**
   * A boolean, controlling whether [[debug]] events will be emitted with text describing packet details
   *
   * (default: `false`)
   */
  packet: boolean;
  /**
   * A boolean, controlling whether [[debug]] events will be emitted with text describing packet payload details
   *
   * (default: `false`)
   */
  payload: boolean;
  /**
   * A boolean, controlling whether [[debug]] events will be emitted with text describing token stream tokens
   *
   * (default: `false`)
   */
  token: boolean;
}

interface AuthenticationOptions {
  /**
   * Type of the authentication method, valid types are `default`, `ntlm`,
   * `azure-active-directory-password`, `azure-active-directory-access-token`,
   * `azure-active-directory-msi-vm`, `azure-active-directory-msi-app-service`,
   * `azure-active-directory-default`
   * or `azure-active-directory-service-principal-secret`
   */
  type?: AuthenticationType;
  /**
   * Different options for authentication types:
   *
   * * `default`: [[DefaultAuthentication.options]]
   * * `ntlm` :[[NtlmAuthentication]]
   * * `azure-active-directory-password` : [[AzureActiveDirectoryPasswordAuthentication.options]]
   * * `azure-active-directory-access-token` : [[AzureActiveDirectoryAccessTokenAuthentication.options]]
   * * `azure-active-directory-msi-vm` : [[AzureActiveDirectoryMsiVmAuthentication.options]]
   * * `azure-active-directory-msi-app-service` : [[AzureActiveDirectoryMsiAppServiceAuthentication.options]]
   * * `azure-active-directory-service-principal-secret` : [[AzureActiveDirectoryServicePrincipalSecret.options]]
   * * `azure-active-directory-default` : [[AzureActiveDirectoryDefaultAuthentication.options]]
   */
  options?: any;
}

export interface ConnectionOptions {
  /**
   * A boolean determining whether to rollback a transaction automatically if any error is encountered
   * during the given transaction's execution. This sets the value for `SET XACT_ABORT` during the
   * initial SQL phase of a connection [documentation](https://docs.microsoft.com/en-us/sql/t-sql/statements/set-xact-abort-transact-sql).
   */
  abortTransactionOnError?: boolean;

  /**
   * Application name used for identifying a specific application in profiling, logging or tracing tools of SQLServer.
   *
   * (default: `Tedious`)
   */
  appName?: string | undefined;

  /**
   * A boolean, controlling whether the column names returned will have the first letter converted to lower case
   * (`true`) or not. This value is ignored if you provide a [[columnNameReplacer]].
   *
   * (default: `false`).
   */
  camelCaseColumns?: boolean;

  /**
   * The number of milliseconds before the [[Request.cancel]] (abort) of a request is considered failed
   *
   * (default: `5000`).
   */
  cancelTimeout?: number;

  /**
   * A function with parameters `(columnName, index, columnMetaData)` and returning a string. If provided,
   * this will be called once per column per result-set. The returned value will be used instead of the SQL-provided
   * column name on row and meta data objects. This allows you to dynamically convert between naming conventions.
   *
   * (default: `null`)
   */
  columnNameReplacer?: (colName: string, index: number, metadata: Metadata) => string;

  /**
   * Number of milliseconds before retrying to establish connection, in case of transient failure.
   *
   * (default:`500`)
   */
  connectionRetryInterval?: number;

  /**
   * Custom connector factory method.
   *
   * (default: `undefined`)
   */
  connector?: () => Promise<Socket>;

  /**
   * The number of milliseconds before the attempt to connect is considered failed
   *
   * (default: `15000`).
   */
  connectTimeout?: number;

  /**
   * The default isolation level for new connections. All out-of-transaction queries are executed with this setting.
   *
   * The isolation levels are available from `require('tedious').ISOLATION_LEVEL`.
   * * `READ_UNCOMMITTED`
   * * `READ_COMMITTED`
   * * `REPEATABLE_READ`
   * * `SERIALIZABLE`
   * * `SNAPSHOT`
   *
   * (default: `READ_COMMITED`).
   */
  connectionIsolationLevel?: number;

  /**
   * When encryption is used, an object may be supplied that will be used
   * for the first argument when calling [`tls.createSecurePair`](http://nodejs.org/docs/latest/api/tls.html#tls_tls_createsecurepair_credentials_isserver_requestcert_rejectunauthorized)
   *
   * (default: `{}`)
   */
  cryptoCredentialsDetails?: SecureContextOptions;

  /**
   * Database to connect to (default: dependent on server configuration).
   */
  database?: string | undefined;

  /**
   * Sets the first day of the week to a number from 1 through 7.
   */
  datefirst?: number;

  /**
   * A string representing position of month, day and year in temporal datatypes.
   *
   * (default: `mdy`)
   */
  dateFormat?: string;

  debug?: DebugOptions;

  /**
   * A boolean, controls the way null values should be used during comparison operation.
   *
   * (default: `true`)
   */
  enableAnsiNull?: boolean;

  /**
   * If true, `SET ANSI_NULL_DFLT_ON ON` will be set in the initial sql. This means new columns will be
   * nullable by default. See the [T-SQL documentation](https://msdn.microsoft.com/en-us/library/ms187375.aspx)
   *
   * (default: `true`).
   */
  enableAnsiNullDefault?: boolean;

  /**
   * A boolean, controls if padding should be applied for values shorter than the size of defined column.
   *
   * (default: `true`)
   */
  enableAnsiPadding?: boolean;

  /**
   * If true, SQL Server will follow ISO standard behavior during various error conditions. For details,
   * see [documentation](https://docs.microsoft.com/en-us/sql/t-sql/statements/set-ansi-warnings-transact-sql)
   *
   * (default: `true`)
   */
  enableAnsiWarnings?: boolean;

  /**
   * Ends a query when an overflow or divide-by-zero error occurs during query execution.
   * See [documentation](https://docs.microsoft.com/en-us/sql/t-sql/statements/set-arithabort-transact-sql?view=sql-server-2017)
   * for more details.
   *
   * (default: `true`)
   */
  enableArithAbort?: boolean;

  /**
   * A boolean, determines if concatenation with NULL should result in NULL or empty string value, more details in
   * [documentation](https://docs.microsoft.com/en-us/sql/t-sql/statements/set-concat-null-yields-null-transact-sql)
   *
   * (default: `true`)
   */
  enableConcatNullYieldsNull?: boolean;

  /**
   * A boolean, controls whether cursor should be closed, if the transaction opening it gets committed or rolled
   * back.
   *
   * (default: `null`)
   */
  enableCursorCloseOnCommit?: boolean | null;

  /**
   * A boolean, sets the connection to either implicit or autocommit transaction mode.
   *
   * (default: `false`)
   */
  enableImplicitTransactions?: boolean;

  /**
   * If false, error is not generated during loss of precession.
   *
   * (default: `false`)
   */
  enableNumericRoundabort?: boolean;

  /**
   * If true, characters enclosed in single quotes are treated as literals and those enclosed double quotes are treated as identifiers.
   *
   * (default: `true`)
   */
  enableQuotedIdentifier?: boolean;

  /**
   * A string value that can be only set to 'strict', which indicates the usage TDS 8.0 protocol. Otherwise,
   * a boolean determining whether or not the connection will be encrypted.
   *
   * (default: `true`)
   */
  encrypt?: string | boolean;

  /**
   * By default, if the database requested by [[database]] cannot be accessed,
   * the connection will fail with an error. However, if [[fallbackToDefaultDb]] is
   * set to `true`, then the user's default database will be used instead
   *
   * (default: `false`)
   */
  fallbackToDefaultDb?: boolean;

  /**
   * The instance name to connect to.
   * The SQL Server Browser service must be running on the database server,
   * and UDP port 1434 on the database server must be reachable.
   *
   * (no default)
   *
   * Mutually exclusive with [[port]].
   */
  instanceName?: string | undefined;

  /**
   * The default isolation level that transactions will be run with.
   *
   * The isolation levels are available from `require('tedious').ISOLATION_LEVEL`.
   * * `READ_UNCOMMITTED`
   * * `READ_COMMITTED`
   * * `REPEATABLE_READ`
   * * `SERIALIZABLE`
   * * `SNAPSHOT`
   *
   * (default: `READ_COMMITED`).
   */
  isolationLevel?: number;

  /**
   * Specifies the language environment for the session. The session language determines the datetime formats and system messages.
   *
   * (default: `us_english`).
   */
  language?: string;

  /**
   * A string indicating which network interface (ip address) to use when connecting to SQL Server.
   */
  localAddress?: string | undefined;

  /**
   * A boolean determining whether to parse unique identifier type with lowercase case characters.
   *
   * (default: `false`).
   */
  lowerCaseGuids?: boolean;

  /**
   * The maximum number of connection retries for transient errors.、
   *
   * (default: `3`).
   */
  maxRetriesOnTransientErrors?: number;

  /**
   * Sets the MultiSubnetFailover = True parameter, which can help minimize the client recovery latency when failovers occur.
   *
   * (default: `false`).
   */
  multiSubnetFailover?: boolean;

  /**
   * The size of TDS packets (subject to negotiation with the server).
   * Should be a power of 2.
   *
   * (default: `4096`).
   */
  packetSize?: number;

  /**
   * Port to connect to (default: `1433`).
   *
   * Mutually exclusive with [[instanceName]]
   */
  port?: number;

  /**
   * A boolean, determining whether the connection will request read only access from a SQL Server Availability
   * Group. For more information, see [here](http://msdn.microsoft.com/en-us/library/hh710054.aspx "Microsoft: Configure Read-Only Routing for an Availability Group (SQL Server)")
   *
   * (default: `false`).
   */
  readOnlyIntent?: boolean;

  /**
   * The number of milliseconds before a request is considered failed, or `0` for no timeout.
   *
   * As soon as a response is received, the timeout is cleared. This means that queries that immediately return a response have ability to run longer than this timeout.
   *
   * (default: `15000`).
   */
  requestTimeout?: number;

  /**
   * A boolean, that when true will expose received rows in Requests done related events:
   * * [[Request.Event_doneInProc]]
   * * [[Request.Event_doneProc]]
   * * [[Request.Event_done]]
   *
   * (default: `false`)
   *
   * Caution: If many row are received, enabling this option could result in
   * excessive memory usage.
   */
  rowCollectionOnDone?: boolean;

  /**
   * A boolean, that when true will expose received rows in Requests' completion callback.See [[Request.constructor]].
   *
   * (default: `false`)
   *
   * Caution: If many row are received, enabling this option could result in
   * excessive memory usage.
   */
  rowCollectionOnRequestCompletion?: boolean;

  /**
   * The version of TDS to use. If server doesn't support specified version, negotiated version is used instead.
   *
   * The versions are available from `require('tedious').TDS_VERSION`.
   * * `7_1`
   * * `7_2`
   * * `7_3_A`
   * * `7_3_B`
   * * `7_4`
   *
   * (default: `7_4`)
   */
  tdsVersion?: string;

  /**
   * Specifies the size of varchar(max), nvarchar(max), varbinary(max), text, ntext, and image data returned by a SELECT statement.
   *
   * (default: `2147483647`)
   */
  textsize?: string;

  /**
   * If "true", the SQL Server SSL certificate is automatically trusted when the communication layer is encrypted using SSL.
   *
   * If "false", the SQL Server validates the server SSL certificate. If the server certificate validation fails,
   * the driver raises an error and terminates the connection. Make sure the value passed to serverName exactly
   * matches the Common Name (CN) or DNS name in the Subject Alternate Name in the server certificate for an SSL connection to succeed.
   *
   * (default: `true`)
   */
  trustServerCertificate?: boolean;

  /**
   *
   */
  serverName?: string;
  /**
   * A boolean determining whether to return rows as arrays or key-value collections.
   *
   * (default: `false`).
   */
  useColumnNames?: boolean;

  /**
   * A boolean determining whether to pass time values in UTC or local time.
   *
   * (default: `true`).
   */
  useUTC?: boolean;

  /**
   * The workstation ID (WSID) of the client, default os.hostname().
   * Used for identifying a specific client in profiling, logging or
   * tracing client activity in SQLServer.
   *
   * The value is reported by the TSQL function HOST_NAME().
   */
  workstationId?: string | undefined;
}

/**
 * @private
 */
const CLEANUP_TYPE = {
  NORMAL: 0,
  REDIRECT: 1,
  RETRY: 2
};

interface RoutingData {
  server: string;
  port: number;
}

/**
 * A [[Connection]] instance represents a single connection to a database server.
 *
 * ```js
 * var Connection = require('tedious').Connection;
 * var config = {
 *  "authentication": {
 *    ...,
 *    "options": {...}
 *  },
 *  "options": {...}
 * };
 * var connection = new Connection(config);
 * ```
 *
 * Only one request at a time may be executed on a connection. Once a [[Request]]
 * has been initiated (with [[Connection.callProcedure]], [[Connection.execSql]],
 * or [[Connection.execSqlBatch]]), another should not be initiated until the
 * [[Request]]'s completion callback is called.
 */
class Connection extends EventEmitter {
  /**
   * @private
   */
  fedAuthRequired: boolean;
  /**
   * @private
   */
  config: InternalConnectionConfig;
  /**
   * @private
   */
  secureContextOptions: SecureContextOptions;
  /**
   * @private
   */
  inTransaction: boolean;
  /**
   * @private
   */
  transactionDescriptors: Buffer[];
  /**
   * @private
   */
  transactionDepth: number;
  /**
   * @private
   */
  isSqlBatch: boolean;
  /**
   * @private
   */
  curTransientRetryCount: number;
  /**
   * @private
   */
  transientErrorLookup: TransientErrorLookup;
  /**
   * @private
   */
  closed: boolean;
  /**
   * @private
   */
  loginError: undefined | AggregateError | ConnectionError;
  /**
   * @private
   */
  debug: Debug;
  /**
   * @private
   */
  ntlmpacket: undefined | any;
  /**
   * @private
   */
  ntlmpacketBuffer: undefined | Buffer;

  /**
   * @private
   */
  declare STATE: {
    INITIALIZED: State;
    CONNECTING: State;
    SENT_PRELOGIN: State;
    REROUTING: State;
    TRANSIENT_FAILURE_RETRY: State;
    SENT_TLSSSLNEGOTIATION: State;
    SENT_LOGIN7_WITH_STANDARD_LOGIN: State;
    SENT_LOGIN7_WITH_NTLM: State;
    SENT_LOGIN7_WITH_FEDAUTH: State;
    LOGGED_IN_SENDING_INITIAL_SQL: State;
    LOGGED_IN: State;
    SENT_CLIENT_REQUEST: State;
    SENT_ATTENTION: State;
    FINAL: State;
  }

  /**
   * @private
   */
  routingData: undefined | RoutingData;

  /**
   * @private
   */
  messageIo!: MessageIO;
  /**
   * @private
   */
  state: State;
  /**
   * @private
   */
  resetConnectionOnNextRequest: undefined | boolean;

  /**
   * @private
   */
  request: undefined | Request | BulkLoad;
  /**
   * @private
   */
  procReturnStatusValue: undefined | any;
  /**
   * @private
   */
  socket: undefined | net.Socket;
  /**
   * @private
   */
  messageBuffer: Buffer;

  /**
   * @private
   */
  connectTimer: undefined | NodeJS.Timeout;
  /**
   * @private
   */
  cancelTimer: undefined | NodeJS.Timeout;
  /**
   * @private
   */
  requestTimer: undefined | NodeJS.Timeout;
  /**
   * @private
   */
  retryTimer: undefined | NodeJS.Timeout;

  /**
   * @private
   */
  _cancelAfterRequestSent: () => void;

  /**
   * @private
   */
  databaseCollation: Collation | undefined;

  /**
   * Note: be aware of the different options field:
   * 1. config.authentication.options
   * 2. config.options
   *
   * ```js
   * const { Connection } = require('tedious');
   *
   * const config = {
   *  "authentication": {
   *    ...,
   *    "options": {...}
   *  },
   *  "options": {...}
   * };
   *
   * const connection = new Connection(config);
   * ```
   *
   * @param config
   */
  constructor(config: ConnectionConfiguration) {
    super();

    if (typeof config !== 'object' || config === null) {
      throw new TypeError('The "config" argument is required and must be of type Object.');
    }

    if (typeof config.server !== 'string') {
      throw new TypeError('The "config.server" property is required and must be of type string.');
    }

    this.fedAuthRequired = false;

    let authentication: InternalConnectionConfig['authentication'];
    if (config.authentication !== undefined) {
      if (typeof config.authentication !== 'object' || config.authentication === null) {
        throw new TypeError('The "config.authentication" property must be of type Object.');
      }

      const type = config.authentication.type;
      const options = config.authentication.options === undefined ? {} : config.authentication.options;

      if (typeof type !== 'string') {
        throw new TypeError('The "config.authentication.type" property must be of type string.');
      }

      if (type !== 'default' && type !== 'ntlm' && type !== 'azure-active-directory-password' && type !== 'azure-active-directory-access-token' && type !== 'azure-active-directory-msi-vm' && type !== 'azure-active-directory-msi-app-service' && type !== 'azure-active-directory-service-principal-secret' && type !== 'azure-active-directory-default') {
        throw new TypeError('The "type" property must one of "default", "ntlm", "azure-active-directory-password", "azure-active-directory-access-token", "azure-active-directory-default", "azure-active-directory-msi-vm" or "azure-active-directory-msi-app-service" or "azure-active-directory-service-principal-secret".');
      }

      if (typeof options !== 'object' || options === null) {
        throw new TypeError('The "config.authentication.options" property must be of type object.');
      }

      if (type === 'ntlm') {
        if (typeof options.domain !== 'string') {
          throw new TypeError('The "config.authentication.options.domain" property must be of type string.');
        }

        if (options.userName !== undefined && typeof options.userName !== 'string') {
          throw new TypeError('The "config.authentication.options.userName" property must be of type string.');
        }

        if (options.password !== undefined && typeof options.password !== 'string') {
          throw new TypeError('The "config.authentication.options.password" property must be of type string.');
        }

        authentication = {
          type: 'ntlm',
          options: {
            userName: options.userName,
            password: options.password,
            domain: options.domain && options.domain.toUpperCase()
          }
        };
      } else if (type === 'azure-active-directory-password') {
        if (typeof options.clientId !== 'string') {
          throw new TypeError('The "config.authentication.options.clientId" property must be of type string.');
        }

        if (options.userName !== undefined && typeof options.userName !== 'string') {
          throw new TypeError('The "config.authentication.options.userName" property must be of type string.');
        }

        if (options.password !== undefined && typeof options.password !== 'string') {
          throw new TypeError('The "config.authentication.options.password" property must be of type string.');
        }

        if (options.tenantId !== undefined && typeof options.tenantId !== 'string') {
          throw new TypeError('The "config.authentication.options.tenantId" property must be of type string.');
        }

        authentication = {
          type: 'azure-active-directory-password',
          options: {
            userName: options.userName,
            password: options.password,
            tenantId: options.tenantId,
            clientId: options.clientId
          }
        };
      } else if (type === 'azure-active-directory-access-token') {
        if (typeof options.token !== 'string') {
          throw new TypeError('The "config.authentication.options.token" property must be of type string.');
        }

        authentication = {
          type: 'azure-active-directory-access-token',
          options: {
            token: options.token
          }
        };
      } else if (type === 'azure-active-directory-msi-vm') {
        if (options.clientId !== undefined && typeof options.clientId !== 'string') {
          throw new TypeError('The "config.authentication.options.clientId" property must be of type string.');
        }

        authentication = {
          type: 'azure-active-directory-msi-vm',
          options: {
            clientId: options.clientId
          }
        };
      } else if (type === 'azure-active-directory-default') {
        if (options.clientId !== undefined && typeof options.clientId !== 'string') {
          throw new TypeError('The "config.authentication.options.clientId" property must be of type string.');
        }
        authentication = {
          type: 'azure-active-directory-default',
          options: {
            clientId: options.clientId
          }
        };
      } else if (type === 'azure-active-directory-msi-app-service') {
        if (options.clientId !== undefined && typeof options.clientId !== 'string') {
          throw new TypeError('The "config.authentication.options.clientId" property must be of type string.');
        }

        authentication = {
          type: 'azure-active-directory-msi-app-service',
          options: {
            clientId: options.clientId
          }
        };
      } else if (type === 'azure-active-directory-service-principal-secret') {
        if (typeof options.clientId !== 'string') {
          throw new TypeError('The "config.authentication.options.clientId" property must be of type string.');
        }

        if (typeof options.clientSecret !== 'string') {
          throw new TypeError('The "config.authentication.options.clientSecret" property must be of type string.');
        }

        if (typeof options.tenantId !== 'string') {
          throw new TypeError('The "config.authentication.options.tenantId" property must be of type string.');
        }

        authentication = {
          type: 'azure-active-directory-service-principal-secret',
          options: {
            clientId: options.clientId,
            clientSecret: options.clientSecret,
            tenantId: options.tenantId
          }
        };
      } else {
        if (options.userName !== undefined && typeof options.userName !== 'string') {
          throw new TypeError('The "config.authentication.options.userName" property must be of type string.');
        }

        if (options.password !== undefined && typeof options.password !== 'string') {
          throw new TypeError('The "config.authentication.options.password" property must be of type string.');
        }

        authentication = {
          type: 'default',
          options: {
            userName: options.userName,
            password: options.password
          }
        };
      }
    } else {
      authentication = {
        type: 'default',
        options: {
          userName: undefined,
          password: undefined
        }
      };
    }

    this.config = {
      server: config.server,
      authentication: authentication,
      options: {
        abortTransactionOnError: false,
        appName: undefined,
        camelCaseColumns: false,
        cancelTimeout: DEFAULT_CANCEL_TIMEOUT,
        columnEncryptionKeyCacheTTL: 2 * 60 * 60 * 1000,  // Units: miliseconds
        columnEncryptionSetting: false,
        columnNameReplacer: undefined,
        connectionRetryInterval: DEFAULT_CONNECT_RETRY_INTERVAL,
        connectTimeout: DEFAULT_CONNECT_TIMEOUT,
        connector: undefined,
        connectionIsolationLevel: ISOLATION_LEVEL.READ_COMMITTED,
        cryptoCredentialsDetails: {},
        database: undefined,
        datefirst: DEFAULT_DATEFIRST,
        dateFormat: DEFAULT_DATEFORMAT,
        debug: {
          data: false,
          packet: false,
          payload: false,
          token: false
        },
        enableAnsiNull: true,
        enableAnsiNullDefault: true,
        enableAnsiPadding: true,
        enableAnsiWarnings: true,
        enableArithAbort: true,
        enableConcatNullYieldsNull: true,
        enableCursorCloseOnCommit: null,
        enableImplicitTransactions: false,
        enableNumericRoundabort: false,
        enableQuotedIdentifier: true,
        encrypt: true,
        fallbackToDefaultDb: false,
        encryptionKeyStoreProviders: undefined,
        instanceName: undefined,
        isolationLevel: ISOLATION_LEVEL.READ_COMMITTED,
        language: DEFAULT_LANGUAGE,
        localAddress: undefined,
        maxRetriesOnTransientErrors: 3,
        multiSubnetFailover: false,
        packetSize: DEFAULT_PACKET_SIZE,
        port: DEFAULT_PORT,
        readOnlyIntent: false,
        requestTimeout: DEFAULT_CLIENT_REQUEST_TIMEOUT,
        rowCollectionOnDone: false,
        rowCollectionOnRequestCompletion: false,
        serverName: undefined,
        serverSupportsColumnEncryption: false,
        tdsVersion: DEFAULT_TDS_VERSION,
        textsize: DEFAULT_TEXTSIZE,
        trustedServerNameAE: undefined,
        trustServerCertificate: false,
        useColumnNames: false,
        useUTC: true,
        workstationId: undefined,
        lowerCaseGuids: false
      }
    };

    if (config.options) {
      if (config.options.port && config.options.instanceName) {
        throw new Error('Port and instanceName are mutually exclusive, but ' + config.options.port + ' and ' + config.options.instanceName + ' provided');
      }

      if (config.options.abortTransactionOnError !== undefined) {
        if (typeof config.options.abortTransactionOnError !== 'boolean' && config.options.abortTransactionOnError !== null) {
          throw new TypeError('The "config.options.abortTransactionOnError" property must be of type string or null.');
        }

        this.config.options.abortTransactionOnError = config.options.abortTransactionOnError;
      }

      if (config.options.appName !== undefined) {
        if (typeof config.options.appName !== 'string') {
          throw new TypeError('The "config.options.appName" property must be of type string.');
        }

        this.config.options.appName = config.options.appName;
      }

      if (config.options.camelCaseColumns !== undefined) {
        if (typeof config.options.camelCaseColumns !== 'boolean') {
          throw new TypeError('The "config.options.camelCaseColumns" property must be of type boolean.');
        }

        this.config.options.camelCaseColumns = config.options.camelCaseColumns;
      }

      if (config.options.cancelTimeout !== undefined) {
        if (typeof config.options.cancelTimeout !== 'number') {
          throw new TypeError('The "config.options.cancelTimeout" property must be of type number.');
        }

        this.config.options.cancelTimeout = config.options.cancelTimeout;
      }

      if (config.options.columnNameReplacer) {
        if (typeof config.options.columnNameReplacer !== 'function') {
          throw new TypeError('The "config.options.cancelTimeout" property must be of type function.');
        }

        this.config.options.columnNameReplacer = config.options.columnNameReplacer;
      }

      if (config.options.connectionIsolationLevel !== undefined) {
        assertValidIsolationLevel(config.options.connectionIsolationLevel, 'config.options.connectionIsolationLevel');

        this.config.options.connectionIsolationLevel = config.options.connectionIsolationLevel;
      }

      if (config.options.connectTimeout !== undefined) {
        if (typeof config.options.connectTimeout !== 'number') {
          throw new TypeError('The "config.options.connectTimeout" property must be of type number.');
        }

        this.config.options.connectTimeout = config.options.connectTimeout;
      }

      if (config.options.connector !== undefined) {
        if (typeof config.options.connector !== 'function') {
          throw new TypeError('The "config.options.connector" property must be a function.');
        }

        this.config.options.connector = config.options.connector;
      }

      if (config.options.cryptoCredentialsDetails !== undefined) {
        if (typeof config.options.cryptoCredentialsDetails !== 'object' || config.options.cryptoCredentialsDetails === null) {
          throw new TypeError('The "config.options.cryptoCredentialsDetails" property must be of type Object.');
        }

        this.config.options.cryptoCredentialsDetails = config.options.cryptoCredentialsDetails;
      }

      if (config.options.database !== undefined) {
        if (typeof config.options.database !== 'string') {
          throw new TypeError('The "config.options.database" property must be of type string.');
        }

        this.config.options.database = config.options.database;
      }

      if (config.options.datefirst !== undefined) {
        if (typeof config.options.datefirst !== 'number' && config.options.datefirst !== null) {
          throw new TypeError('The "config.options.datefirst" property must be of type number.');
        }

        if (config.options.datefirst !== null && (config.options.datefirst < 1 || config.options.datefirst > 7)) {
          throw new RangeError('The "config.options.datefirst" property must be >= 1 and <= 7');
        }

        this.config.options.datefirst = config.options.datefirst;
      }

      if (config.options.dateFormat !== undefined) {
        if (typeof config.options.dateFormat !== 'string' && config.options.dateFormat !== null) {
          throw new TypeError('The "config.options.dateFormat" property must be of type string or null.');
        }

        this.config.options.dateFormat = config.options.dateFormat;
      }

      if (config.options.debug) {
        if (config.options.debug.data !== undefined) {
          if (typeof config.options.debug.data !== 'boolean') {
            throw new TypeError('The "config.options.debug.data" property must be of type boolean.');
          }

          this.config.options.debug.data = config.options.debug.data;
        }

        if (config.options.debug.packet !== undefined) {
          if (typeof config.options.debug.packet !== 'boolean') {
            throw new TypeError('The "config.options.debug.packet" property must be of type boolean.');
          }

          this.config.options.debug.packet = config.options.debug.packet;
        }

        if (config.options.debug.payload !== undefined) {
          if (typeof config.options.debug.payload !== 'boolean') {
            throw new TypeError('The "config.options.debug.payload" property must be of type boolean.');
          }

          this.config.options.debug.payload = config.options.debug.payload;
        }

        if (config.options.debug.token !== undefined) {
          if (typeof config.options.debug.token !== 'boolean') {
            throw new TypeError('The "config.options.debug.token" property must be of type boolean.');
          }

          this.config.options.debug.token = config.options.debug.token;
        }
      }

      if (config.options.enableAnsiNull !== undefined) {
        if (typeof config.options.enableAnsiNull !== 'boolean' && config.options.enableAnsiNull !== null) {
          throw new TypeError('The "config.options.enableAnsiNull" property must be of type boolean or null.');
        }

        this.config.options.enableAnsiNull = config.options.enableAnsiNull;
      }

      if (config.options.enableAnsiNullDefault !== undefined) {
        if (typeof config.options.enableAnsiNullDefault !== 'boolean' && config.options.enableAnsiNullDefault !== null) {
          throw new TypeError('The "config.options.enableAnsiNullDefault" property must be of type boolean or null.');
        }

        this.config.options.enableAnsiNullDefault = config.options.enableAnsiNullDefault;
      }

      if (config.options.enableAnsiPadding !== undefined) {
        if (typeof config.options.enableAnsiPadding !== 'boolean' && config.options.enableAnsiPadding !== null) {
          throw new TypeError('The "config.options.enableAnsiPadding" property must be of type boolean or null.');
        }

        this.config.options.enableAnsiPadding = config.options.enableAnsiPadding;
      }

      if (config.options.enableAnsiWarnings !== undefined) {
        if (typeof config.options.enableAnsiWarnings !== 'boolean' && config.options.enableAnsiWarnings !== null) {
          throw new TypeError('The "config.options.enableAnsiWarnings" property must be of type boolean or null.');
        }

        this.config.options.enableAnsiWarnings = config.options.enableAnsiWarnings;
      }

      if (config.options.enableArithAbort !== undefined) {
        if (typeof config.options.enableArithAbort !== 'boolean' && config.options.enableArithAbort !== null) {
          throw new TypeError('The "config.options.enableArithAbort" property must be of type boolean or null.');
        }

        this.config.options.enableArithAbort = config.options.enableArithAbort;
      }

      if (config.options.enableConcatNullYieldsNull !== undefined) {
        if (typeof config.options.enableConcatNullYieldsNull !== 'boolean' && config.options.enableConcatNullYieldsNull !== null) {
          throw new TypeError('The "config.options.enableConcatNullYieldsNull" property must be of type boolean or null.');
        }

        this.config.options.enableConcatNullYieldsNull = config.options.enableConcatNullYieldsNull;
      }

      if (config.options.enableCursorCloseOnCommit !== undefined) {
        if (typeof config.options.enableCursorCloseOnCommit !== 'boolean' && config.options.enableCursorCloseOnCommit !== null) {
          throw new TypeError('The "config.options.enableCursorCloseOnCommit" property must be of type boolean or null.');
        }

        this.config.options.enableCursorCloseOnCommit = config.options.enableCursorCloseOnCommit;
      }

      if (config.options.enableImplicitTransactions !== undefined) {
        if (typeof config.options.enableImplicitTransactions !== 'boolean' && config.options.enableImplicitTransactions !== null) {
          throw new TypeError('The "config.options.enableImplicitTransactions" property must be of type boolean or null.');
        }

        this.config.options.enableImplicitTransactions = config.options.enableImplicitTransactions;
      }

      if (config.options.enableNumericRoundabort !== undefined) {
        if (typeof config.options.enableNumericRoundabort !== 'boolean' && config.options.enableNumericRoundabort !== null) {
          throw new TypeError('The "config.options.enableNumericRoundabort" property must be of type boolean or null.');
        }

        this.config.options.enableNumericRoundabort = config.options.enableNumericRoundabort;
      }

      if (config.options.enableQuotedIdentifier !== undefined) {
        if (typeof config.options.enableQuotedIdentifier !== 'boolean' && config.options.enableQuotedIdentifier !== null) {
          throw new TypeError('The "config.options.enableQuotedIdentifier" property must be of type boolean or null.');
        }

        this.config.options.enableQuotedIdentifier = config.options.enableQuotedIdentifier;
      }
      if (config.options.encrypt !== undefined) {
        if (typeof config.options.encrypt !== 'boolean') {
          if (config.options.encrypt !== 'strict') {
            throw new TypeError('The "encrypt" property must be set to "strict", or of type boolean.');
          }
        }

        this.config.options.encrypt = config.options.encrypt;
      }

      if (config.options.fallbackToDefaultDb !== undefined) {
        if (typeof config.options.fallbackToDefaultDb !== 'boolean') {
          throw new TypeError('The "config.options.fallbackToDefaultDb" property must be of type boolean.');
        }

        this.config.options.fallbackToDefaultDb = config.options.fallbackToDefaultDb;
      }

      if (config.options.instanceName !== undefined) {
        if (typeof config.options.instanceName !== 'string') {
          throw new TypeError('The "config.options.instanceName" property must be of type string.');
        }

        this.config.options.instanceName = config.options.instanceName;
        this.config.options.port = undefined;
      }

      if (config.options.isolationLevel !== undefined) {
        assertValidIsolationLevel(config.options.isolationLevel, 'config.options.isolationLevel');

        this.config.options.isolationLevel = config.options.isolationLevel;
      }

      if (config.options.language !== undefined) {
        if (typeof config.options.language !== 'string' && config.options.language !== null) {
          throw new TypeError('The "config.options.language" property must be of type string or null.');
        }

        this.config.options.language = config.options.language;
      }

      if (config.options.localAddress !== undefined) {
        if (typeof config.options.localAddress !== 'string') {
          throw new TypeError('The "config.options.localAddress" property must be of type string.');
        }

        this.config.options.localAddress = config.options.localAddress;
      }

      if (config.options.multiSubnetFailover !== undefined) {
        if (typeof config.options.multiSubnetFailover !== 'boolean') {
          throw new TypeError('The "config.options.multiSubnetFailover" property must be of type boolean.');
        }

        this.config.options.multiSubnetFailover = config.options.multiSubnetFailover;
      }

      if (config.options.packetSize !== undefined) {
        if (typeof config.options.packetSize !== 'number') {
          throw new TypeError('The "config.options.packetSize" property must be of type number.');
        }

        this.config.options.packetSize = config.options.packetSize;
      }

      if (config.options.port !== undefined) {
        if (typeof config.options.port !== 'number') {
          throw new TypeError('The "config.options.port" property must be of type number.');
        }

        if (config.options.port <= 0 || config.options.port >= 65536) {
          throw new RangeError('The "config.options.port" property must be > 0 and < 65536');
        }

        this.config.options.port = config.options.port;
        this.config.options.instanceName = undefined;
      }

      if (config.options.readOnlyIntent !== undefined) {
        if (typeof config.options.readOnlyIntent !== 'boolean') {
          throw new TypeError('The "config.options.readOnlyIntent" property must be of type boolean.');
        }

        this.config.options.readOnlyIntent = config.options.readOnlyIntent;
      }

      if (config.options.requestTimeout !== undefined) {
        if (typeof config.options.requestTimeout !== 'number') {
          throw new TypeError('The "config.options.requestTimeout" property must be of type number.');
        }

        this.config.options.requestTimeout = config.options.requestTimeout;
      }

      if (config.options.maxRetriesOnTransientErrors !== undefined) {
        if (typeof config.options.maxRetriesOnTransientErrors !== 'number') {
          throw new TypeError('The "config.options.maxRetriesOnTransientErrors" property must be of type number.');
        }

        if (config.options.maxRetriesOnTransientErrors < 0) {
          throw new TypeError('The "config.options.maxRetriesOnTransientErrors" property must be equal or greater than 0.');
        }

        this.config.options.maxRetriesOnTransientErrors = config.options.maxRetriesOnTransientErrors;
      }

      if (config.options.connectionRetryInterval !== undefined) {
        if (typeof config.options.connectionRetryInterval !== 'number') {
          throw new TypeError('The "config.options.connectionRetryInterval" property must be of type number.');
        }

        if (config.options.connectionRetryInterval <= 0) {
          throw new TypeError('The "config.options.connectionRetryInterval" property must be greater than 0.');
        }

        this.config.options.connectionRetryInterval = config.options.connectionRetryInterval;
      }

      if (config.options.rowCollectionOnDone !== undefined) {
        if (typeof config.options.rowCollectionOnDone !== 'boolean') {
          throw new TypeError('The "config.options.rowCollectionOnDone" property must be of type boolean.');
        }

        this.config.options.rowCollectionOnDone = config.options.rowCollectionOnDone;
      }

      if (config.options.rowCollectionOnRequestCompletion !== undefined) {
        if (typeof config.options.rowCollectionOnRequestCompletion !== 'boolean') {
          throw new TypeError('The "config.options.rowCollectionOnRequestCompletion" property must be of type boolean.');
        }

        this.config.options.rowCollectionOnRequestCompletion = config.options.rowCollectionOnRequestCompletion;
      }

      if (config.options.tdsVersion !== undefined) {
        if (typeof config.options.tdsVersion !== 'string') {
          throw new TypeError('The "config.options.tdsVersion" property must be of type string.');
        }

        this.config.options.tdsVersion = config.options.tdsVersion;
      }

      if (config.options.textsize !== undefined) {
        if (typeof config.options.textsize !== 'number' && config.options.textsize !== null) {
          throw new TypeError('The "config.options.textsize" property must be of type number or null.');
        }

        if (config.options.textsize > 2147483647) {
          throw new TypeError('The "config.options.textsize" can\'t be greater than 2147483647.');
        } else if (config.options.textsize < -1) {
          throw new TypeError('The "config.options.textsize" can\'t be smaller than -1.');
        }

        this.config.options.textsize = config.options.textsize | 0;
      }

      if (config.options.trustServerCertificate !== undefined) {
        if (typeof config.options.trustServerCertificate !== 'boolean') {
          throw new TypeError('The "config.options.trustServerCertificate" property must be of type boolean.');
        }

        this.config.options.trustServerCertificate = config.options.trustServerCertificate;
      }

      if (config.options.serverName !== undefined) {
        if (typeof config.options.serverName !== 'string') {
          throw new TypeError('The "config.options.serverName" property must be of type string.');
        }
        this.config.options.serverName = config.options.serverName;
      }

      if (config.options.useColumnNames !== undefined) {
        if (typeof config.options.useColumnNames !== 'boolean') {
          throw new TypeError('The "config.options.useColumnNames" property must be of type boolean.');
        }

        this.config.options.useColumnNames = config.options.useColumnNames;
      }

      if (config.options.useUTC !== undefined) {
        if (typeof config.options.useUTC !== 'boolean') {
          throw new TypeError('The "config.options.useUTC" property must be of type boolean.');
        }

        this.config.options.useUTC = config.options.useUTC;
      }

      if (config.options.workstationId !== undefined) {
        if (typeof config.options.workstationId !== 'string') {
          throw new TypeError('The "config.options.workstationId" property must be of type string.');
        }

        this.config.options.workstationId = config.options.workstationId;
      }

      if (config.options.lowerCaseGuids !== undefined) {
        if (typeof config.options.lowerCaseGuids !== 'boolean') {
          throw new TypeError('The "config.options.lowerCaseGuids" property must be of type boolean.');
        }

        this.config.options.lowerCaseGuids = config.options.lowerCaseGuids;
      }
    }

    this.secureContextOptions = this.config.options.cryptoCredentialsDetails;
    if (this.secureContextOptions.secureOptions === undefined) {
      // If the caller has not specified their own `secureOptions`,
      // we set `SSL_OP_DONT_INSERT_EMPTY_FRAGMENTS` here.
      // Older SQL Server instances running on older Windows versions have
      // trouble with the BEAST workaround in OpenSSL.
      // As BEAST is a browser specific exploit, we can just disable this option here.
      this.secureContextOptions = Object.create(this.secureContextOptions, {
        secureOptions: {
          value: constants.SSL_OP_DONT_INSERT_EMPTY_FRAGMENTS
        }
      });
    }

    this.debug = this.createDebug();
    this.inTransaction = false;
    this.transactionDescriptors = [Buffer.from([0, 0, 0, 0, 0, 0, 0, 0])];

    // 'beginTransaction', 'commitTransaction' and 'rollbackTransaction'
    // events are utilized to maintain inTransaction property state which in
    // turn is used in managing transactions. These events are only fired for
    // TDS version 7.2 and beyond. The properties below are used to emulate
    // equivalent behavior for TDS versions before 7.2.
    this.transactionDepth = 0;
    this.isSqlBatch = false;
    this.closed = false;
    this.messageBuffer = Buffer.alloc(0);

    this.curTransientRetryCount = 0;
    this.transientErrorLookup = new TransientErrorLookup();

    this.state = this.STATE.INITIALIZED;

    this._cancelAfterRequestSent = () => {
      this.messageIo.sendMessage(TYPE.ATTENTION);
      this.createCancelTimer();
    };
  }

  connect(connectListener?: (err?: Error) => void) {
    if (this.state !== this.STATE.INITIALIZED) {
      throw new ConnectionError('`.connect` can not be called on a Connection in `' + this.state.name + '` state.');
    }

    if (connectListener) {
      const onConnect = (err?: Error) => {
        this.removeListener('error', onError);
        connectListener(err);
      };

      const onError = (err: Error) => {
        this.removeListener('connect', onConnect);
        connectListener(err);
      };

      this.once('connect', onConnect);
      this.once('error', onError);
    }

    this.transitionTo(this.STATE.CONNECTING);
  }

  /**
   * The server has reported that the charset has changed.
   */
  on(event: 'charsetChange', listener: (charset: string) => void): this

  /**
   * The attempt to connect and validate has completed.
   */
  on(
    event: 'connect',
    /**
     * @param err If successfully connected, will be falsey. If there was a
     *   problem (with either connecting or validation), will be an [[Error]] object.
     */
    listener: (err: Error | undefined) => void
  ): this

  /**
   * The server has reported that the active database has changed.
   * This may be as a result of a successful login, or a `use` statement.
   */
  on(event: 'databaseChange', listener: (databaseName: string) => void): this

  /**
   * A debug message is available. It may be logged or ignored.
   */
  on(event: 'debug', listener: (messageText: string) => void): this

  /**
   * Internal error occurs.
   */
  on(event: 'error', listener: (err: Error) => void): this

  /**
   * The server has issued an error message.
   */
  on(event: 'errorMessage', listener: (message: import('./token/token').ErrorMessageToken) => void): this

  /**
   * The connection has ended.
   *
   * This may be as a result of the client calling [[close]], the server
   * closing the connection, or a network error.
   */
  on(event: 'end', listener: () => void): this

  /**
   * The server has issued an information message.
   */
  on(event: 'infoMessage', listener: (message: import('./token/token').InfoMessageToken) => void): this

  /**
   * The server has reported that the language has changed.
   */
  on(event: 'languageChange', listener: (languageName: string) => void): this

  /**
   * The connection was reset.
   */
  on(event: 'resetConnection', listener: () => void): this

  /**
   * A secure connection has been established.
   */
  on(event: 'secure', listener: (cleartext: import('tls').TLSSocket) => void): this

  on(event: string | symbol, listener: (...args: any[]) => void) {
    return super.on(event, listener);
  }

  /**
   * @private
   */
  emit(event: 'charsetChange', charset: string): boolean
  /**
   * @private
   */
  emit(event: 'connect', error?: Error): boolean
  /**
   * @private
   */
  emit(event: 'databaseChange', databaseName: string): boolean
  /**
   * @private
   */
  emit(event: 'debug', messageText: string): boolean
  /**
   * @private
   */
  emit(event: 'error', error: Error): boolean
  /**
   * @private
   */
  emit(event: 'errorMessage', message: import('./token/token').ErrorMessageToken): boolean
  /**
   * @private
   */
  emit(event: 'end'): boolean
  /**
   * @private
   */
  emit(event: 'infoMessage', message: import('./token/token').InfoMessageToken): boolean
  /**
   * @private
   */
  emit(event: 'languageChange', languageName: string): boolean
  /**
   * @private
   */
  emit(event: 'secure', cleartext: import('tls').TLSSocket): boolean
  /**
   * @private
   */
  emit(event: 'rerouting'): boolean
  /**
   * @private
   */
  emit(event: 'resetConnection'): boolean
  /**
   * @private
   */
  emit(event: 'retry'): boolean
  /**
   * @private
   */
  emit(event: 'rollbackTransaction'): boolean

  emit(event: string | symbol, ...args: any[]) {
    return super.emit(event, ...args);
  }

  /**
   * Closes the connection to the database.
   *
   * The [[Event_end]] will be emitted once the connection has been closed.
   */
  close() {
    this.transitionTo(this.STATE.FINAL);
  }

  /**
   * @private
   */
  initialiseConnection() {
    const signal = this.createConnectTimer();

    if (this.config.options.port) {
      return this.connectOnPort(this.config.options.port, this.config.options.multiSubnetFailover, signal, this.config.options.connector);
    } else {
      return instanceLookup({
        server: this.config.server,
        instanceName: this.config.options.instanceName!,
        timeout: this.config.options.connectTimeout,
        signal: signal
      }).then((port) => {
        process.nextTick(() => {
          this.connectOnPort(port, this.config.options.multiSubnetFailover, signal, this.config.options.connector);
        });
      }, (err) => {
        this.clearConnectTimer();
        if (err.name === 'AbortError') {
          // Ignore the AbortError for now, this is still handled by the connectTimer firing
          return;
        }

        process.nextTick(() => {
          this.emit('connect', new ConnectionError(err.message, 'EINSTLOOKUP'));
        });
      });
    }
  }

  /**
   * @private
   */
  cleanupConnection(cleanupType: typeof CLEANUP_TYPE[keyof typeof CLEANUP_TYPE]) {
    if (!this.closed) {
      this.clearConnectTimer();
      this.clearRequestTimer();
      this.clearRetryTimer();
      this.closeConnection();
      if (cleanupType === CLEANUP_TYPE.REDIRECT) {
        this.emit('rerouting');
      } else if (cleanupType !== CLEANUP_TYPE.RETRY) {
        process.nextTick(() => {
          this.emit('end');
        });
      }

      const request = this.request;
      if (request) {
        const err = new RequestError('Connection closed before request completed.', 'ECLOSE');
        request.callback(err);
        this.request = undefined;
      }

      this.closed = true;
      this.loginError = undefined;
    }
  }

  /**
   * @private
   */
  createDebug() {
    const debug = new Debug(this.config.options.debug);
    debug.on('debug', (message) => {
      this.emit('debug', message);
    });
    return debug;
  }

  /**
   * @private
   */
  createTokenStreamParser(message: Message, handler: TokenHandler) {
    return new TokenStreamParser(message, this.debug, handler, this.config.options);
  }

<<<<<<< HEAD
  socketHandlingForSendPreLogin(socket: net.Socket) {
    socket.on('error', (error) => { this.socketError(error); });
    socket.on('close', () => { this.socketClose(); });
    socket.on('end', () => { this.socketEnd(); });
    socket.setKeepAlive(true, KEEP_ALIVE_INITIAL_DELAY);

    this.messageIo = new MessageIO(socket, this.config.options.packetSize, this.debug);
    this.messageIo.on('secure', (cleartext) => { this.emit('secure', cleartext); });

    this.socket = socket;

    this.closed = false;
    this.debug.log('connected to ' + this.config.server + ':' + this.config.options.port);

    this.sendPreLogin();
    this.transitionTo(this.STATE.SENT_PRELOGIN);
  }

  wrapWithTls(socket: net.Socket): Promise<tls.TLSSocket> {
    return new Promise((resolve, reject) => {
      const secureContext = tls.createSecureContext(this.secureContextOptions);
      // If connect to an ip address directly,
      // need to set the servername to an empty string
      // if the user has not given a servername explicitly
      const serverName = !net.isIP(this.config.server) ? this.config.server : '';
      const encryptOptions = {
        host: this.config.server,
        socket: socket,
        ALPNProtocols: ['tds/8.0'],
        secureContext: secureContext,
        servername: this.config.options.serverName ? this.config.options.serverName : serverName,
      };

      const encryptsocket = tls.connect(encryptOptions, () => {
        encryptsocket.removeListener('error', reject);
        resolve(encryptsocket);
      });

      encryptsocket.once('error', reject);
    });
  }

  connectOnPort(port: number, multiSubnetFailover: boolean, signal: AbortSignal) {
=======
  connectOnPort(port: number, multiSubnetFailover: boolean, signal: AbortSignal, customConnector?: () => Promise<Socket>) {
>>>>>>> ed02374b
    const connectOpts = {
      host: this.routingData ? this.routingData.server : this.config.server,
      port: this.routingData ? this.routingData.port : port,
      localAddress: this.config.options.localAddress
    };

    const connect = customConnector || (multiSubnetFailover ? connectInParallel : connectInSequence);

    (async () => {
      let socket = await connect(connectOpts, dns.lookup, signal);

      if (this.config.options.encrypt === 'strict') {
        try {
          // Wrap the socket with TLS for TDS 8.0
          socket = await this.wrapWithTls(socket);
        } catch (err) {
          socket.end();

          throw err;
        }
      }

      this.socketHandlingForSendPreLogin(socket);
    })().catch((err) => {
      this.clearConnectTimer();

      if (err.name === 'AbortError') {
        return;
      }

      process.nextTick(() => { this.socketError(err); });
    });
  }

  /**
   * @private
   */
  closeConnection() {
    if (this.socket) {
      this.socket.destroy();
    }
  }

  /**
   * @private
   */
  createConnectTimer() {
    const controller = new AbortController();
    this.connectTimer = setTimeout(() => {
      controller.abort();
      this.connectTimeout();
    }, this.config.options.connectTimeout);
    return controller.signal;
  }

  /**
   * @private
   */
  createCancelTimer() {
    this.clearCancelTimer();
    const timeout = this.config.options.cancelTimeout;
    if (timeout > 0) {
      this.cancelTimer = setTimeout(() => {
        this.cancelTimeout();
      }, timeout);
    }
  }

  /**
   * @private
   */
  createRequestTimer() {
    this.clearRequestTimer(); // release old timer, just to be safe
    const request = this.request as Request;
    const timeout = (request.timeout !== undefined) ? request.timeout : this.config.options.requestTimeout;
    if (timeout) {
      this.requestTimer = setTimeout(() => {
        this.requestTimeout();
      }, timeout);
    }
  }

  /**
   * @private
   */
  createRetryTimer() {
    this.clearRetryTimer();
    this.retryTimer = setTimeout(() => {
      this.retryTimeout();
    }, this.config.options.connectionRetryInterval);
  }

  /**
   * @private
   */
  connectTimeout() {
    const message = `Failed to connect to ${this.config.server}${this.config.options.port ? `:${this.config.options.port}` : `\\${this.config.options.instanceName}`} in ${this.config.options.connectTimeout}ms`;
    this.debug.log(message);
    this.emit('connect', new ConnectionError(message, 'ETIMEOUT'));
    this.connectTimer = undefined;
    this.dispatchEvent('connectTimeout');
  }

  /**
   * @private
   */
  cancelTimeout() {
    const message = `Failed to cancel request in ${this.config.options.cancelTimeout}ms`;
    this.debug.log(message);
    this.dispatchEvent('socketError', new ConnectionError(message, 'ETIMEOUT'));
  }

  /**
   * @private
   */
  requestTimeout() {
    this.requestTimer = undefined;
    const request = this.request!;
    request.cancel();
    const timeout = (request.timeout !== undefined) ? request.timeout : this.config.options.requestTimeout;
    const message = 'Timeout: Request failed to complete in ' + timeout + 'ms';
    request.error = new RequestError(message, 'ETIMEOUT');
  }

  /**
   * @private
   */
  retryTimeout() {
    this.retryTimer = undefined;
    this.emit('retry');
    this.transitionTo(this.STATE.CONNECTING);
  }

  /**
   * @private
   */
  clearConnectTimer() {
    if (this.connectTimer) {
      clearTimeout(this.connectTimer);
      this.connectTimer = undefined;
    }
  }

  /**
   * @private
   */
  clearCancelTimer() {
    if (this.cancelTimer) {
      clearTimeout(this.cancelTimer);
      this.cancelTimer = undefined;
    }
  }

  /**
   * @private
   */
  clearRequestTimer() {
    if (this.requestTimer) {
      clearTimeout(this.requestTimer);
      this.requestTimer = undefined;
    }
  }

  /**
   * @private
   */
  clearRetryTimer() {
    if (this.retryTimer) {
      clearTimeout(this.retryTimer);
      this.retryTimer = undefined;
    }
  }

  /**
   * @private
   */
  transitionTo(newState: State) {
    if (this.state === newState) {
      this.debug.log('State is already ' + newState.name);
      return;
    }

    if (this.state && this.state.exit) {
      this.state.exit.call(this, newState);
    }

    this.debug.log('State change: ' + (this.state ? this.state.name : 'undefined') + ' -> ' + newState.name);
    this.state = newState;

    if (this.state.enter) {
      this.state.enter.apply(this);
    }
  }

  /**
   * @private
   */
  getEventHandler<T extends keyof State['events']>(eventName: T): NonNullable<State['events'][T]> {
    const handler = this.state.events[eventName];

    if (!handler) {
      throw new Error(`No event '${eventName}' in state '${this.state.name}'`);
    }

    return handler!;
  }

  /**
   * @private
   */
  dispatchEvent<T extends keyof State['events']>(eventName: T, ...args: Parameters<NonNullable<State['events'][T]>>) {
    const handler = this.state.events[eventName] as ((this: Connection, ...args: any[]) => void) | undefined;
    if (handler) {
      handler.apply(this, args);
    } else {
      this.emit('error', new Error(`No event '${eventName}' in state '${this.state.name}'`));
      this.close();
    }
  }

  /**
   * @private
   */
  socketError(error: Error) {
    if (this.state === this.STATE.CONNECTING || this.state === this.STATE.SENT_TLSSSLNEGOTIATION) {
      const message = `Failed to connect to ${this.config.server}:${this.config.options.port} - ${error.message}`;
      this.debug.log(message);
      this.emit('connect', new ConnectionError(message, 'ESOCKET'));
    } else {
      const message = `Connection lost - ${error.message}`;
      this.debug.log(message);
      this.emit('error', new ConnectionError(message, 'ESOCKET'));
    }
    this.dispatchEvent('socketError', error);
  }

  /**
   * @private
   */
  socketEnd() {
    this.debug.log('socket ended');
    if (this.state !== this.STATE.FINAL) {
      const error: ErrorWithCode = new Error('socket hang up');
      error.code = 'ECONNRESET';
      this.socketError(error);
    }
  }

  /**
   * @private
   */
  socketClose() {
    this.debug.log('connection to ' + this.config.server + ':' + this.config.options.port + ' closed');
    if (this.state === this.STATE.REROUTING) {
      this.debug.log('Rerouting to ' + this.routingData!.server + ':' + this.routingData!.port);

      this.dispatchEvent('reconnect');
    } else if (this.state === this.STATE.TRANSIENT_FAILURE_RETRY) {
      const server = this.routingData ? this.routingData.server : this.config.server;
      const port = this.routingData ? this.routingData.port : this.config.options.port;
      this.debug.log('Retry after transient failure connecting to ' + server + ':' + port);

      this.dispatchEvent('retry');
    } else {
      this.transitionTo(this.STATE.FINAL);
    }
  }

  /**
   * @private
   */
  sendPreLogin() {
    const [, major, minor, build] = /^(\d+)\.(\d+)\.(\d+)/.exec(version) ?? ['0.0.0', '0', '0', '0'];
    const payload = new PreloginPayload({
      // If encrypt setting is set to 'strict', then we should have already done the encryption before calling
      // this function. Therefore, the encrypt will be set to false here.
      // Otherwise, we will set encrypt here based on the encrypt Boolean value from the configuration.
      encrypt: typeof this.config.options.encrypt === 'boolean' && this.config.options.encrypt,
      version: { major: Number(major), minor: Number(minor), build: Number(build), subbuild: 0 }
    });

    this.messageIo.sendMessage(TYPE.PRELOGIN, payload.data);
    this.debug.payload(function() {
      return payload.toString('  ');
    });
  }

  /**
   * @private
   */
  sendLogin7Packet() {
    const payload = new Login7Payload({
      tdsVersion: versions[this.config.options.tdsVersion],
      packetSize: this.config.options.packetSize,
      clientProgVer: 0,
      clientPid: process.pid,
      connectionId: 0,
      clientTimeZone: new Date().getTimezoneOffset(),
      clientLcid: 0x00000409
    });

    const { authentication } = this.config;
    switch (authentication.type) {
      case 'azure-active-directory-password':
        payload.fedAuth = {
          type: 'ADAL',
          echo: this.fedAuthRequired,
          workflow: 'default'
        };
        break;

      case 'azure-active-directory-access-token':
        payload.fedAuth = {
          type: 'SECURITYTOKEN',
          echo: this.fedAuthRequired,
          fedAuthToken: authentication.options.token
        };
        break;

      case 'azure-active-directory-msi-vm':
      case 'azure-active-directory-default':
      case 'azure-active-directory-msi-app-service':
      case 'azure-active-directory-service-principal-secret':
        payload.fedAuth = {
          type: 'ADAL',
          echo: this.fedAuthRequired,
          workflow: 'integrated'
        };
        break;

      case 'ntlm':
        payload.sspi = createNTLMRequest({ domain: authentication.options.domain });
        break;

      default:
        payload.userName = authentication.options.userName;
        payload.password = authentication.options.password;
    }

    payload.hostname = this.config.options.workstationId || os.hostname();
    payload.serverName = this.routingData ? this.routingData.server : this.config.server;
    payload.appName = this.config.options.appName || 'Tedious';
    payload.libraryName = libraryName;
    payload.language = this.config.options.language;
    payload.database = this.config.options.database;
    payload.clientId = Buffer.from([1, 2, 3, 4, 5, 6]);

    payload.readOnlyIntent = this.config.options.readOnlyIntent;
    payload.initDbFatal = !this.config.options.fallbackToDefaultDb;

    this.routingData = undefined;
    this.messageIo.sendMessage(TYPE.LOGIN7, payload.toBuffer());

    this.debug.payload(function() {
      return payload.toString('  ');
    });
  }

  /**
   * @private
   */
  sendFedAuthTokenMessage(token: string) {
    const accessTokenLen = Buffer.byteLength(token, 'ucs2');
    const data = Buffer.alloc(8 + accessTokenLen);
    let offset = 0;
    offset = data.writeUInt32LE(accessTokenLen + 4, offset);
    offset = data.writeUInt32LE(accessTokenLen, offset);
    data.write(token, offset, 'ucs2');
    this.messageIo.sendMessage(TYPE.FEDAUTH_TOKEN, data);
    // sent the fedAuth token message, the rest is similar to standard login 7
    this.transitionTo(this.STATE.SENT_LOGIN7_WITH_STANDARD_LOGIN);
  }

  /**
   * @private
   */
  sendInitialSql() {
    const payload = new SqlBatchPayload(this.getInitialSql(), this.currentTransactionDescriptor(), this.config.options);

    const message = new Message({ type: TYPE.SQL_BATCH });
    this.messageIo.outgoingMessageStream.write(message);
    Readable.from(payload).pipe(message);
  }

  /**
   * @private
   */
  getInitialSql() {
    const options = [];

    if (this.config.options.enableAnsiNull === true) {
      options.push('set ansi_nulls on');
    } else if (this.config.options.enableAnsiNull === false) {
      options.push('set ansi_nulls off');
    }

    if (this.config.options.enableAnsiNullDefault === true) {
      options.push('set ansi_null_dflt_on on');
    } else if (this.config.options.enableAnsiNullDefault === false) {
      options.push('set ansi_null_dflt_on off');
    }

    if (this.config.options.enableAnsiPadding === true) {
      options.push('set ansi_padding on');
    } else if (this.config.options.enableAnsiPadding === false) {
      options.push('set ansi_padding off');
    }

    if (this.config.options.enableAnsiWarnings === true) {
      options.push('set ansi_warnings on');
    } else if (this.config.options.enableAnsiWarnings === false) {
      options.push('set ansi_warnings off');
    }

    if (this.config.options.enableArithAbort === true) {
      options.push('set arithabort on');
    } else if (this.config.options.enableArithAbort === false) {
      options.push('set arithabort off');
    }

    if (this.config.options.enableConcatNullYieldsNull === true) {
      options.push('set concat_null_yields_null on');
    } else if (this.config.options.enableConcatNullYieldsNull === false) {
      options.push('set concat_null_yields_null off');
    }

    if (this.config.options.enableCursorCloseOnCommit === true) {
      options.push('set cursor_close_on_commit on');
    } else if (this.config.options.enableCursorCloseOnCommit === false) {
      options.push('set cursor_close_on_commit off');
    }

    if (this.config.options.datefirst !== null) {
      options.push(`set datefirst ${this.config.options.datefirst}`);
    }

    if (this.config.options.dateFormat !== null) {
      options.push(`set dateformat ${this.config.options.dateFormat}`);
    }

    if (this.config.options.enableImplicitTransactions === true) {
      options.push('set implicit_transactions on');
    } else if (this.config.options.enableImplicitTransactions === false) {
      options.push('set implicit_transactions off');
    }

    if (this.config.options.language !== null) {
      options.push(`set language ${this.config.options.language}`);
    }

    if (this.config.options.enableNumericRoundabort === true) {
      options.push('set numeric_roundabort on');
    } else if (this.config.options.enableNumericRoundabort === false) {
      options.push('set numeric_roundabort off');
    }

    if (this.config.options.enableQuotedIdentifier === true) {
      options.push('set quoted_identifier on');
    } else if (this.config.options.enableQuotedIdentifier === false) {
      options.push('set quoted_identifier off');
    }

    if (this.config.options.textsize !== null) {
      options.push(`set textsize ${this.config.options.textsize}`);
    }

    if (this.config.options.connectionIsolationLevel !== null) {
      options.push(`set transaction isolation level ${this.getIsolationLevelText(this.config.options.connectionIsolationLevel)}`);
    }

    if (this.config.options.abortTransactionOnError === true) {
      options.push('set xact_abort on');
    } else if (this.config.options.abortTransactionOnError === false) {
      options.push('set xact_abort off');
    }

    return options.join('\n');
  }

  /**
   * @private
   */
  processedInitialSql() {
    this.clearConnectTimer();
    this.emit('connect');
  }

  /**
   * Execute the SQL batch represented by [[Request]].
   * There is no param support, and unlike [[Request.execSql]],
   * it is not likely that SQL Server will reuse the execution plan it generates for the SQL.
   *
   * In almost all cases, [[Request.execSql]] will be a better choice.
   *
   * @param request A [[Request]] object representing the request.
   */
  execSqlBatch(request: Request) {
    this.makeRequest(request, TYPE.SQL_BATCH, new SqlBatchPayload(request.sqlTextOrProcedure!, this.currentTransactionDescriptor(), this.config.options));
  }

  /**
   *  Execute the SQL represented by [[Request]].
   *
   * As `sp_executesql` is used to execute the SQL, if the same SQL is executed multiples times
   * using this function, the SQL Server query optimizer is likely to reuse the execution plan it generates
   * for the first execution. This may also result in SQL server treating the request like a stored procedure
   * which can result in the [[Event_doneInProc]] or [[Event_doneProc]] events being emitted instead of the
   * [[Event_done]] event you might expect. Using [[execSqlBatch]] will prevent this from occurring but may have a negative performance impact.
   *
   * Beware of the way that scoping rules apply, and how they may [affect local temp tables](http://weblogs.sqlteam.com/mladenp/archive/2006/11/03/17197.aspx)
   * If you're running in to scoping issues, then [[execSqlBatch]] may be a better choice.
   * See also [issue #24](https://github.com/pekim/tedious/issues/24)
   *
   * @param request A [[Request]] object representing the request.
   */
  execSql(request: Request) {
    try {
      request.validateParameters(this.databaseCollation);
    } catch (error: any) {
      request.error = error;

      process.nextTick(() => {
        this.debug.log(error.message);
        request.callback(error);
      });

      return;
    }

    const parameters: Parameter[] = [];

    parameters.push({
      type: TYPES.NVarChar,
      name: 'statement',
      value: request.sqlTextOrProcedure,
      output: false,
      length: undefined,
      precision: undefined,
      scale: undefined
    });

    if (request.parameters.length) {
      parameters.push({
        type: TYPES.NVarChar,
        name: 'params',
        value: request.makeParamsParameter(request.parameters),
        output: false,
        length: undefined,
        precision: undefined,
        scale: undefined
      });

      parameters.push(...request.parameters);
    }

    this.makeRequest(request, TYPE.RPC_REQUEST, new RpcRequestPayload('sp_executesql', parameters, this.currentTransactionDescriptor(), this.config.options, this.databaseCollation));
  }

  /**
   * Creates a new BulkLoad instance.
   *
   * @param table The name of the table to bulk-insert into.
   * @param options A set of bulk load options.
   */
  newBulkLoad(table: string, callback: BulkLoadCallback): BulkLoad
  newBulkLoad(table: string, options: BulkLoadOptions, callback: BulkLoadCallback): BulkLoad
  newBulkLoad(table: string, callbackOrOptions: BulkLoadOptions | BulkLoadCallback, callback?: BulkLoadCallback) {
    let options: BulkLoadOptions;

    if (callback === undefined) {
      callback = callbackOrOptions as BulkLoadCallback;
      options = {};
    } else {
      options = callbackOrOptions as BulkLoadOptions;
    }

    if (typeof options !== 'object') {
      throw new TypeError('"options" argument must be an object');
    }
    return new BulkLoad(table, this.databaseCollation, this.config.options, options, callback);
  }

  /**
   * Execute a [[BulkLoad]].
   *
   * ```js
   * // We want to perform a bulk load into a table with the following format:
   * // CREATE TABLE employees (first_name nvarchar(255), last_name nvarchar(255), day_of_birth date);
   *
   * const bulkLoad = connection.newBulkLoad('employees', (err, rowCount) => {
   *   // ...
   * });
   *
   * // First, we need to specify the columns that we want to write to,
   * // and their definitions. These definitions must match the actual table,
   * // otherwise the bulk load will fail.
   * bulkLoad.addColumn('first_name', TYPES.NVarchar, { nullable: false });
   * bulkLoad.addColumn('last_name', TYPES.NVarchar, { nullable: false });
   * bulkLoad.addColumn('date_of_birth', TYPES.Date, { nullable: false });
   *
   * // Execute a bulk load with a predefined list of rows.
   * //
   * // Note that these rows are held in memory until the
   * // bulk load was performed, so if you need to write a large
   * // number of rows (e.g. by reading from a CSV file),
   * // passing an `AsyncIterable` is advisable to keep memory usage low.
   * connection.execBulkLoad(bulkLoad, [
   *   { 'first_name': 'Steve', 'last_name': 'Jobs', 'day_of_birth': new Date('02-24-1955') },
   *   { 'first_name': 'Bill', 'last_name': 'Gates', 'day_of_birth': new Date('10-28-1955') }
   * ]);
   * ```
   *
   * @param bulkLoad A previously created [[BulkLoad]].
   * @param rows A [[Iterable]] or [[AsyncIterable]] that contains the rows that should be bulk loaded.
   */
  execBulkLoad(bulkLoad: BulkLoad, rows: AsyncIterable<unknown[] | { [columnName: string]: unknown }> | Iterable<unknown[] | { [columnName: string]: unknown }>): void

  execBulkLoad(bulkLoad: BulkLoad, rows?: AsyncIterable<unknown[] | { [columnName: string]: unknown }> | Iterable<unknown[] | { [columnName: string]: unknown }>) {
    bulkLoad.executionStarted = true;

    if (rows) {
      if (bulkLoad.streamingMode) {
        throw new Error("Connection.execBulkLoad can't be called with a BulkLoad that was put in streaming mode.");
      }

      if (bulkLoad.firstRowWritten) {
        throw new Error("Connection.execBulkLoad can't be called with a BulkLoad that already has rows written to it.");
      }

      const rowStream = Readable.from(rows);

      // Destroy the packet transform if an error happens in the row stream,
      // e.g. if an error is thrown from within a generator or stream.
      rowStream.on('error', (err) => {
        bulkLoad.rowToPacketTransform.destroy(err);
      });

      // Destroy the row stream if an error happens in the packet transform,
      // e.g. if the bulk load is cancelled.
      bulkLoad.rowToPacketTransform.on('error', (err) => {
        rowStream.destroy(err);
      });

      rowStream.pipe(bulkLoad.rowToPacketTransform);
    } else if (!bulkLoad.streamingMode) {
      // If the bulkload was not put into streaming mode by the user,
      // we end the rowToPacketTransform here for them.
      //
      // If it was put into streaming mode, it's the user's responsibility
      // to end the stream.
      bulkLoad.rowToPacketTransform.end();
    }

    const onCancel = () => {
      request.cancel();
    };

    const payload = new BulkLoadPayload(bulkLoad);

    const request = new Request(bulkLoad.getBulkInsertSql(), (error: (Error & { code?: string }) | null | undefined) => {
      bulkLoad.removeListener('cancel', onCancel);

      if (error) {
        if (error.code === 'UNKNOWN') {
          error.message += ' This is likely because the schema of the BulkLoad does not match the schema of the table you are attempting to insert into.';
        }
        bulkLoad.error = error;
        bulkLoad.callback(error);
        return;
      }

      this.makeRequest(bulkLoad, TYPE.BULK_LOAD, payload);
    });

    bulkLoad.once('cancel', onCancel);

    this.execSqlBatch(request);
  }

  /**
   * Prepare the SQL represented by the request.
   *
   * The request can then be used in subsequent calls to
   * [[execute]] and [[unprepare]]
   *
   * @param request A [[Request]] object representing the request.
   *   Parameters only require a name and type. Parameter values are ignored.
   */
  prepare(request: Request) {
    const parameters: Parameter[] = [];

    parameters.push({
      type: TYPES.Int,
      name: 'handle',
      value: undefined,
      output: true,
      length: undefined,
      precision: undefined,
      scale: undefined
    });

    parameters.push({
      type: TYPES.NVarChar,
      name: 'params',
      value: request.parameters.length ? request.makeParamsParameter(request.parameters) : null,
      output: false,
      length: undefined,
      precision: undefined,
      scale: undefined
    });

    parameters.push({
      type: TYPES.NVarChar,
      name: 'stmt',
      value: request.sqlTextOrProcedure,
      output: false,
      length: undefined,
      precision: undefined,
      scale: undefined
    });

    request.preparing = true;
    // TODO: We need to clean up this event handler, otherwise this leaks memory
    request.on('returnValue', (name: string, value: any) => {
      if (name === 'handle') {
        request.handle = value;
      } else {
        request.error = new RequestError(`Tedious > Unexpected output parameter ${name} from sp_prepare`);
      }
    });

    this.makeRequest(request, TYPE.RPC_REQUEST, new RpcRequestPayload('sp_prepare', parameters, this.currentTransactionDescriptor(), this.config.options, this.databaseCollation));
  }

  /**
   * Release the SQL Server resources associated with a previously prepared request.
   *
   * @param request A [[Request]] object representing the request.
   *   Parameters only require a name and type.
   *   Parameter values are ignored.
   */
  unprepare(request: Request) {
    const parameters: Parameter[] = [];

    parameters.push({
      type: TYPES.Int,
      name: 'handle',
      // TODO: Abort if `request.handle` is not set
      value: request.handle,
      output: false,
      length: undefined,
      precision: undefined,
      scale: undefined
    });

    this.makeRequest(request, TYPE.RPC_REQUEST, new RpcRequestPayload('sp_unprepare', parameters, this.currentTransactionDescriptor(), this.config.options, this.databaseCollation));
  }

  /**
   * Execute previously prepared SQL, using the supplied parameters.
   *
   * @param request A previously prepared [[Request]].
   * @param parameters  An object whose names correspond to the names of
   *   parameters that were added to the [[Request]] before it was prepared.
   *   The object's values are passed as the parameters' values when the
   *   request is executed.
   */
  execute(request: Request, parameters?: { [key: string]: unknown }) {
    const executeParameters: Parameter[] = [];

    executeParameters.push({
      type: TYPES.Int,
      name: 'handle',
      // TODO: Abort if `request.handle` is not set
      value: request.handle,
      output: false,
      length: undefined,
      precision: undefined,
      scale: undefined
    });

    try {
      for (let i = 0, len = request.parameters.length; i < len; i++) {
        const parameter = request.parameters[i];

        executeParameters.push({
          ...parameter,
          value: parameter.type.validate(parameters ? parameters[parameter.name] : null, this.databaseCollation)
        });
      }
    } catch (error: any) {
      request.error = error;

      process.nextTick(() => {
        this.debug.log(error.message);
        request.callback(error);
      });

      return;
    }

    this.makeRequest(request, TYPE.RPC_REQUEST, new RpcRequestPayload('sp_execute', executeParameters, this.currentTransactionDescriptor(), this.config.options, this.databaseCollation));
  }

  /**
   * Call a stored procedure represented by [[Request]].
   *
   * @param request A [[Request]] object representing the request.
   */
  callProcedure(request: Request) {
    try {
      request.validateParameters(this.databaseCollation);
    } catch (error: any) {
      request.error = error;

      process.nextTick(() => {
        this.debug.log(error.message);
        request.callback(error);
      });

      return;
    }

    this.makeRequest(request, TYPE.RPC_REQUEST, new RpcRequestPayload(request.sqlTextOrProcedure!, request.parameters, this.currentTransactionDescriptor(), this.config.options, this.databaseCollation));
  }

  /**
   * Start a transaction.
   *
   * @param callback
   * @param name A string representing a name to associate with the transaction.
   *   Optional, and defaults to an empty string. Required when `isolationLevel`
   *   is present.
   * @param isolationLevel The isolation level that the transaction is to be run with.
   *
   *   The isolation levels are available from `require('tedious').ISOLATION_LEVEL`.
   *   * `READ_UNCOMMITTED`
   *   * `READ_COMMITTED`
   *   * `REPEATABLE_READ`
   *   * `SERIALIZABLE`
   *   * `SNAPSHOT`
   *
   *   Optional, and defaults to the Connection's isolation level.
   */
  beginTransaction(callback: BeginTransactionCallback, name = '', isolationLevel = this.config.options.isolationLevel) {
    assertValidIsolationLevel(isolationLevel, 'isolationLevel');

    const transaction = new Transaction(name, isolationLevel);

    if (this.config.options.tdsVersion < '7_2') {
      return this.execSqlBatch(new Request('SET TRANSACTION ISOLATION LEVEL ' + (transaction.isolationLevelToTSQL()) + ';BEGIN TRAN ' + transaction.name, (err) => {
        this.transactionDepth++;
        if (this.transactionDepth === 1) {
          this.inTransaction = true;
        }
        callback(err);
      }));
    }

    const request = new Request(undefined, (err) => {
      return callback(err, this.currentTransactionDescriptor());
    });
    return this.makeRequest(request, TYPE.TRANSACTION_MANAGER, transaction.beginPayload(this.currentTransactionDescriptor()));
  }

  /**
   * Commit a transaction.
   *
   * There should be an active transaction - that is, [[beginTransaction]]
   * should have been previously called.
   *
   * @param callback
   * @param name A string representing a name to associate with the transaction.
   *   Optional, and defaults to an empty string. Required when `isolationLevel`is present.
   */
  commitTransaction(callback: CommitTransactionCallback, name = '') {
    const transaction = new Transaction(name);
    if (this.config.options.tdsVersion < '7_2') {
      return this.execSqlBatch(new Request('COMMIT TRAN ' + transaction.name, (err) => {
        this.transactionDepth--;
        if (this.transactionDepth === 0) {
          this.inTransaction = false;
        }

        callback(err);
      }));
    }
    const request = new Request(undefined, callback);
    return this.makeRequest(request, TYPE.TRANSACTION_MANAGER, transaction.commitPayload(this.currentTransactionDescriptor()));
  }

  /**
   * Rollback a transaction.
   *
   * There should be an active transaction - that is, [[beginTransaction]]
   * should have been previously called.
   *
   * @param callback
   * @param name A string representing a name to associate with the transaction.
   *   Optional, and defaults to an empty string.
   *   Required when `isolationLevel` is present.
   */
  rollbackTransaction(callback: RollbackTransactionCallback, name = '') {
    const transaction = new Transaction(name);
    if (this.config.options.tdsVersion < '7_2') {
      return this.execSqlBatch(new Request('ROLLBACK TRAN ' + transaction.name, (err) => {
        this.transactionDepth--;
        if (this.transactionDepth === 0) {
          this.inTransaction = false;
        }
        callback(err);
      }));
    }
    const request = new Request(undefined, callback);
    return this.makeRequest(request, TYPE.TRANSACTION_MANAGER, transaction.rollbackPayload(this.currentTransactionDescriptor()));
  }

  /**
   * Set a savepoint within a transaction.
   *
   * There should be an active transaction - that is, [[beginTransaction]]
   * should have been previously called.
   *
   * @param callback
   * @param name A string representing a name to associate with the transaction.\
   *   Optional, and defaults to an empty string.
   *   Required when `isolationLevel` is present.
   */
  saveTransaction(callback: SaveTransactionCallback, name: string) {
    const transaction = new Transaction(name);
    if (this.config.options.tdsVersion < '7_2') {
      return this.execSqlBatch(new Request('SAVE TRAN ' + transaction.name, (err) => {
        this.transactionDepth++;
        callback(err);
      }));
    }
    const request = new Request(undefined, callback);
    return this.makeRequest(request, TYPE.TRANSACTION_MANAGER, transaction.savePayload(this.currentTransactionDescriptor()));
  }

  /**
   * Run the given callback after starting a transaction, and commit or
   * rollback the transaction afterwards.
   *
   * This is a helper that employs [[beginTransaction]], [[commitTransaction]],
   * [[rollbackTransaction]], and [[saveTransaction]] to greatly simplify the
   * use of database transactions and automatically handle transaction nesting.
   *
   * @param cb
   * @param isolationLevel
   *   The isolation level that the transaction is to be run with.
   *
   *   The isolation levels are available from `require('tedious').ISOLATION_LEVEL`.
   *   * `READ_UNCOMMITTED`
   *   * `READ_COMMITTED`
   *   * `REPEATABLE_READ`
   *   * `SERIALIZABLE`
   *   * `SNAPSHOT`
   *
   *   Optional, and defaults to the Connection's isolation level.
   */
  transaction(cb: (err: Error | null | undefined, txDone?: <T extends TransactionDoneCallback>(err: Error | null | undefined, done: T, ...args: CallbackParameters<T>) => void) => void, isolationLevel?: typeof ISOLATION_LEVEL[keyof typeof ISOLATION_LEVEL]) {
    if (typeof cb !== 'function') {
      throw new TypeError('`cb` must be a function');
    }

    const useSavepoint = this.inTransaction;
    const name = '_tedious_' + (crypto.randomBytes(10).toString('hex'));
    const txDone: <T extends TransactionDoneCallback>(err: Error | null | undefined, done: T, ...args: CallbackParameters<T>) => void = (err, done, ...args) => {
      if (err) {
        if (this.inTransaction && this.state === this.STATE.LOGGED_IN) {
          this.rollbackTransaction((txErr) => {
            done(txErr || err, ...args);
          }, name);
        } else {
          done(err, ...args);
        }
      } else if (useSavepoint) {
        if (this.config.options.tdsVersion < '7_2') {
          this.transactionDepth--;
        }
        done(null, ...args);
      } else {
        this.commitTransaction((txErr) => {
          done(txErr, ...args);
        }, name);
      }
    };

    if (useSavepoint) {
      return this.saveTransaction((err) => {
        if (err) {
          return cb(err);
        }

        if (isolationLevel) {
          return this.execSqlBatch(new Request('SET transaction isolation level ' + this.getIsolationLevelText(isolationLevel), (err) => {
            return cb(err, txDone);
          }));
        } else {
          return cb(null, txDone);
        }
      }, name);
    } else {
      return this.beginTransaction((err) => {
        if (err) {
          return cb(err);
        }

        return cb(null, txDone);
      }, name, isolationLevel);
    }
  }

  /**
   * @private
   */
  makeRequest(request: Request | BulkLoad, packetType: number, payload: (Iterable<Buffer> | AsyncIterable<Buffer>) & { toString: (indent?: string) => string }) {
    if (this.state !== this.STATE.LOGGED_IN) {
      const message = 'Requests can only be made in the ' + this.STATE.LOGGED_IN.name + ' state, not the ' + this.state.name + ' state';
      this.debug.log(message);
      request.callback(new RequestError(message, 'EINVALIDSTATE'));
    } else if (request.canceled) {
      process.nextTick(() => {
        request.callback(new RequestError('Canceled.', 'ECANCEL'));
      });
    } else {
      if (packetType === TYPE.SQL_BATCH) {
        this.isSqlBatch = true;
      } else {
        this.isSqlBatch = false;
      }

      this.request = request;
      request.connection! = this;
      request.rowCount! = 0;
      request.rows! = [];
      request.rst! = [];

      const onCancel = () => {
        payloadStream.unpipe(message);
        payloadStream.destroy(new RequestError('Canceled.', 'ECANCEL'));

        // set the ignore bit and end the message.
        message.ignore = true;
        message.end();

        if (request instanceof Request && request.paused) {
          // resume the request if it was paused so we can read the remaining tokens
          request.resume();
        }
      };

      request.once('cancel', onCancel);

      this.createRequestTimer();

      const message = new Message({ type: packetType, resetConnection: this.resetConnectionOnNextRequest });
      this.messageIo.outgoingMessageStream.write(message);
      this.transitionTo(this.STATE.SENT_CLIENT_REQUEST);

      message.once('finish', () => {
        request.removeListener('cancel', onCancel);
        request.once('cancel', this._cancelAfterRequestSent);

        this.resetConnectionOnNextRequest = false;
        this.debug.payload(function() {
          return payload!.toString('  ');
        });
      });

      const payloadStream = Readable.from(payload);
      payloadStream.once('error', (error) => {
        payloadStream.unpipe(message);

        // Only set a request error if no error was set yet.
        request.error ??= error;

        message.ignore = true;
        message.end();
      });
      payloadStream.pipe(message);
    }
  }

  /**
   * Cancel currently executed request.
   */
  cancel() {
    if (!this.request) {
      return false;
    }

    if (this.request.canceled) {
      return false;
    }

    this.request.cancel();
    return true;
  }

  /**
   * Reset the connection to its initial state.
   * Can be useful for connection pool implementations.
   *
   * @param callback
   */
  reset(callback: ResetCallback) {
    const request = new Request(this.getInitialSql(), (err) => {
      if (this.config.options.tdsVersion < '7_2') {
        this.inTransaction = false;
      }
      callback(err);
    });
    this.resetConnectionOnNextRequest = true;
    this.execSqlBatch(request);
  }

  /**
   * @private
   */
  currentTransactionDescriptor() {
    return this.transactionDescriptors[this.transactionDescriptors.length - 1];
  }

  /**
   * @private
   */
  getIsolationLevelText(isolationLevel: typeof ISOLATION_LEVEL[keyof typeof ISOLATION_LEVEL]) {
    switch (isolationLevel) {
      case ISOLATION_LEVEL.READ_UNCOMMITTED:
        return 'read uncommitted';
      case ISOLATION_LEVEL.REPEATABLE_READ:
        return 'repeatable read';
      case ISOLATION_LEVEL.SERIALIZABLE:
        return 'serializable';
      case ISOLATION_LEVEL.SNAPSHOT:
        return 'snapshot';
      default:
        return 'read committed';
    }
  }
}

function isTransientError(error: AggregateError | ConnectionError): boolean {
  if (error instanceof AggregateError) {
    error = error.errors[0];
  }
  return (error instanceof ConnectionError) && !!error.isTransient;
}

export default Connection;
module.exports = Connection;

Connection.prototype.STATE = {
  INITIALIZED: {
    name: 'Initialized',
    events: {}
  },
  CONNECTING: {
    name: 'Connecting',
    enter: function() {
      this.initialiseConnection();
    },
    events: {
      socketError: function() {
        this.transitionTo(this.STATE.FINAL);
      },
      connectTimeout: function() {
        this.transitionTo(this.STATE.FINAL);
      }
    }
  },
  SENT_PRELOGIN: {
    name: 'SentPrelogin',
    enter: function() {
      (async () => {
        let messageBuffer = Buffer.alloc(0);

        let message;
        try {
          message = await this.messageIo.readMessage();
        } catch (err: any) {
          return this.socketError(err);
        }

        for await (const data of message) {
          messageBuffer = Buffer.concat([messageBuffer, data]);
        }

        const preloginPayload = new PreloginPayload(messageBuffer);
        this.debug.payload(function() {
          return preloginPayload.toString('  ');
        });

        if (preloginPayload.fedAuthRequired === 1) {
          this.fedAuthRequired = true;
        }
        if ('strict' !== this.config.options.encrypt && (preloginPayload.encryptionString === 'ON' || preloginPayload.encryptionString === 'REQ')) {
          if (!this.config.options.encrypt) {
            this.emit('connect', new ConnectionError("Server requires encryption, set 'encrypt' config option to true.", 'EENCRYPT'));
            return this.close();
          }

          try {
            this.transitionTo(this.STATE.SENT_TLSSSLNEGOTIATION);
            await this.messageIo.startTls(this.secureContextOptions, this.config.options.serverName ? this.config.options.serverName : this.routingData?.server ?? this.config.server, this.config.options.trustServerCertificate);
          } catch (err: any) {
            return this.socketError(err);
          }
        }

        this.sendLogin7Packet();

        const { authentication } = this.config;

        switch (authentication.type) {
          case 'azure-active-directory-password':
          case 'azure-active-directory-msi-vm':
          case 'azure-active-directory-msi-app-service':
          case 'azure-active-directory-service-principal-secret':
          case 'azure-active-directory-default':
            this.transitionTo(this.STATE.SENT_LOGIN7_WITH_FEDAUTH);
            break;
          case 'ntlm':
            this.transitionTo(this.STATE.SENT_LOGIN7_WITH_NTLM);
            break;
          default:
            this.transitionTo(this.STATE.SENT_LOGIN7_WITH_STANDARD_LOGIN);
            break;
        }
      })().catch((err) => {
        process.nextTick(() => {
          throw err;
        });
      });
    },
    events: {
      socketError: function() {
        this.transitionTo(this.STATE.FINAL);
      },
      connectTimeout: function() {
        this.transitionTo(this.STATE.FINAL);
      }
    }
  },
  REROUTING: {
    name: 'ReRouting',
    enter: function() {
      this.cleanupConnection(CLEANUP_TYPE.REDIRECT);
    },
    events: {
      message: function() {
      },
      socketError: function() {
        this.transitionTo(this.STATE.FINAL);
      },
      connectTimeout: function() {
        this.transitionTo(this.STATE.FINAL);
      },
      reconnect: function() {
        this.transitionTo(this.STATE.CONNECTING);
      }
    }
  },
  TRANSIENT_FAILURE_RETRY: {
    name: 'TRANSIENT_FAILURE_RETRY',
    enter: function() {
      this.curTransientRetryCount++;
      this.cleanupConnection(CLEANUP_TYPE.RETRY);
    },
    events: {
      message: function() {
      },
      socketError: function() {
        this.transitionTo(this.STATE.FINAL);
      },
      connectTimeout: function() {
        this.transitionTo(this.STATE.FINAL);
      },
      retry: function() {
        this.createRetryTimer();
      }
    }
  },
  SENT_TLSSSLNEGOTIATION: {
    name: 'SentTLSSSLNegotiation',
    events: {
      socketError: function() {
        this.transitionTo(this.STATE.FINAL);
      },
      connectTimeout: function() {
        this.transitionTo(this.STATE.FINAL);
      }
    }
  },
  SENT_LOGIN7_WITH_STANDARD_LOGIN: {
    name: 'SentLogin7WithStandardLogin',
    enter: function() {
      (async () => {
        let message;
        try {
          message = await this.messageIo.readMessage();
        } catch (err: any) {
          return this.socketError(err);
        }

        const handler = new Login7TokenHandler(this);
        const tokenStreamParser = this.createTokenStreamParser(message, handler);

        await once(tokenStreamParser, 'end');

        if (handler.loginAckReceived) {
          if (handler.routingData) {
            this.routingData = handler.routingData;
            this.transitionTo(this.STATE.REROUTING);
          } else {
            this.transitionTo(this.STATE.LOGGED_IN_SENDING_INITIAL_SQL);
          }
        } else if (this.loginError) {
          if (isTransientError(this.loginError)) {
            this.debug.log('Initiating retry on transient error');
            this.transitionTo(this.STATE.TRANSIENT_FAILURE_RETRY);
          } else {
            this.emit('connect', this.loginError);
            this.transitionTo(this.STATE.FINAL);
          }
        } else {
          this.emit('connect', new ConnectionError('Login failed.', 'ELOGIN'));
          this.transitionTo(this.STATE.FINAL);
        }
      })().catch((err) => {
        process.nextTick(() => {
          throw err;
        });
      });
    },
    events: {
      socketError: function() {
        this.transitionTo(this.STATE.FINAL);
      },
      connectTimeout: function() {
        this.transitionTo(this.STATE.FINAL);
      }
    }
  },
  SENT_LOGIN7_WITH_NTLM: {
    name: 'SentLogin7WithNTLMLogin',
    enter: function() {
      (async () => {
        while (true) {
          let message;
          try {
            message = await this.messageIo.readMessage();
          } catch (err: any) {
            return this.socketError(err);
          }

          const handler = new Login7TokenHandler(this);
          const tokenStreamParser = this.createTokenStreamParser(message, handler);

          await once(tokenStreamParser, 'end');

          if (handler.loginAckReceived) {
            if (handler.routingData) {
              this.routingData = handler.routingData;
              return this.transitionTo(this.STATE.REROUTING);
            } else {
              return this.transitionTo(this.STATE.LOGGED_IN_SENDING_INITIAL_SQL);
            }
          } else if (this.ntlmpacket) {
            const authentication = this.config.authentication as NtlmAuthentication;

            const payload = new NTLMResponsePayload({
              domain: authentication.options.domain,
              userName: authentication.options.userName,
              password: authentication.options.password,
              ntlmpacket: this.ntlmpacket
            });

            this.messageIo.sendMessage(TYPE.NTLMAUTH_PKT, payload.data);
            this.debug.payload(function() {
              return payload.toString('  ');
            });

            this.ntlmpacket = undefined;
          } else if (this.loginError) {
            if (isTransientError(this.loginError)) {
              this.debug.log('Initiating retry on transient error');
              return this.transitionTo(this.STATE.TRANSIENT_FAILURE_RETRY);
            } else {
              this.emit('connect', this.loginError);
              return this.transitionTo(this.STATE.FINAL);
            }
          } else {
            this.emit('connect', new ConnectionError('Login failed.', 'ELOGIN'));
            return this.transitionTo(this.STATE.FINAL);
          }
        }

      })().catch((err) => {
        process.nextTick(() => {
          throw err;
        });
      });
    },
    events: {
      socketError: function() {
        this.transitionTo(this.STATE.FINAL);
      },
      connectTimeout: function() {
        this.transitionTo(this.STATE.FINAL);
      }
    }
  },
  SENT_LOGIN7_WITH_FEDAUTH: {
    name: 'SentLogin7Withfedauth',
    enter: function() {
      (async () => {
        let message;
        try {
          message = await this.messageIo.readMessage();
        } catch (err: any) {
          return this.socketError(err);
        }

        const handler = new Login7TokenHandler(this);
        const tokenStreamParser = this.createTokenStreamParser(message, handler);
        await once(tokenStreamParser, 'end');
        if (handler.loginAckReceived) {
          if (handler.routingData) {
            this.routingData = handler.routingData;
            this.transitionTo(this.STATE.REROUTING);
          } else {
            this.transitionTo(this.STATE.LOGGED_IN_SENDING_INITIAL_SQL);
          }

          return;
        }

        const fedAuthInfoToken = handler.fedAuthInfoToken;

        if (fedAuthInfoToken && fedAuthInfoToken.stsurl && fedAuthInfoToken.spn) {
          const authentication = this.config.authentication as AzureActiveDirectoryPasswordAuthentication | AzureActiveDirectoryMsiVmAuthentication | AzureActiveDirectoryMsiAppServiceAuthentication | AzureActiveDirectoryServicePrincipalSecret | AzureActiveDirectoryDefaultAuthentication;
          const tokenScope = new URL('/.default', fedAuthInfoToken.spn).toString();

          let credentials;

          switch (authentication.type) {
            case 'azure-active-directory-password':
              credentials = new UsernamePasswordCredential(
                authentication.options.tenantId ?? 'common',
                authentication.options.clientId,
                authentication.options.userName,
                authentication.options.password
              );
              break;
            case 'azure-active-directory-msi-vm':
            case 'azure-active-directory-msi-app-service':
              const msiArgs = authentication.options.clientId ? [authentication.options.clientId, {}] : [{}];
              credentials = new ManagedIdentityCredential(...msiArgs);
              break;
            case 'azure-active-directory-default':
              const args = authentication.options.clientId ? { managedIdentityClientId: authentication.options.clientId } : {};
              credentials = new DefaultAzureCredential(args);
              break;
            case 'azure-active-directory-service-principal-secret':
              credentials = new ClientSecretCredential(
                authentication.options.tenantId,
                authentication.options.clientId,
                authentication.options.clientSecret
              );
              break;
          }

          let tokenResponse;
          try {
            tokenResponse = await credentials.getToken(tokenScope);
          } catch (err) {
            this.loginError = new AggregateError(
              [new ConnectionError('Security token could not be authenticated or authorized.', 'EFEDAUTH'), err]);
            this.emit('connect', this.loginError);
            this.transitionTo(this.STATE.FINAL);
            return;
          }


          const token = tokenResponse.token;
          this.sendFedAuthTokenMessage(token);

        } else if (this.loginError) {
          if (isTransientError(this.loginError)) {
            this.debug.log('Initiating retry on transient error');
            this.transitionTo(this.STATE.TRANSIENT_FAILURE_RETRY);
          } else {
            this.emit('connect', this.loginError);
            this.transitionTo(this.STATE.FINAL);
          }
        } else {
          this.emit('connect', new ConnectionError('Login failed.', 'ELOGIN'));
          this.transitionTo(this.STATE.FINAL);
        }

      })().catch((err) => {
        process.nextTick(() => {
          throw err;
        });
      });
    },
    events: {
      socketError: function() {
        this.transitionTo(this.STATE.FINAL);
      },
      connectTimeout: function() {
        this.transitionTo(this.STATE.FINAL);
      }
    }
  },
  LOGGED_IN_SENDING_INITIAL_SQL: {
    name: 'LoggedInSendingInitialSql',
    enter: function() {
      (async () => {
        this.sendInitialSql();
        let message;
        try {
          message = await this.messageIo.readMessage();
        } catch (err: any) {
          return this.socketError(err);
        }
        const tokenStreamParser = this.createTokenStreamParser(message, new InitialSqlTokenHandler(this));
        await once(tokenStreamParser, 'end');

        this.transitionTo(this.STATE.LOGGED_IN);
        this.processedInitialSql();

      })().catch((err) => {
        process.nextTick(() => {
          throw err;
        });
      });
    },
    events: {
      socketError: function socketError() {
        this.transitionTo(this.STATE.FINAL);
      },
      connectTimeout: function() {
        this.transitionTo(this.STATE.FINAL);
      }
    }
  },
  LOGGED_IN: {
    name: 'LoggedIn',
    events: {
      socketError: function() {
        this.transitionTo(this.STATE.FINAL);
      }
    }
  },
  SENT_CLIENT_REQUEST: {
    name: 'SentClientRequest',
    enter: function() {
      (async () => {
        let message;
        try {
          message = await this.messageIo.readMessage();
        } catch (err: any) {
          return this.socketError(err);
        }
        // request timer is stopped on first data package
        this.clearRequestTimer();

        const tokenStreamParser = this.createTokenStreamParser(message, new RequestTokenHandler(this, this.request!));

        // If the request was canceled and we have a `cancelTimer`
        // defined, we send a attention message after the
        // request message was fully sent off.
        //
        // We already started consuming the current message
        // (but all the token handlers should be no-ops), and
        // need to ensure the next message is handled by the
        // `SENT_ATTENTION` state.
        if (this.request?.canceled && this.cancelTimer) {
          return this.transitionTo(this.STATE.SENT_ATTENTION);
        }

        const onResume = () => {
          tokenStreamParser.resume();
        };
        const onPause = () => {
          tokenStreamParser.pause();

          this.request?.once('resume', onResume);
        };

        this.request?.on('pause', onPause);

        if (this.request instanceof Request && this.request.paused) {
          onPause();
        }

        const onCancel = () => {
          tokenStreamParser.removeListener('end', onEndOfMessage);

          if (this.request instanceof Request && this.request.paused) {
            // resume the request if it was paused so we can read the remaining tokens
            this.request.resume();
          }

          this.request?.removeListener('pause', onPause);
          this.request?.removeListener('resume', onResume);

          // The `_cancelAfterRequestSent` callback will have sent a
          // attention message, so now we need to also switch to
          // the `SENT_ATTENTION` state to make sure the attention ack
          // message is processed correctly.
          this.transitionTo(this.STATE.SENT_ATTENTION);
        };

        const onEndOfMessage = () => {
          this.request?.removeListener('cancel', this._cancelAfterRequestSent);
          this.request?.removeListener('cancel', onCancel);
          this.request?.removeListener('pause', onPause);
          this.request?.removeListener('resume', onResume);

          this.transitionTo(this.STATE.LOGGED_IN);
          const sqlRequest = this.request as Request;
          this.request = undefined;
          if (this.config.options.tdsVersion < '7_2' && sqlRequest.error && this.isSqlBatch) {
            this.inTransaction = false;
          }
          sqlRequest.callback(sqlRequest.error, sqlRequest.rowCount, sqlRequest.rows);
        };

        tokenStreamParser.once('end', onEndOfMessage);
        this.request?.once('cancel', onCancel);
      })();

    },
    exit: function(nextState) {
      this.clearRequestTimer();
    },
    events: {
      socketError: function(err) {
        const sqlRequest = this.request!;
        this.request = undefined;
        this.transitionTo(this.STATE.FINAL);

        sqlRequest.callback(err);
      }
    }
  },
  SENT_ATTENTION: {
    name: 'SentAttention',
    enter: function() {
      (async () => {
        let message;
        try {
          message = await this.messageIo.readMessage();
        } catch (err: any) {
          return this.socketError(err);
        }

        const handler = new AttentionTokenHandler(this, this.request!);
        const tokenStreamParser = this.createTokenStreamParser(message, handler);

        await once(tokenStreamParser, 'end');
        // 3.2.5.7 Sent Attention State
        // Discard any data contained in the response, until we receive the attention response
        if (handler.attentionReceived) {
          this.clearCancelTimer();

          const sqlRequest = this.request!;
          this.request = undefined;
          this.transitionTo(this.STATE.LOGGED_IN);

          if (sqlRequest.error && sqlRequest.error instanceof RequestError && sqlRequest.error.code === 'ETIMEOUT') {
            sqlRequest.callback(sqlRequest.error);
          } else {
            sqlRequest.callback(new RequestError('Canceled.', 'ECANCEL'));
          }
        }

      })().catch((err) => {
        process.nextTick(() => {
          throw err;
        });
      });
    },
    events: {
      socketError: function(err) {
        const sqlRequest = this.request!;
        this.request = undefined;

        this.transitionTo(this.STATE.FINAL);

        sqlRequest.callback(err);
      }
    }
  },
  FINAL: {
    name: 'Final',
    enter: function() {
      this.cleanupConnection(CLEANUP_TYPE.NORMAL);
    },
    events: {
      connectTimeout: function() {
        // Do nothing, as the timer should be cleaned up.
      },
      message: function() {
        // Do nothing
      },
      socketError: function() {
        // Do nothing
      }
    }
  }
};<|MERGE_RESOLUTION|>--- conflicted
+++ resolved
@@ -1989,7 +1989,6 @@
     return new TokenStreamParser(message, this.debug, handler, this.config.options);
   }
 
-<<<<<<< HEAD
   socketHandlingForSendPreLogin(socket: net.Socket) {
     socket.on('error', (error) => { this.socketError(error); });
     socket.on('close', () => { this.socketClose(); });
@@ -2032,10 +2031,7 @@
     });
   }
 
-  connectOnPort(port: number, multiSubnetFailover: boolean, signal: AbortSignal) {
-=======
   connectOnPort(port: number, multiSubnetFailover: boolean, signal: AbortSignal, customConnector?: () => Promise<Socket>) {
->>>>>>> ed02374b
     const connectOpts = {
       host: this.routingData ? this.routingData.server : this.config.server,
       port: this.routingData ? this.routingData.port : port,
