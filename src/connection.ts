--- conflicted
+++ resolved
@@ -1686,7 +1686,6 @@
         this.config.options.useUTC = config.options.useUTC;
       }
 
-<<<<<<< HEAD
       if (config.options.columnEncryptionSetting !== undefined) {
         if (typeof config.options.columnEncryptionSetting !== 'boolean') {
           throw new TypeError('The "config.options.columnEncryptionSetting" property must be of type boolean.');
@@ -1706,20 +1705,7 @@
 
         this.config.options.columnEncryptionKeyCacheTTL = config.options.columnEncryptionKeyCacheTTL;
       }
-      if (config.options.validateBulkLoadParameters !== undefined) {
-        if (typeof config.options.validateBulkLoadParameters !== 'boolean') {
-          throw new TypeError('The "config.options.validateBulkLoadParameters" property must be of type boolean.');
-        }
-
-        if (config.options.validateBulkLoadParameters === false) {
-          deprecate('Setting the "config.options.validateBulkLoadParameters" to `false` is deprecated and will no longer work in the next major version of `tedious`. Set the value to `true` and update your use of BulkLoad functionality to silence this message.');
-        }
-
-        this.config.options.validateBulkLoadParameters = config.options.validateBulkLoadParameters;
-      }
-
-=======
->>>>>>> b100407b
+
       if (config.options.workstationId !== undefined) {
         if (typeof config.options.workstationId !== 'string') {
           throw new TypeError('The "config.options.workstationId" property must be of type string.');
