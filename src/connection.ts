import crypto from 'crypto';
import os from 'os';
import * as tls from 'tls';
import * as net from 'net';
import dns from 'dns';

import constants from 'constants';
import { type SecureContextOptions } from 'tls';

import { Readable } from 'stream';

import {
  DefaultAzureCredential,
  ClientSecretCredential,
  ManagedIdentityCredential,
  UsernamePasswordCredential,
} from '@azure/identity';

import BulkLoad, { type Options as BulkLoadOptions, type Callback as BulkLoadCallback } from './bulk-load';
import Debug from './debug';
import { EventEmitter, once } from 'events';
import { instanceLookup } from './instance-lookup';
import { TransientErrorLookup } from './transient-error-lookup';
import { TYPE } from './packet';
import PreloginPayload from './prelogin-payload';
import Login7Payload from './login7-payload';
import NTLMResponsePayload from './ntlm-payload';
import Request from './request';
import RpcRequestPayload from './rpcrequest-payload';
import SqlBatchPayload from './sqlbatch-payload';
import MessageIO from './message-io';
import { Parser as TokenStreamParser } from './token/token-stream-parser';
import { Transaction, ISOLATION_LEVEL, assertValidIsolationLevel } from './transaction';
import { ConnectionError, RequestError } from './errors';
import { connectInParallel, connectInSequence } from './connector';
import { name as libraryName } from './library';
import { versions } from './tds-versions';
import Message from './message';
import { type Metadata } from './metadata-parser';
import { createNTLMRequest } from './ntlm';
import { ColumnEncryptionAzureKeyVaultProvider } from './always-encrypted/keystore-provider-azure-key-vault';

import { AbortController, AbortSignal } from 'node-abort-controller';
import { type Parameter, TYPES } from './data-type';
import { BulkLoadPayload } from './bulk-load-payload';
import { Collation } from './collation';
import Procedures from './special-stored-procedure';

import AggregateError from 'es-aggregate-error';
import { version } from '../package.json';
import { URL } from 'url';
import { AttentionTokenHandler, InitialSqlTokenHandler, Login7TokenHandler, RequestTokenHandler, TokenHandler } from './token/handler';

type BeginTransactionCallback =
  /**
   * The callback is called when the request to start the transaction has completed,
   * either successfully or with an error.
   * If an error occurred then `err` will describe the error.
   *
   * As only one request at a time may be executed on a connection, another request should not
   * be initiated until this callback is called.
   *
   * @param err If an error occurred, an [[Error]] object with details of the error.
   * @param transactionDescriptor A Buffer that describe the transaction
   */
  (err: Error | null | undefined, transactionDescriptor?: Buffer) => void

type SaveTransactionCallback =
  /**
   * The callback is called when the request to set a savepoint within the
   * transaction has completed, either successfully or with an error.
   * If an error occurred then `err` will describe the error.
   *
   * As only one request at a time may be executed on a connection, another request should not
   * be initiated until this callback is called.
   *
   * @param err If an error occurred, an [[Error]] object with details of the error.
   */
  (err: Error | null | undefined) => void;

type CommitTransactionCallback =
  /**
   * The callback is called when the request to commit the transaction has completed,
   * either successfully or with an error.
   * If an error occurred then `err` will describe the error.
   *
   * As only one request at a time may be executed on a connection, another request should not
   * be initiated until this callback is called.
   *
   * @param err If an error occurred, an [[Error]] object with details of the error.
   */
  (err: Error | null | undefined) => void;

type RollbackTransactionCallback =
  /**
   * The callback is called when the request to rollback the transaction has
   * completed, either successfully or with an error.
   * If an error occurred then err will describe the error.
   *
   * As only one request at a time may be executed on a connection, another request should not
   * be initiated until this callback is called.
   *
   * @param err If an error occurred, an [[Error]] object with details of the error.
   */
  (err: Error | null | undefined) => void;

type ResetCallback =
  /**
   * The callback is called when the connection reset has completed,
   * either successfully or with an error.
   *
   * If an error occurred then `err` will describe the error.
   *
   * As only one request at a time may be executed on a connection, another
   * request should not be initiated until this callback is called
   *
   * @param err If an error occurred, an [[Error]] object with details of the error.
   */
  (err: Error | null | undefined) => void;

// eslint-disable-next-line @typescript-eslint/no-unused-vars
type TransactionCallback<T extends (err: Error | null | undefined, ...args: any[]) => void> =
  /**
   * The callback is called when the request to start a transaction (or create a savepoint, in
   * the case of a nested transaction) has completed, either successfully or with an error.
   * If an error occurred, then `err` will describe the error.
   * If no error occurred, the callback should perform its work and eventually call
   * `done` with an error or null (to trigger a transaction rollback or a
   * transaction commit) and an additional completion callback that will be called when the request
   * to rollback or commit the current transaction has completed, either successfully or with an error.
   * Additional arguments given to `done` will be passed through to this callback.
   *
   * As only one request at a time may be executed on a connection, another request should not
   * be initiated until the completion callback is called.
   *
   * @param err If an error occurred, an [[Error]] object with details of the error.
   * @param txDone If no error occurred, a function to be called to commit or rollback the transaction.
   */
  (err: Error | null | undefined, txDone?: TransactionDone<T>) => void;

type TransactionDoneCallback = (err: Error | null | undefined, ...args: any[]) => void;
type CallbackParameters<T extends (err: Error | null | undefined, ...args: any[]) => any> = T extends (err: Error | null | undefined, ...args: infer P) => any ? P : never;

type TransactionDone<T extends (err: Error | null | undefined, ...args: any[]) => void> =
  /**
   * If no error occurred, a function to be called to commit or rollback the transaction.
   *
   * @param err If an err occurred, a string with details of the error.
   */
  (err: Error | null | undefined, done: T, ...args: CallbackParameters<T>) => void;

/**
 * @private
 */
const KEEP_ALIVE_INITIAL_DELAY = 30 * 1000;
/**
 * @private
 */
const DEFAULT_CONNECT_TIMEOUT = 15 * 1000;
/**
 * @private
 */
const DEFAULT_CLIENT_REQUEST_TIMEOUT = 15 * 1000;
/**
 * @private
 */
const DEFAULT_CANCEL_TIMEOUT = 5 * 1000;
/**
 * @private
 */
const DEFAULT_CONNECT_RETRY_INTERVAL = 500;
/**
 * @private
 */
const DEFAULT_PACKET_SIZE = 4 * 1024;
/**
 * @private
 */
const DEFAULT_TEXTSIZE = 2147483647;
/**
 * @private
 */
const DEFAULT_DATEFIRST = 7;
/**
 * @private
 */
const DEFAULT_PORT = 1433;
/**
 * @private
 */
const DEFAULT_TDS_VERSION = '7_4';
/**
 * @private
 */
const DEFAULT_LANGUAGE = 'us_english';
/**
 * @private
 */
const DEFAULT_DATEFORMAT = 'mdy';

interface AzureActiveDirectoryMsiAppServiceAuthentication {
  type: 'azure-active-directory-msi-app-service';
  options: {
    /**
     * If you user want to connect to an Azure app service using a specific client account
     * they need to provide `clientId` asscoiate to their created idnetity.
     *
     * This is optional for retrieve token from azure web app service
     */
    clientId?: string;
  };
}

interface AzureActiveDirectoryMsiVmAuthentication {
  type: 'azure-active-directory-msi-vm';
  options: {
    /**
     * If you want to connect using a specific client account
     * they need to provide `clientId` associated to their created identity.
     *
     * This is optional for retrieve a token
     */
    clientId?: string;
  };
}

interface AzureActiveDirectoryDefaultAuthentication {
  type: 'azure-active-directory-default';
  options: {
    /**
     * If you want to connect using a specific client account
     * they need to provide `clientId` associated to their created identity.
     *
     * This is optional for retrieving a token
     */
    clientId?: string;
  };
}


interface AzureActiveDirectoryAccessTokenAuthentication {
  type: 'azure-active-directory-access-token';
  options: {
    /**
     * A user need to provide `token` which they retrived else where
     * to forming the connection.
     */
    token: string;
  };
}

interface AzureActiveDirectoryPasswordAuthentication {
  type: 'azure-active-directory-password';
  options: {
    /**
     * A user need to provide `userName` asscoiate to their account.
     */
    userName: string;

    /**
     * A user need to provide `password` asscoiate to their account.
     */
    password: string;

    /**
     * A client id to use.
     */
    clientId: string;

    /**
     * Optional parameter for specific Azure tenant ID
     */
    tenantId: string;
  };
}

interface AzureActiveDirectoryServicePrincipalSecret {
  type: 'azure-active-directory-service-principal-secret';
  options: {
    /**
     * Application (`client`) ID from your registered Azure application
     */
    clientId: string;
    /**
     * The created `client secret` for this registered Azure application
     */
    clientSecret: string;
    /**
     * Directory (`tenant`) ID from your registered Azure application
     */
    tenantId: string;
  };
}

interface NtlmAuthentication {
  type: 'ntlm';
  options: {
    /**
     * User name from your windows account.
     */
    userName: string;
    /**
     * Password from your windows account.
     */
    password: string;
    /**
     * Once you set domain for ntlm authentication type, driver will connect to SQL Server using domain login.
     *
     * This is necessary for forming a connection using ntlm type
     */
    domain: string;
  };
}

interface DefaultAuthentication {
  type: 'default';
  options: {
    /**
     * User name to use for sql server login.
     */
    userName?: string | undefined;
    /**
     * Password to use for sql server login.
     */
    password?: string | undefined;
  };
}

interface ErrorWithCode extends Error {
  code?: string;
}

interface InternalConnectionConfig {
  server: string;
  authentication: DefaultAuthentication | NtlmAuthentication | AzureActiveDirectoryPasswordAuthentication | AzureActiveDirectoryMsiAppServiceAuthentication | AzureActiveDirectoryMsiVmAuthentication | AzureActiveDirectoryAccessTokenAuthentication | AzureActiveDirectoryServicePrincipalSecret | AzureActiveDirectoryDefaultAuthentication;
  options: InternalConnectionOptions;
}

export interface InternalConnectionOptions {
  abortTransactionOnError: boolean;
  appName: undefined | string;
  camelCaseColumns: boolean;
  cancelTimeout: number;
  columnEncryptionKeyCacheTTL: number;
  columnEncryptionSetting: boolean;
  columnNameReplacer: undefined | ((colName: string, index: number, metadata: Metadata) => string);
  connectionRetryInterval: number;
  connector: undefined | (() => Promise<net.Socket>);
  connectTimeout: number;
  connectionIsolationLevel: typeof ISOLATION_LEVEL[keyof typeof ISOLATION_LEVEL];
  cryptoCredentialsDetails: SecureContextOptions;
  database: undefined | string;
  datefirst: number;
  dateFormat: string;
  debug: {
    data: boolean;
    packet: boolean;
    payload: boolean;
    token: boolean;
  };
  enableAnsiNull: null | boolean;
  enableAnsiNullDefault: null | boolean;
  enableAnsiPadding: null | boolean;
  enableAnsiWarnings: null | boolean;
  enableArithAbort: null | boolean;
  enableConcatNullYieldsNull: null | boolean;
  enableCursorCloseOnCommit: null | boolean;
  enableImplicitTransactions: null | boolean;
  enableNumericRoundabort: null | boolean;
  enableQuotedIdentifier: null | boolean;
  encrypt: string | boolean;
  encryptionKeyStoreProviders: KeyStoreProviderMap | undefined;
  fallbackToDefaultDb: boolean;
  instanceName: undefined | string;
  isolationLevel: typeof ISOLATION_LEVEL[keyof typeof ISOLATION_LEVEL];
  language: string;
  localAddress: undefined | string;
  maxRetriesOnTransientErrors: number;
  multiSubnetFailover: boolean;
  packetSize: number;
  port: undefined | number;
  readOnlyIntent: boolean;
  requestTimeout: number;
  rowCollectionOnDone: boolean;
  rowCollectionOnRequestCompletion: boolean;
  serverName: undefined | string;
  serverSupportsColumnEncryption: boolean;
  tdsVersion: string;
  textsize: number;
  trustedServerNameAE: string | undefined;
  trustServerCertificate: boolean;
  useColumnNames: boolean;
  useUTC: boolean;
  workstationId: undefined | string;
  lowerCaseGuids: boolean;
}

interface KeyStoreProviderMap {
  [key: string]: ColumnEncryptionAzureKeyVaultProvider;
}

/**
 * @private
 */
interface State {
  name: string;
  enter?(this: Connection): void;
  exit?(this: Connection, newState: State): void;
  events: {
    socketError?(this: Connection, err: Error): void;
    connectTimeout?(this: Connection): void;
    message?(this: Connection, message: Message): void;
    retry?(this: Connection): void;
    reconnect?(this: Connection): void;
  };
}

type Authentication = DefaultAuthentication |
  NtlmAuthentication |
  AzureActiveDirectoryPasswordAuthentication |
  AzureActiveDirectoryMsiAppServiceAuthentication |
  AzureActiveDirectoryMsiVmAuthentication |
  AzureActiveDirectoryAccessTokenAuthentication |
  AzureActiveDirectoryServicePrincipalSecret |
  AzureActiveDirectoryDefaultAuthentication;

type AuthenticationType = Authentication['type'];

export interface ConnectionConfiguration {
  /**
   * Hostname to connect to.
   */
  server: string;
  /**
   * Configuration options for forming the connection.
   */
  options?: ConnectionOptions;
  /**
   * Authentication realted options for connection.
   */
  authentication?: AuthenticationOptions;
}

interface DebugOptions {
  /**
   * A boolean, controlling whether [[debug]] events will be emitted with text describing packet data details
   *
   * (default: `false`)
   */
  data: boolean;
  /**
   * A boolean, controlling whether [[debug]] events will be emitted with text describing packet details
   *
   * (default: `false`)
   */
  packet: boolean;
  /**
   * A boolean, controlling whether [[debug]] events will be emitted with text describing packet payload details
   *
   * (default: `false`)
   */
  payload: boolean;
  /**
   * A boolean, controlling whether [[debug]] events will be emitted with text describing token stream tokens
   *
   * (default: `false`)
   */
  token: boolean;
}

interface AuthenticationOptions {
  /**
   * Type of the authentication method, valid types are `default`, `ntlm`,
   * `azure-active-directory-password`, `azure-active-directory-access-token`,
   * `azure-active-directory-msi-vm`, `azure-active-directory-msi-app-service`,
   * `azure-active-directory-default`
   * or `azure-active-directory-service-principal-secret`
   */
  type?: AuthenticationType;
  /**
   * Different options for authentication types:
   *
   * * `default`: [[DefaultAuthentication.options]]
   * * `ntlm` :[[NtlmAuthentication]]
   * * `azure-active-directory-password` : [[AzureActiveDirectoryPasswordAuthentication.options]]
   * * `azure-active-directory-access-token` : [[AzureActiveDirectoryAccessTokenAuthentication.options]]
   * * `azure-active-directory-msi-vm` : [[AzureActiveDirectoryMsiVmAuthentication.options]]
   * * `azure-active-directory-msi-app-service` : [[AzureActiveDirectoryMsiAppServiceAuthentication.options]]
   * * `azure-active-directory-service-principal-secret` : [[AzureActiveDirectoryServicePrincipalSecret.options]]
   * * `azure-active-directory-default` : [[AzureActiveDirectoryDefaultAuthentication.options]]
   */
  options?: any;
}

export interface ConnectionOptions {
  /**
   * A boolean determining whether to rollback a transaction automatically if any error is encountered
   * during the given transaction's execution. This sets the value for `SET XACT_ABORT` during the
   * initial SQL phase of a connection [documentation](https://docs.microsoft.com/en-us/sql/t-sql/statements/set-xact-abort-transact-sql).
   */
  abortTransactionOnError?: boolean;

  /**
   * Application name used for identifying a specific application in profiling, logging or tracing tools of SQLServer.
   *
   * (default: `Tedious`)
   */
  appName?: string | undefined;

  /**
   * A boolean, controlling whether the column names returned will have the first letter converted to lower case
   * (`true`) or not. This value is ignored if you provide a [[columnNameReplacer]].
   *
   * (default: `false`).
   */
  camelCaseColumns?: boolean;

  /**
   * The number of milliseconds before the [[Request.cancel]] (abort) of a request is considered failed
   *
   * (default: `5000`).
   */
  cancelTimeout?: number;

  /**
   * A function with parameters `(columnName, index, columnMetaData)` and returning a string. If provided,
   * this will be called once per column per result-set. The returned value will be used instead of the SQL-provided
   * column name on row and meta data objects. This allows you to dynamically convert between naming conventions.
   *
   * (default: `null`)
   */
  columnNameReplacer?: (colName: string, index: number, metadata: Metadata) => string;

  /**
   * Number of milliseconds before retrying to establish connection, in case of transient failure.
   *
   * (default:`500`)
   */
  connectionRetryInterval?: number;

  /**
   * Custom connector factory method.
   *
   * (default: `undefined`)
   */
  connector?: () => Promise<net.Socket>;

  /**
   * The number of milliseconds before the attempt to connect is considered failed
   *
   * (default: `15000`).
   */
  connectTimeout?: number;

  /**
   * The default isolation level for new connections. All out-of-transaction queries are executed with this setting.
   *
   * The isolation levels are available from `require('tedious').ISOLATION_LEVEL`.
   * * `READ_UNCOMMITTED`
   * * `READ_COMMITTED`
   * * `REPEATABLE_READ`
   * * `SERIALIZABLE`
   * * `SNAPSHOT`
   *
   * (default: `READ_COMMITED`).
   */
  connectionIsolationLevel?: number;

  /**
   * When encryption is used, an object may be supplied that will be used
   * for the first argument when calling [`tls.createSecurePair`](http://nodejs.org/docs/latest/api/tls.html#tls_tls_createsecurepair_credentials_isserver_requestcert_rejectunauthorized)
   *
   * (default: `{}`)
   */
  cryptoCredentialsDetails?: SecureContextOptions;

  /**
   * Database to connect to (default: dependent on server configuration).
   */
  database?: string | undefined;

  /**
   * Sets the first day of the week to a number from 1 through 7.
   */
  datefirst?: number;

  /**
   * A string representing position of month, day and year in temporal datatypes.
   *
   * (default: `mdy`)
   */
  dateFormat?: string;

  debug?: DebugOptions;

  /**
   * A boolean, controls the way null values should be used during comparison operation.
   *
   * (default: `true`)
   */
  enableAnsiNull?: boolean;

  /**
   * If true, `SET ANSI_NULL_DFLT_ON ON` will be set in the initial sql. This means new columns will be
   * nullable by default. See the [T-SQL documentation](https://msdn.microsoft.com/en-us/library/ms187375.aspx)
   *
   * (default: `true`).
   */
  enableAnsiNullDefault?: boolean;

  /**
   * A boolean, controls if padding should be applied for values shorter than the size of defined column.
   *
   * (default: `true`)
   */
  enableAnsiPadding?: boolean;

  /**
   * If true, SQL Server will follow ISO standard behavior during various error conditions. For details,
   * see [documentation](https://docs.microsoft.com/en-us/sql/t-sql/statements/set-ansi-warnings-transact-sql)
   *
   * (default: `true`)
   */
  enableAnsiWarnings?: boolean;

  /**
   * Ends a query when an overflow or divide-by-zero error occurs during query execution.
   * See [documentation](https://docs.microsoft.com/en-us/sql/t-sql/statements/set-arithabort-transact-sql?view=sql-server-2017)
   * for more details.
   *
   * (default: `true`)
   */
  enableArithAbort?: boolean;

  /**
   * A boolean, determines if concatenation with NULL should result in NULL or empty string value, more details in
   * [documentation](https://docs.microsoft.com/en-us/sql/t-sql/statements/set-concat-null-yields-null-transact-sql)
   *
   * (default: `true`)
   */
  enableConcatNullYieldsNull?: boolean;

  /**
   * A boolean, controls whether cursor should be closed, if the transaction opening it gets committed or rolled
   * back.
   *
   * (default: `null`)
   */
  enableCursorCloseOnCommit?: boolean | null;

  /**
   * A boolean, sets the connection to either implicit or autocommit transaction mode.
   *
   * (default: `false`)
   */
  enableImplicitTransactions?: boolean;

  /**
   * If false, error is not generated during loss of precession.
   *
   * (default: `false`)
   */
  enableNumericRoundabort?: boolean;

  /**
   * If true, characters enclosed in single quotes are treated as literals and those enclosed double quotes are treated as identifiers.
   *
   * (default: `true`)
   */
  enableQuotedIdentifier?: boolean;

  /**
   * A string value that can be only set to 'strict', which indicates the usage TDS 8.0 protocol. Otherwise,
   * a boolean determining whether or not the connection will be encrypted.
   *
   * (default: `true`)
   */
  encrypt?: string | boolean;

  /**
   * By default, if the database requested by [[database]] cannot be accessed,
   * the connection will fail with an error. However, if [[fallbackToDefaultDb]] is
   * set to `true`, then the user's default database will be used instead
   *
   * (default: `false`)
   */
  fallbackToDefaultDb?: boolean;

  /**
   * The instance name to connect to.
   * The SQL Server Browser service must be running on the database server,
   * and UDP port 1434 on the database server must be reachable.
   *
   * (no default)
   *
   * Mutually exclusive with [[port]].
   */
  instanceName?: string | undefined;

  /**
   * The default isolation level that transactions will be run with.
   *
   * The isolation levels are available from `require('tedious').ISOLATION_LEVEL`.
   * * `READ_UNCOMMITTED`
   * * `READ_COMMITTED`
   * * `REPEATABLE_READ`
   * * `SERIALIZABLE`
   * * `SNAPSHOT`
   *
   * (default: `READ_COMMITED`).
   */
  isolationLevel?: number;

  /**
   * Specifies the language environment for the session. The session language determines the datetime formats and system messages.
   *
   * (default: `us_english`).
   */
  language?: string;

  /**
   * A string indicating which network interface (ip address) to use when connecting to SQL Server.
   */
  localAddress?: string | undefined;

  /**
   * A boolean determining whether to parse unique identifier type with lowercase case characters.
   *
   * (default: `false`).
   */
  lowerCaseGuids?: boolean;

  /**
   * The maximum number of connection retries for transient errors.、
   *
   * (default: `3`).
   */
  maxRetriesOnTransientErrors?: number;

  /**
   * Sets the MultiSubnetFailover = True parameter, which can help minimize the client recovery latency when failovers occur.
   *
   * (default: `false`).
   */
  multiSubnetFailover?: boolean;

  /**
   * The size of TDS packets (subject to negotiation with the server).
   * Should be a power of 2.
   *
   * (default: `4096`).
   */
  packetSize?: number;

  /**
   * Port to connect to (default: `1433`).
   *
   * Mutually exclusive with [[instanceName]]
   */
  port?: number;

  /**
   * A boolean, determining whether the connection will request read only access from a SQL Server Availability
   * Group. For more information, see [here](http://msdn.microsoft.com/en-us/library/hh710054.aspx "Microsoft: Configure Read-Only Routing for an Availability Group (SQL Server)")
   *
   * (default: `false`).
   */
  readOnlyIntent?: boolean;

  /**
   * The number of milliseconds before a request is considered failed, or `0` for no timeout.
   *
   * As soon as a response is received, the timeout is cleared. This means that queries that immediately return a response have ability to run longer than this timeout.
   *
   * (default: `15000`).
   */
  requestTimeout?: number;

  /**
   * A boolean, that when true will expose received rows in Requests done related events:
   * * [[Request.Event_doneInProc]]
   * * [[Request.Event_doneProc]]
   * * [[Request.Event_done]]
   *
   * (default: `false`)
   *
   * Caution: If many row are received, enabling this option could result in
   * excessive memory usage.
   */
  rowCollectionOnDone?: boolean;

  /**
   * A boolean, that when true will expose received rows in Requests' completion callback.See [[Request.constructor]].
   *
   * (default: `false`)
   *
   * Caution: If many row are received, enabling this option could result in
   * excessive memory usage.
   */
  rowCollectionOnRequestCompletion?: boolean;

  /**
   * The version of TDS to use. If server doesn't support specified version, negotiated version is used instead.
   *
   * The versions are available from `require('tedious').TDS_VERSION`.
   * * `7_1`
   * * `7_2`
   * * `7_3_A`
   * * `7_3_B`
   * * `7_4`
   *
   * (default: `7_4`)
   */
  tdsVersion?: string;

  /**
   * Specifies the size of varchar(max), nvarchar(max), varbinary(max), text, ntext, and image data returned by a SELECT statement.
   *
   * (default: `2147483647`)
   */
  textsize?: string;

  /**
   * If "true", the SQL Server SSL certificate is automatically trusted when the communication layer is encrypted using SSL.
   *
   * If "false", the SQL Server validates the server SSL certificate. If the server certificate validation fails,
   * the driver raises an error and terminates the connection. Make sure the value passed to serverName exactly
   * matches the Common Name (CN) or DNS name in the Subject Alternate Name in the server certificate for an SSL connection to succeed.
   *
   * (default: `true`)
   */
  trustServerCertificate?: boolean;

  /**
   *
   */
  serverName?: string;
  /**
   * A boolean determining whether to return rows as arrays or key-value collections.
   *
   * (default: `false`).
   */
  useColumnNames?: boolean;

  /**
   * A boolean determining whether to pass time values in UTC or local time.
   *
   * (default: `true`).
   */
  useUTC?: boolean;

  /**
   * The workstation ID (WSID) of the client, default os.hostname().
   * Used for identifying a specific client in profiling, logging or
   * tracing client activity in SQLServer.
   *
   * The value is reported by the TSQL function HOST_NAME().
   */
  workstationId?: string | undefined;
}

/**
 * @private
 */
const CLEANUP_TYPE = {
  NORMAL: 0,
  REDIRECT: 1,
  RETRY: 2
};

interface RoutingData {
  server: string;
  port: number;
}

/**
 * A [[Connection]] instance represents a single connection to a database server.
 *
 * ```js
 * var Connection = require('tedious').Connection;
 * var config = {
 *  "authentication": {
 *    ...,
 *    "options": {...}
 *  },
 *  "options": {...}
 * };
 * var connection = new Connection(config);
 * ```
 *
 * Only one request at a time may be executed on a connection. Once a [[Request]]
 * has been initiated (with [[Connection.callProcedure]], [[Connection.execSql]],
 * or [[Connection.execSqlBatch]]), another should not be initiated until the
 * [[Request]]'s completion callback is called.
 */
class Connection extends EventEmitter {
  /**
   * @private
   */
  fedAuthRequired: boolean;
  /**
   * @private
   */
  config: InternalConnectionConfig;
  /**
   * @private
   */
  secureContextOptions: SecureContextOptions;
  /**
   * @private
   */
  inTransaction: boolean;
  /**
   * @private
   */
  transactionDescriptors: Buffer[];
  /**
   * @private
   */
  transactionDepth: number;
  /**
   * @private
   */
  isSqlBatch: boolean;
  /**
   * @private
   */
  curTransientRetryCount: number;
  /**
   * @private
   */
  transientErrorLookup: TransientErrorLookup;
  /**
   * @private
   */
  closed: boolean;
  /**
   * @private
   */
  loginError: undefined | AggregateError | ConnectionError;
  /**
   * @private
   */
  debug: Debug;
  /**
   * @private
   */
  ntlmpacket: undefined | any;
  /**
   * @private
   */
  ntlmpacketBuffer: undefined | Buffer;

  /**
   * @private
   */
  declare STATE: {
    INITIALIZED: State;
    CONNECTING: State;
    SENT_PRELOGIN: State;
    REROUTING: State;
    TRANSIENT_FAILURE_RETRY: State;
    SENT_TLSSSLNEGOTIATION: State;
    SENT_LOGIN7_WITH_STANDARD_LOGIN: State;
    SENT_LOGIN7_WITH_NTLM: State;
    SENT_LOGIN7_WITH_FEDAUTH: State;
    LOGGED_IN_SENDING_INITIAL_SQL: State;
    LOGGED_IN: State;
    SENT_CLIENT_REQUEST: State;
    SENT_ATTENTION: State;
    FINAL: State;
  };

  /**
   * @private
   */
  routingData: undefined | RoutingData;

  /**
   * @private
   */
  messageIo!: MessageIO;
  /**
   * @private
   */
  state: State;
  /**
   * @private
   */
  resetConnectionOnNextRequest: undefined | boolean;

  /**
   * @private
   */
  request: undefined | Request | BulkLoad;
  /**
   * @private
   */
  procReturnStatusValue: undefined | any;
  /**
   * @private
   */
  socket: undefined | net.Socket;
  /**
   * @private
   */
  messageBuffer: Buffer;

  /**
   * @private
   */
  connectTimer: undefined | NodeJS.Timeout;
  /**
   * @private
   */
  cancelTimer: undefined | NodeJS.Timeout;
  /**
   * @private
   */
  requestTimer: undefined | NodeJS.Timeout;

  /**
   * @private
   */
  _cancelAfterRequestSent: () => void;

  /**
   * @private
   */
  databaseCollation: Collation | undefined;

  /**
   * Note: be aware of the different options field:
   * 1. config.authentication.options
   * 2. config.options
   *
   * ```js
   * const { Connection } = require('tedious');
   *
   * const config = {
   *  "authentication": {
   *    ...,
   *    "options": {...}
   *  },
   *  "options": {...}
   * };
   *
   * const connection = new Connection(config);
   * ```
   *
   * @param config
   */
  constructor(config: ConnectionConfiguration) {
    super();

    if (typeof config !== 'object' || config === null) {
      throw new TypeError('The "config" argument is required and must be of type Object.');
    }

    if (typeof config.server !== 'string') {
      throw new TypeError('The "config.server" property is required and must be of type string.');
    }

    this.fedAuthRequired = false;

    let authentication: InternalConnectionConfig['authentication'];
    if (config.authentication !== undefined) {
      if (typeof config.authentication !== 'object' || config.authentication === null) {
        throw new TypeError('The "config.authentication" property must be of type Object.');
      }

      const type = config.authentication.type;
      const options = config.authentication.options === undefined ? {} : config.authentication.options;

      if (typeof type !== 'string') {
        throw new TypeError('The "config.authentication.type" property must be of type string.');
      }

      if (type !== 'default' && type !== 'ntlm' && type !== 'azure-active-directory-password' && type !== 'azure-active-directory-access-token' && type !== 'azure-active-directory-msi-vm' && type !== 'azure-active-directory-msi-app-service' && type !== 'azure-active-directory-service-principal-secret' && type !== 'azure-active-directory-default') {
        throw new TypeError('The "type" property must one of "default", "ntlm", "azure-active-directory-password", "azure-active-directory-access-token", "azure-active-directory-default", "azure-active-directory-msi-vm" or "azure-active-directory-msi-app-service" or "azure-active-directory-service-principal-secret".');
      }

      if (typeof options !== 'object' || options === null) {
        throw new TypeError('The "config.authentication.options" property must be of type object.');
      }

      if (type === 'ntlm') {
        if (typeof options.domain !== 'string') {
          throw new TypeError('The "config.authentication.options.domain" property must be of type string.');
        }

        if (options.userName !== undefined && typeof options.userName !== 'string') {
          throw new TypeError('The "config.authentication.options.userName" property must be of type string.');
        }

        if (options.password !== undefined && typeof options.password !== 'string') {
          throw new TypeError('The "config.authentication.options.password" property must be of type string.');
        }

        authentication = {
          type: 'ntlm',
          options: {
            userName: options.userName,
            password: options.password,
            domain: options.domain && options.domain.toUpperCase()
          }
        };
      } else if (type === 'azure-active-directory-password') {
        if (typeof options.clientId !== 'string') {
          throw new TypeError('The "config.authentication.options.clientId" property must be of type string.');
        }

        if (options.userName !== undefined && typeof options.userName !== 'string') {
          throw new TypeError('The "config.authentication.options.userName" property must be of type string.');
        }

        if (options.password !== undefined && typeof options.password !== 'string') {
          throw new TypeError('The "config.authentication.options.password" property must be of type string.');
        }

        if (options.tenantId !== undefined && typeof options.tenantId !== 'string') {
          throw new TypeError('The "config.authentication.options.tenantId" property must be of type string.');
        }

        authentication = {
          type: 'azure-active-directory-password',
          options: {
            userName: options.userName,
            password: options.password,
            tenantId: options.tenantId,
            clientId: options.clientId
          }
        };
      } else if (type === 'azure-active-directory-access-token') {
        if (typeof options.token !== 'string') {
          throw new TypeError('The "config.authentication.options.token" property must be of type string.');
        }

        authentication = {
          type: 'azure-active-directory-access-token',
          options: {
            token: options.token
          }
        };
      } else if (type === 'azure-active-directory-msi-vm') {
        if (options.clientId !== undefined && typeof options.clientId !== 'string') {
          throw new TypeError('The "config.authentication.options.clientId" property must be of type string.');
        }

        authentication = {
          type: 'azure-active-directory-msi-vm',
          options: {
            clientId: options.clientId
          }
        };
      } else if (type === 'azure-active-directory-default') {
        if (options.clientId !== undefined && typeof options.clientId !== 'string') {
          throw new TypeError('The "config.authentication.options.clientId" property must be of type string.');
        }
        authentication = {
          type: 'azure-active-directory-default',
          options: {
            clientId: options.clientId
          }
        };
      } else if (type === 'azure-active-directory-msi-app-service') {
        if (options.clientId !== undefined && typeof options.clientId !== 'string') {
          throw new TypeError('The "config.authentication.options.clientId" property must be of type string.');
        }

        authentication = {
          type: 'azure-active-directory-msi-app-service',
          options: {
            clientId: options.clientId
          }
        };
      } else if (type === 'azure-active-directory-service-principal-secret') {
        if (typeof options.clientId !== 'string') {
          throw new TypeError('The "config.authentication.options.clientId" property must be of type string.');
        }

        if (typeof options.clientSecret !== 'string') {
          throw new TypeError('The "config.authentication.options.clientSecret" property must be of type string.');
        }

        if (typeof options.tenantId !== 'string') {
          throw new TypeError('The "config.authentication.options.tenantId" property must be of type string.');
        }

        authentication = {
          type: 'azure-active-directory-service-principal-secret',
          options: {
            clientId: options.clientId,
            clientSecret: options.clientSecret,
            tenantId: options.tenantId
          }
        };
      } else {
        if (options.userName !== undefined && typeof options.userName !== 'string') {
          throw new TypeError('The "config.authentication.options.userName" property must be of type string.');
        }

        if (options.password !== undefined && typeof options.password !== 'string') {
          throw new TypeError('The "config.authentication.options.password" property must be of type string.');
        }

        authentication = {
          type: 'default',
          options: {
            userName: options.userName,
            password: options.password
          }
        };
      }
    } else {
      authentication = {
        type: 'default',
        options: {
          userName: undefined,
          password: undefined
        }
      };
    }

    this.config = {
      server: config.server,
      authentication: authentication,
      options: {
        abortTransactionOnError: false,
        appName: undefined,
        camelCaseColumns: false,
        cancelTimeout: DEFAULT_CANCEL_TIMEOUT,
        columnEncryptionKeyCacheTTL: 2 * 60 * 60 * 1000,  // Units: miliseconds
        columnEncryptionSetting: false,
        columnNameReplacer: undefined,
        connectionRetryInterval: DEFAULT_CONNECT_RETRY_INTERVAL,
        connectTimeout: DEFAULT_CONNECT_TIMEOUT,
        connector: undefined,
        connectionIsolationLevel: ISOLATION_LEVEL.READ_COMMITTED,
        cryptoCredentialsDetails: {},
        database: undefined,
        datefirst: DEFAULT_DATEFIRST,
        dateFormat: DEFAULT_DATEFORMAT,
        debug: {
          data: false,
          packet: false,
          payload: false,
          token: false
        },
        enableAnsiNull: true,
        enableAnsiNullDefault: true,
        enableAnsiPadding: true,
        enableAnsiWarnings: true,
        enableArithAbort: true,
        enableConcatNullYieldsNull: true,
        enableCursorCloseOnCommit: null,
        enableImplicitTransactions: false,
        enableNumericRoundabort: false,
        enableQuotedIdentifier: true,
        encrypt: true,
        fallbackToDefaultDb: false,
        encryptionKeyStoreProviders: undefined,
        instanceName: undefined,
        isolationLevel: ISOLATION_LEVEL.READ_COMMITTED,
        language: DEFAULT_LANGUAGE,
        localAddress: undefined,
        maxRetriesOnTransientErrors: 3,
        multiSubnetFailover: false,
        packetSize: DEFAULT_PACKET_SIZE,
        port: DEFAULT_PORT,
        readOnlyIntent: false,
        requestTimeout: DEFAULT_CLIENT_REQUEST_TIMEOUT,
        rowCollectionOnDone: false,
        rowCollectionOnRequestCompletion: false,
        serverName: undefined,
        serverSupportsColumnEncryption: false,
        tdsVersion: DEFAULT_TDS_VERSION,
        textsize: DEFAULT_TEXTSIZE,
        trustedServerNameAE: undefined,
        trustServerCertificate: false,
        useColumnNames: false,
        useUTC: true,
        workstationId: undefined,
        lowerCaseGuids: false
      }
    };

    if (config.options) {
      if (config.options.port && config.options.instanceName) {
        throw new Error('Port and instanceName are mutually exclusive, but ' + config.options.port + ' and ' + config.options.instanceName + ' provided');
      }

      if (config.options.abortTransactionOnError !== undefined) {
        if (typeof config.options.abortTransactionOnError !== 'boolean' && config.options.abortTransactionOnError !== null) {
          throw new TypeError('The "config.options.abortTransactionOnError" property must be of type string or null.');
        }

        this.config.options.abortTransactionOnError = config.options.abortTransactionOnError;
      }

      if (config.options.appName !== undefined) {
        if (typeof config.options.appName !== 'string') {
          throw new TypeError('The "config.options.appName" property must be of type string.');
        }

        this.config.options.appName = config.options.appName;
      }

      if (config.options.camelCaseColumns !== undefined) {
        if (typeof config.options.camelCaseColumns !== 'boolean') {
          throw new TypeError('The "config.options.camelCaseColumns" property must be of type boolean.');
        }

        this.config.options.camelCaseColumns = config.options.camelCaseColumns;
      }

      if (config.options.cancelTimeout !== undefined) {
        if (typeof config.options.cancelTimeout !== 'number') {
          throw new TypeError('The "config.options.cancelTimeout" property must be of type number.');
        }

        this.config.options.cancelTimeout = config.options.cancelTimeout;
      }

      if (config.options.columnNameReplacer) {
        if (typeof config.options.columnNameReplacer !== 'function') {
          throw new TypeError('The "config.options.cancelTimeout" property must be of type function.');
        }

        this.config.options.columnNameReplacer = config.options.columnNameReplacer;
      }

      if (config.options.connectionIsolationLevel !== undefined) {
        assertValidIsolationLevel(config.options.connectionIsolationLevel, 'config.options.connectionIsolationLevel');

        this.config.options.connectionIsolationLevel = config.options.connectionIsolationLevel;
      }

      if (config.options.connectTimeout !== undefined) {
        if (typeof config.options.connectTimeout !== 'number') {
          throw new TypeError('The "config.options.connectTimeout" property must be of type number.');
        }

        this.config.options.connectTimeout = config.options.connectTimeout;
      }

      if (config.options.connector !== undefined) {
        if (typeof config.options.connector !== 'function') {
          throw new TypeError('The "config.options.connector" property must be a function.');
        }

        this.config.options.connector = config.options.connector;
      }

      if (config.options.cryptoCredentialsDetails !== undefined) {
        if (typeof config.options.cryptoCredentialsDetails !== 'object' || config.options.cryptoCredentialsDetails === null) {
          throw new TypeError('The "config.options.cryptoCredentialsDetails" property must be of type Object.');
        }

        this.config.options.cryptoCredentialsDetails = config.options.cryptoCredentialsDetails;
      }

      if (config.options.database !== undefined) {
        if (typeof config.options.database !== 'string') {
          throw new TypeError('The "config.options.database" property must be of type string.');
        }

        this.config.options.database = config.options.database;
      }

      if (config.options.datefirst !== undefined) {
        if (typeof config.options.datefirst !== 'number' && config.options.datefirst !== null) {
          throw new TypeError('The "config.options.datefirst" property must be of type number.');
        }

        if (config.options.datefirst !== null && (config.options.datefirst < 1 || config.options.datefirst > 7)) {
          throw new RangeError('The "config.options.datefirst" property must be >= 1 and <= 7');
        }

        this.config.options.datefirst = config.options.datefirst;
      }

      if (config.options.dateFormat !== undefined) {
        if (typeof config.options.dateFormat !== 'string' && config.options.dateFormat !== null) {
          throw new TypeError('The "config.options.dateFormat" property must be of type string or null.');
        }

        this.config.options.dateFormat = config.options.dateFormat;
      }

      if (config.options.debug) {
        if (config.options.debug.data !== undefined) {
          if (typeof config.options.debug.data !== 'boolean') {
            throw new TypeError('The "config.options.debug.data" property must be of type boolean.');
          }

          this.config.options.debug.data = config.options.debug.data;
        }

        if (config.options.debug.packet !== undefined) {
          if (typeof config.options.debug.packet !== 'boolean') {
            throw new TypeError('The "config.options.debug.packet" property must be of type boolean.');
          }

          this.config.options.debug.packet = config.options.debug.packet;
        }

        if (config.options.debug.payload !== undefined) {
          if (typeof config.options.debug.payload !== 'boolean') {
            throw new TypeError('The "config.options.debug.payload" property must be of type boolean.');
          }

          this.config.options.debug.payload = config.options.debug.payload;
        }

        if (config.options.debug.token !== undefined) {
          if (typeof config.options.debug.token !== 'boolean') {
            throw new TypeError('The "config.options.debug.token" property must be of type boolean.');
          }

          this.config.options.debug.token = config.options.debug.token;
        }
      }

      if (config.options.enableAnsiNull !== undefined) {
        if (typeof config.options.enableAnsiNull !== 'boolean' && config.options.enableAnsiNull !== null) {
          throw new TypeError('The "config.options.enableAnsiNull" property must be of type boolean or null.');
        }

        this.config.options.enableAnsiNull = config.options.enableAnsiNull;
      }

      if (config.options.enableAnsiNullDefault !== undefined) {
        if (typeof config.options.enableAnsiNullDefault !== 'boolean' && config.options.enableAnsiNullDefault !== null) {
          throw new TypeError('The "config.options.enableAnsiNullDefault" property must be of type boolean or null.');
        }

        this.config.options.enableAnsiNullDefault = config.options.enableAnsiNullDefault;
      }

      if (config.options.enableAnsiPadding !== undefined) {
        if (typeof config.options.enableAnsiPadding !== 'boolean' && config.options.enableAnsiPadding !== null) {
          throw new TypeError('The "config.options.enableAnsiPadding" property must be of type boolean or null.');
        }

        this.config.options.enableAnsiPadding = config.options.enableAnsiPadding;
      }

      if (config.options.enableAnsiWarnings !== undefined) {
        if (typeof config.options.enableAnsiWarnings !== 'boolean' && config.options.enableAnsiWarnings !== null) {
          throw new TypeError('The "config.options.enableAnsiWarnings" property must be of type boolean or null.');
        }

        this.config.options.enableAnsiWarnings = config.options.enableAnsiWarnings;
      }

      if (config.options.enableArithAbort !== undefined) {
        if (typeof config.options.enableArithAbort !== 'boolean' && config.options.enableArithAbort !== null) {
          throw new TypeError('The "config.options.enableArithAbort" property must be of type boolean or null.');
        }

        this.config.options.enableArithAbort = config.options.enableArithAbort;
      }

      if (config.options.enableConcatNullYieldsNull !== undefined) {
        if (typeof config.options.enableConcatNullYieldsNull !== 'boolean' && config.options.enableConcatNullYieldsNull !== null) {
          throw new TypeError('The "config.options.enableConcatNullYieldsNull" property must be of type boolean or null.');
        }

        this.config.options.enableConcatNullYieldsNull = config.options.enableConcatNullYieldsNull;
      }

      if (config.options.enableCursorCloseOnCommit !== undefined) {
        if (typeof config.options.enableCursorCloseOnCommit !== 'boolean' && config.options.enableCursorCloseOnCommit !== null) {
          throw new TypeError('The "config.options.enableCursorCloseOnCommit" property must be of type boolean or null.');
        }

        this.config.options.enableCursorCloseOnCommit = config.options.enableCursorCloseOnCommit;
      }

      if (config.options.enableImplicitTransactions !== undefined) {
        if (typeof config.options.enableImplicitTransactions !== 'boolean' && config.options.enableImplicitTransactions !== null) {
          throw new TypeError('The "config.options.enableImplicitTransactions" property must be of type boolean or null.');
        }

        this.config.options.enableImplicitTransactions = config.options.enableImplicitTransactions;
      }

      if (config.options.enableNumericRoundabort !== undefined) {
        if (typeof config.options.enableNumericRoundabort !== 'boolean' && config.options.enableNumericRoundabort !== null) {
          throw new TypeError('The "config.options.enableNumericRoundabort" property must be of type boolean or null.');
        }

        this.config.options.enableNumericRoundabort = config.options.enableNumericRoundabort;
      }

      if (config.options.enableQuotedIdentifier !== undefined) {
        if (typeof config.options.enableQuotedIdentifier !== 'boolean' && config.options.enableQuotedIdentifier !== null) {
          throw new TypeError('The "config.options.enableQuotedIdentifier" property must be of type boolean or null.');
        }

        this.config.options.enableQuotedIdentifier = config.options.enableQuotedIdentifier;
      }
      if (config.options.encrypt !== undefined) {
        if (typeof config.options.encrypt !== 'boolean') {
          if (config.options.encrypt !== 'strict') {
            throw new TypeError('The "encrypt" property must be set to "strict", or of type boolean.');
          }
        }

        this.config.options.encrypt = config.options.encrypt;
      }

      if (config.options.fallbackToDefaultDb !== undefined) {
        if (typeof config.options.fallbackToDefaultDb !== 'boolean') {
          throw new TypeError('The "config.options.fallbackToDefaultDb" property must be of type boolean.');
        }

        this.config.options.fallbackToDefaultDb = config.options.fallbackToDefaultDb;
      }

      if (config.options.instanceName !== undefined) {
        if (typeof config.options.instanceName !== 'string') {
          throw new TypeError('The "config.options.instanceName" property must be of type string.');
        }

        this.config.options.instanceName = config.options.instanceName;
        this.config.options.port = undefined;
      }

      if (config.options.isolationLevel !== undefined) {
        assertValidIsolationLevel(config.options.isolationLevel, 'config.options.isolationLevel');

        this.config.options.isolationLevel = config.options.isolationLevel;
      }

      if (config.options.language !== undefined) {
        if (typeof config.options.language !== 'string' && config.options.language !== null) {
          throw new TypeError('The "config.options.language" property must be of type string or null.');
        }

        this.config.options.language = config.options.language;
      }

      if (config.options.localAddress !== undefined) {
        if (typeof config.options.localAddress !== 'string') {
          throw new TypeError('The "config.options.localAddress" property must be of type string.');
        }

        this.config.options.localAddress = config.options.localAddress;
      }

      if (config.options.multiSubnetFailover !== undefined) {
        if (typeof config.options.multiSubnetFailover !== 'boolean') {
          throw new TypeError('The "config.options.multiSubnetFailover" property must be of type boolean.');
        }

        this.config.options.multiSubnetFailover = config.options.multiSubnetFailover;
      }

      if (config.options.packetSize !== undefined) {
        if (typeof config.options.packetSize !== 'number') {
          throw new TypeError('The "config.options.packetSize" property must be of type number.');
        }

        this.config.options.packetSize = config.options.packetSize;
      }

      if (config.options.port !== undefined) {
        if (typeof config.options.port !== 'number') {
          throw new TypeError('The "config.options.port" property must be of type number.');
        }

        if (config.options.port <= 0 || config.options.port >= 65536) {
          throw new RangeError('The "config.options.port" property must be > 0 and < 65536');
        }

        this.config.options.port = config.options.port;
        this.config.options.instanceName = undefined;
      }

      if (config.options.readOnlyIntent !== undefined) {
        if (typeof config.options.readOnlyIntent !== 'boolean') {
          throw new TypeError('The "config.options.readOnlyIntent" property must be of type boolean.');
        }

        this.config.options.readOnlyIntent = config.options.readOnlyIntent;
      }

      if (config.options.requestTimeout !== undefined) {
        if (typeof config.options.requestTimeout !== 'number') {
          throw new TypeError('The "config.options.requestTimeout" property must be of type number.');
        }

        this.config.options.requestTimeout = config.options.requestTimeout;
      }

      if (config.options.maxRetriesOnTransientErrors !== undefined) {
        if (typeof config.options.maxRetriesOnTransientErrors !== 'number') {
          throw new TypeError('The "config.options.maxRetriesOnTransientErrors" property must be of type number.');
        }

        if (config.options.maxRetriesOnTransientErrors < 0) {
          throw new TypeError('The "config.options.maxRetriesOnTransientErrors" property must be equal or greater than 0.');
        }

        this.config.options.maxRetriesOnTransientErrors = config.options.maxRetriesOnTransientErrors;
      }

      if (config.options.connectionRetryInterval !== undefined) {
        if (typeof config.options.connectionRetryInterval !== 'number') {
          throw new TypeError('The "config.options.connectionRetryInterval" property must be of type number.');
        }

        if (config.options.connectionRetryInterval <= 0) {
          throw new TypeError('The "config.options.connectionRetryInterval" property must be greater than 0.');
        }

        this.config.options.connectionRetryInterval = config.options.connectionRetryInterval;
      }

      if (config.options.rowCollectionOnDone !== undefined) {
        if (typeof config.options.rowCollectionOnDone !== 'boolean') {
          throw new TypeError('The "config.options.rowCollectionOnDone" property must be of type boolean.');
        }

        this.config.options.rowCollectionOnDone = config.options.rowCollectionOnDone;
      }

      if (config.options.rowCollectionOnRequestCompletion !== undefined) {
        if (typeof config.options.rowCollectionOnRequestCompletion !== 'boolean') {
          throw new TypeError('The "config.options.rowCollectionOnRequestCompletion" property must be of type boolean.');
        }

        this.config.options.rowCollectionOnRequestCompletion = config.options.rowCollectionOnRequestCompletion;
      }

      if (config.options.tdsVersion !== undefined) {
        if (typeof config.options.tdsVersion !== 'string') {
          throw new TypeError('The "config.options.tdsVersion" property must be of type string.');
        }

        this.config.options.tdsVersion = config.options.tdsVersion;
      }

      if (config.options.textsize !== undefined) {
        if (typeof config.options.textsize !== 'number' && config.options.textsize !== null) {
          throw new TypeError('The "config.options.textsize" property must be of type number or null.');
        }

        if (config.options.textsize > 2147483647) {
          throw new TypeError('The "config.options.textsize" can\'t be greater than 2147483647.');
        } else if (config.options.textsize < -1) {
          throw new TypeError('The "config.options.textsize" can\'t be smaller than -1.');
        }

        this.config.options.textsize = config.options.textsize | 0;
      }

      if (config.options.trustServerCertificate !== undefined) {
        if (typeof config.options.trustServerCertificate !== 'boolean') {
          throw new TypeError('The "config.options.trustServerCertificate" property must be of type boolean.');
        }

        this.config.options.trustServerCertificate = config.options.trustServerCertificate;
      }

      if (config.options.serverName !== undefined) {
        if (typeof config.options.serverName !== 'string') {
          throw new TypeError('The "config.options.serverName" property must be of type string.');
        }
        this.config.options.serverName = config.options.serverName;
      }

      if (config.options.useColumnNames !== undefined) {
        if (typeof config.options.useColumnNames !== 'boolean') {
          throw new TypeError('The "config.options.useColumnNames" property must be of type boolean.');
        }

        this.config.options.useColumnNames = config.options.useColumnNames;
      }

      if (config.options.useUTC !== undefined) {
        if (typeof config.options.useUTC !== 'boolean') {
          throw new TypeError('The "config.options.useUTC" property must be of type boolean.');
        }

        this.config.options.useUTC = config.options.useUTC;
      }

      if (config.options.workstationId !== undefined) {
        if (typeof config.options.workstationId !== 'string') {
          throw new TypeError('The "config.options.workstationId" property must be of type string.');
        }

        this.config.options.workstationId = config.options.workstationId;
      }

      if (config.options.lowerCaseGuids !== undefined) {
        if (typeof config.options.lowerCaseGuids !== 'boolean') {
          throw new TypeError('The "config.options.lowerCaseGuids" property must be of type boolean.');
        }

        this.config.options.lowerCaseGuids = config.options.lowerCaseGuids;
      }
    }

    this.secureContextOptions = this.config.options.cryptoCredentialsDetails;
    if (this.secureContextOptions.secureOptions === undefined) {
      // If the caller has not specified their own `secureOptions`,
      // we set `SSL_OP_DONT_INSERT_EMPTY_FRAGMENTS` here.
      // Older SQL Server instances running on older Windows versions have
      // trouble with the BEAST workaround in OpenSSL.
      // As BEAST is a browser specific exploit, we can just disable this option here.
      this.secureContextOptions = Object.create(this.secureContextOptions, {
        secureOptions: {
          value: constants.SSL_OP_DONT_INSERT_EMPTY_FRAGMENTS
        }
      });
    }

    this.debug = this.createDebug();
    this.inTransaction = false;
    this.transactionDescriptors = [Buffer.from([0, 0, 0, 0, 0, 0, 0, 0])];

    // 'beginTransaction', 'commitTransaction' and 'rollbackTransaction'
    // events are utilized to maintain inTransaction property state which in
    // turn is used in managing transactions. These events are only fired for
    // TDS version 7.2 and beyond. The properties below are used to emulate
    // equivalent behavior for TDS versions before 7.2.
    this.transactionDepth = 0;
    this.isSqlBatch = false;
    this.closed = false;
    this.messageBuffer = Buffer.alloc(0);

    this.curTransientRetryCount = 0;
    this.transientErrorLookup = new TransientErrorLookup();

    this.state = this.STATE.INITIALIZED;

    this._cancelAfterRequestSent = () => {
      this.messageIo.sendMessage(TYPE.ATTENTION);
      this.createCancelTimer();
    };
  }

  connect(connectListener?: (err?: Error) => void) {
    if (this.state !== this.STATE.INITIALIZED) {
      throw new ConnectionError('`.connect` can not be called on a Connection in `' + this.state.name + '` state.');
    }

    if (connectListener) {
      const onConnect = (err?: Error) => {
        this.removeListener('error', onError);
        connectListener(err);
      };

      const onError = (err: Error) => {
        this.removeListener('connect', onConnect);
        connectListener(err);
      };

      this.once('connect', onConnect);
      this.once('error', onError);
    }

    this.transitionTo(this.STATE.CONNECTING);
    this.initialiseConnection();
  }

  /**
   * The server has reported that the charset has changed.
   */
  on(event: 'charsetChange', listener: (charset: string) => void): this

  /**
   * The attempt to connect and validate has completed.
   */
  on(
    event: 'connect',
    /**
     * @param err If successfully connected, will be falsey. If there was a
     *   problem (with either connecting or validation), will be an [[Error]] object.
     */
    listener: (err: Error | undefined) => void
  ): this

  /**
   * The server has reported that the active database has changed.
   * This may be as a result of a successful login, or a `use` statement.
   */
  on(event: 'databaseChange', listener: (databaseName: string) => void): this

  /**
   * A debug message is available. It may be logged or ignored.
   */
  on(event: 'debug', listener: (messageText: string) => void): this

  /**
   * Internal error occurs.
   */
  on(event: 'error', listener: (err: Error) => void): this

  /**
   * The server has issued an error message.
   */
  on(event: 'errorMessage', listener: (message: import('./token/token').ErrorMessageToken) => void): this

  /**
   * The connection has ended.
   *
   * This may be as a result of the client calling [[close]], the server
   * closing the connection, or a network error.
   */
  on(event: 'end', listener: () => void): this

  /**
   * The server has issued an information message.
   */
  on(event: 'infoMessage', listener: (message: import('./token/token').InfoMessageToken) => void): this

  /**
   * The server has reported that the language has changed.
   */
  on(event: 'languageChange', listener: (languageName: string) => void): this

  /**
   * The connection was reset.
   */
  on(event: 'resetConnection', listener: () => void): this

  /**
   * A secure connection has been established.
   */
  on(event: 'secure', listener: (cleartext: import('tls').TLSSocket) => void): this

  on(event: string | symbol, listener: (...args: any[]) => void) {
    return super.on(event, listener);
  }

  /**
   * @private
   */
  emit(event: 'charsetChange', charset: string): boolean
  /**
   * @private
   */
  emit(event: 'connect', error?: Error): boolean
  /**
   * @private
   */
  emit(event: 'databaseChange', databaseName: string): boolean
  /**
   * @private
   */
  emit(event: 'debug', messageText: string): boolean
  /**
   * @private
   */
  emit(event: 'error', error: Error): boolean
  /**
   * @private
   */
  emit(event: 'errorMessage', message: import('./token/token').ErrorMessageToken): boolean
  /**
   * @private
   */
  emit(event: 'end'): boolean
  /**
   * @private
   */
  emit(event: 'infoMessage', message: import('./token/token').InfoMessageToken): boolean
  /**
   * @private
   */
  emit(event: 'languageChange', languageName: string): boolean
  /**
   * @private
   */
  emit(event: 'secure', cleartext: import('tls').TLSSocket): boolean
  /**
   * @private
   */
  emit(event: 'rerouting'): boolean
  /**
   * @private
   */
  emit(event: 'resetConnection'): boolean
  /**
   * @private
   */
  emit(event: 'retry'): boolean
  /**
   * @private
   */
  emit(event: 'rollbackTransaction'): boolean

  emit(event: string | symbol, ...args: any[]) {
    return super.emit(event, ...args);
  }

  /**
   * Closes the connection to the database.
   *
   * The [[Event_end]] will be emitted once the connection has been closed.
   */
  close() {
    this.transitionTo(this.STATE.FINAL);
    this.cleanupConnection(CLEANUP_TYPE.NORMAL);
  }

  /**
   * @private
   */
  initialiseConnection() {
    const signal = this.createConnectTimer();

    this.establishConnection(signal).catch((err) => {
      process.nextTick(() => { throw err; });
    });
  }

  async establishConnection(signal: AbortSignal) {
    let port = this.config.options.port;

    if (!port) {
      try {
        port = await instanceLookup({
          server: this.config.server,
          instanceName: this.config.options.instanceName!,
          timeout: this.config.options.connectTimeout,
          signal: signal
        });
      } catch (err: any) {
        this.clearConnectTimer();

<<<<<<< HEAD
        if (err.name === 'AbortError') {
=======
        if (signal.aborted) {
>>>>>>> 8c7e440c
          // Ignore the AbortError for now, this is still handled by the connectTimer firing
          return;
        }

        return process.nextTick(() => {
          this.emit('connect', new ConnectionError(err.message, 'EINSTLOOKUP'));
        });
      }
    }

    await this.connectOnPort(port, this.config.options.multiSubnetFailover, signal, this.config.options.connector);
  }

  /**
   * @private
   */
  cleanupConnection(cleanupType: typeof CLEANUP_TYPE[keyof typeof CLEANUP_TYPE]) {
    if (!this.closed) {
      this.clearConnectTimer();
      this.clearRequestTimer();
      this.closeConnection();
      if (cleanupType === CLEANUP_TYPE.REDIRECT) {
        this.emit('rerouting');
      } else if (cleanupType !== CLEANUP_TYPE.RETRY) {
        process.nextTick(() => {
          this.emit('end');
        });
      }

      const request = this.request;
      if (request) {
        const err = new RequestError('Connection closed before request completed.', 'ECLOSE');
        request.callback(err);
        this.request = undefined;
      }

      this.closed = true;
      this.loginError = undefined;
    }
  }

  /**
   * @private
   */
  createDebug() {
    const debug = new Debug(this.config.options.debug);
    debug.on('debug', (message) => {
      this.emit('debug', message);
    });
    return debug;
  }

  /**
   * @private
   */
  createTokenStreamParser(message: Message, handler: TokenHandler) {
    return new TokenStreamParser(message, this.debug, handler, this.config.options);
  }

  performSocketSetup(socket: net.Socket) {
    socket.on('error', (error) => { this.socketError(error); });
    socket.on('close', () => { this.socketClose(); });
    socket.on('end', () => { this.socketEnd(); });
    socket.setKeepAlive(true, KEEP_ALIVE_INITIAL_DELAY);

    this.messageIo = new MessageIO(socket, this.config.options.packetSize, this.debug);
    this.messageIo.on('secure', (cleartext) => { this.emit('secure', cleartext); });

    this.socket = socket;

    this.closed = false;
    this.debug.log('connected to ' + this.config.server + ':' + this.config.options.port);
  }

  wrapWithTls(socket: net.Socket, signal: AbortSignal): Promise<tls.TLSSocket> {
    signal.throwIfAborted();

    return new Promise((resolve, reject) => {
      const secureContext = tls.createSecureContext(this.secureContextOptions);
      // If connect to an ip address directly,
      // need to set the servername to an empty string
      // if the user has not given a servername explicitly
      const serverName = !net.isIP(this.config.server) ? this.config.server : '';
      const encryptOptions = {
        host: this.config.server,
        socket: socket,
        ALPNProtocols: ['tds/8.0'],
        secureContext: secureContext,
        servername: this.config.options.serverName ? this.config.options.serverName : serverName,
      };

      const encryptsocket = tls.connect(encryptOptions);

      const onAbort = () => {
        encryptsocket.removeListener('error', onError);
        encryptsocket.removeListener('connect', onConnect);

        encryptsocket.destroy();

        reject(signal.reason);
      };

      const onError = (err: Error) => {
        signal.removeEventListener('abort', onAbort);

        encryptsocket.removeListener('error', onError);
        encryptsocket.removeListener('connect', onConnect);

        encryptsocket.destroy();

        reject(err);
      };

      const onConnect = () => {
        signal.removeEventListener('abort', onAbort);

        encryptsocket.removeListener('error', onError);
        encryptsocket.removeListener('connect', onConnect);

        resolve(encryptsocket);
      };

      signal.addEventListener('abort', onAbort, { once: true });

      encryptsocket.on('error', onError);
      encryptsocket.on('secureConnect', onConnect);
    });
  }

  async connectOnPort(port: number, multiSubnetFailover: boolean, signal: AbortSignal, customConnector?: () => Promise<net.Socket>) {
    const connectOpts = {
      host: this.routingData ? this.routingData.server : this.config.server,
      port: this.routingData ? this.routingData.port : port,
      localAddress: this.config.options.localAddress
    };

    const connect = customConnector || (multiSubnetFailover ? connectInParallel : connectInSequence);

    try {
      let socket;

      try {
        socket = await connect(connectOpts, dns.lookup, signal);
      } catch (err: any) {
        throw this.wrapSocketError(err);
      }

      if (this.config.options.encrypt === 'strict') {
        try {
          // Wrap the socket with TLS for TDS 8.0
<<<<<<< HEAD
          socket = await this.wrapWithTls(socket);
        } catch (err: any) {
=======
          socket = await this.wrapWithTls(socket, signal);
        } catch (err) {
>>>>>>> 8c7e440c
          socket.end();

          throw this.wrapSocketError(err);
        }
      }

      this.performSocketSetup(socket);

      this.sendPreLogin();
      this.transitionTo(this.STATE.SENT_PRELOGIN);
      return await this.handlePreloginResponse(signal);
    } catch (err: any) {
      this.clearConnectTimer();

      if (signal.aborted) {
        return;
      }

      this.transitionTo(this.STATE.FINAL);
      this.cleanupConnection(CLEANUP_TYPE.NORMAL);

      process.nextTick(() => {
        this.emit('connect', err);
      });
    }
  }

  /**
   * @private
   */
  closeConnection() {
    if (this.socket) {
      this.socket.destroy();
    }
  }

  /**
   * @private
   */
  createConnectTimer() {
    const controller = new AbortController();
    this.connectTimer = setTimeout(() => {
      controller.abort();
      this.connectTimeout();
    }, this.config.options.connectTimeout);
    return controller.signal;
  }

  /**
   * @private
   */
  createCancelTimer() {
    this.clearCancelTimer();
    const timeout = this.config.options.cancelTimeout;
    if (timeout > 0) {
      this.cancelTimer = setTimeout(() => {
        this.cancelTimeout();
      }, timeout);
    }
  }

  /**
   * @private
   */
  createRequestTimer() {
    this.clearRequestTimer(); // release old timer, just to be safe
    const request = this.request as Request;
    const timeout = (request.timeout !== undefined) ? request.timeout : this.config.options.requestTimeout;
    if (timeout) {
      this.requestTimer = setTimeout(() => {
        this.requestTimeout();
      }, timeout);
    }
  }

  /**
   * @private
   */
  connectTimeout() {
    const hostPostfix = this.config.options.port ? `:${this.config.options.port}` : `\\${this.config.options.instanceName}`;
    // If we have routing data stored, this connection has been redirected
    const server = this.routingData ? this.routingData.server : this.config.server;
    const port = this.routingData ? `:${this.routingData.port}` : hostPostfix;
    // Grab the target host from the connection configration, and from a redirect message
    // otherwise, leave the message empty.
    const routingMessage = this.routingData ? ` (redirected from ${this.config.server}${hostPostfix})` : '';
    const message = `Failed to connect to ${server}${port}${routingMessage} in ${this.config.options.connectTimeout}ms`;
    this.debug.log(message);
    this.emit('connect', new ConnectionError(message, 'ETIMEOUT'));
    this.connectTimer = undefined;

    this.transitionTo(this.STATE.FINAL);
    this.cleanupConnection(CLEANUP_TYPE.NORMAL);
  }

  /**
   * @private
   */
  cancelTimeout() {
    const message = `Failed to cancel request in ${this.config.options.cancelTimeout}ms`;
    this.debug.log(message);
    this.dispatchEvent('socketError', new ConnectionError(message, 'ETIMEOUT'));
  }

  /**
   * @private
   */
  requestTimeout() {
    this.requestTimer = undefined;
    const request = this.request!;
    request.cancel();
    const timeout = (request.timeout !== undefined) ? request.timeout : this.config.options.requestTimeout;
    const message = 'Timeout: Request failed to complete in ' + timeout + 'ms';
    request.error = new RequestError(message, 'ETIMEOUT');
  }

  /**
   * @private
   */
  clearConnectTimer() {
    if (this.connectTimer) {
      clearTimeout(this.connectTimer);
      this.connectTimer = undefined;
    }
  }

  /**
   * @private
   */
  clearCancelTimer() {
    if (this.cancelTimer) {
      clearTimeout(this.cancelTimer);
      this.cancelTimer = undefined;
    }
  }

  /**
   * @private
   */
  clearRequestTimer() {
    if (this.requestTimer) {
      clearTimeout(this.requestTimer);
      this.requestTimer = undefined;
    }
  }

  /**
   * @private
   */
  transitionTo(newState: State) {
    if (this.state === newState) {
      this.debug.log('State is already ' + newState.name);
      return;
    }

    if (this.state && this.state.exit) {
      this.state.exit.call(this, newState);
    }

    this.debug.log('State change: ' + (this.state ? this.state.name : 'undefined') + ' -> ' + newState.name);
    this.state = newState;

    if (this.state.enter) {
      this.state.enter.apply(this);
    }
  }

  /**
   * @private
   */
  getEventHandler<T extends keyof State['events']>(eventName: T): NonNullable<State['events'][T]> {
    const handler = this.state.events[eventName];

    if (!handler) {
      throw new Error(`No event '${eventName}' in state '${this.state.name}'`);
    }

    return handler!;
  }

  /**
   * @private
   */
  dispatchEvent<T extends keyof State['events']>(eventName: T, ...args: Parameters<NonNullable<State['events'][T]>>) {
    const handler = this.state.events[eventName] as ((this: Connection, ...args: any[]) => void) | undefined;
    if (handler) {
      handler.apply(this, args);
    } else {
      this.emit('error', new Error(`No event '${eventName}' in state '${this.state.name}'`));
      this.close();
    }
  }

  /**
   * @private
   */
  socketError(err: Error) {
    if (this.state === this.STATE.CONNECTING || this.state === this.STATE.SENT_TLSSSLNEGOTIATION) {
      const wrappedErr = this.wrapSocketError(err);
      this.debug.log(wrappedErr.message);
      this.emit('connect', wrappedErr);
    } else {
      const wrappedErr = this.wrapSocketError(err);
      this.debug.log(wrappedErr.message);
      this.emit('error', wrappedErr);
    }

    this.dispatchEvent('socketError', err);
  }

  wrapSocketError(err: Error) {
    if (this.state === this.STATE.CONNECTING || this.state === this.STATE.SENT_TLSSSLNEGOTIATION) {
      const hostPostfix = this.config.options.port ? `:${this.config.options.port}` : `\\${this.config.options.instanceName}`;
      // If we have routing data stored, this connection has been redirected
      const server = this.routingData ? this.routingData.server : this.config.server;
      const port = this.routingData ? `:${this.routingData.port}` : hostPostfix;
      // Grab the target host from the connection configration, and from a redirect message
      // otherwise, leave the message empty.
      const routingMessage = this.routingData ? ` (redirected from ${this.config.server}${hostPostfix})` : '';
      const message = `Failed to connect to ${server}${port}${routingMessage} - ${err.message}`;
      return new ConnectionError(message, 'ESOCKET');
    } else {
      const message = `Connection lost - ${err.message}`;
      return new ConnectionError(message, 'ESOCKET');
    }
  }

  /**
   * @private
   */
  socketEnd() {
    this.debug.log('socket ended');
    if (this.state !== this.STATE.FINAL) {
      const error: ErrorWithCode = new Error('socket hang up');
      error.code = 'ECONNRESET';
      this.socketError(error);
    }
  }

  /**
   * @private
   */
  socketClose() {
    this.debug.log('connection to ' + this.config.server + ':' + this.config.options.port + ' closed');
    if (this.state === this.STATE.REROUTING) {

    } else if (this.state === this.STATE.TRANSIENT_FAILURE_RETRY) {

    } else {
      this.transitionTo(this.STATE.FINAL);
      this.cleanupConnection(CLEANUP_TYPE.NORMAL);
    }
  }

  /**
   * @private
   */
  sendPreLogin() {
    const [, major, minor, build] = /^(\d+)\.(\d+)\.(\d+)/.exec(version) ?? ['0.0.0', '0', '0', '0'];
    const payload = new PreloginPayload({
      // If encrypt setting is set to 'strict', then we should have already done the encryption before calling
      // this function. Therefore, the encrypt will be set to false here.
      // Otherwise, we will set encrypt here based on the encrypt Boolean value from the configuration.
      encrypt: typeof this.config.options.encrypt === 'boolean' && this.config.options.encrypt,
      version: { major: Number(major), minor: Number(minor), build: Number(build), subbuild: 0 }
    });

    this.messageIo.sendMessage(TYPE.PRELOGIN, payload.data);
    this.debug.payload(function() {
      return payload.toString('  ');
    });
  }

  /**
   * @private
   */
  sendLogin7Packet() {
    const payload = new Login7Payload({
      tdsVersion: versions[this.config.options.tdsVersion],
      packetSize: this.config.options.packetSize,
      clientProgVer: 0,
      clientPid: process.pid,
      connectionId: 0,
      clientTimeZone: new Date().getTimezoneOffset(),
      clientLcid: 0x00000409
    });

    const { authentication } = this.config;
    switch (authentication.type) {
      case 'azure-active-directory-password':
        payload.fedAuth = {
          type: 'ADAL',
          echo: this.fedAuthRequired,
          workflow: 'default'
        };
        break;

      case 'azure-active-directory-access-token':
        payload.fedAuth = {
          type: 'SECURITYTOKEN',
          echo: this.fedAuthRequired,
          fedAuthToken: authentication.options.token
        };
        break;

      case 'azure-active-directory-msi-vm':
      case 'azure-active-directory-default':
      case 'azure-active-directory-msi-app-service':
      case 'azure-active-directory-service-principal-secret':
        payload.fedAuth = {
          type: 'ADAL',
          echo: this.fedAuthRequired,
          workflow: 'integrated'
        };
        break;

      case 'ntlm':
        payload.sspi = createNTLMRequest({ domain: authentication.options.domain });
        break;

      default:
        payload.userName = authentication.options.userName;
        payload.password = authentication.options.password;
    }

    payload.hostname = this.config.options.workstationId || os.hostname();
    payload.serverName = this.routingData ? this.routingData.server : this.config.server;
    payload.appName = this.config.options.appName || 'Tedious';
    payload.libraryName = libraryName;
    payload.language = this.config.options.language;
    payload.database = this.config.options.database;
    payload.clientId = Buffer.from([1, 2, 3, 4, 5, 6]);

    payload.readOnlyIntent = this.config.options.readOnlyIntent;
    payload.initDbFatal = !this.config.options.fallbackToDefaultDb;

    this.routingData = undefined;
    this.messageIo.sendMessage(TYPE.LOGIN7, payload.toBuffer());

    this.debug.payload(function() {
      return payload.toString('  ');
    });
  }

  /**
   * @private
   */
  sendFedAuthTokenMessage(token: string) {
    const accessTokenLen = Buffer.byteLength(token, 'ucs2');
    const data = Buffer.alloc(8 + accessTokenLen);
    let offset = 0;
    offset = data.writeUInt32LE(accessTokenLen + 4, offset);
    offset = data.writeUInt32LE(accessTokenLen, offset);
    data.write(token, offset, 'ucs2');
    this.messageIo.sendMessage(TYPE.FEDAUTH_TOKEN, data);
  }

  /**
   * @private
   */
  sendInitialSql() {
    this.transitionTo(this.STATE.LOGGED_IN_SENDING_INITIAL_SQL);
    const payload = new SqlBatchPayload(this.getInitialSql(), this.currentTransactionDescriptor(), this.config.options);

    const message = new Message({ type: TYPE.SQL_BATCH });
    this.messageIo.outgoingMessageStream.write(message);
    Readable.from(payload).pipe(message);
  }

  /**
   * @private
   */
  getInitialSql() {
    const options = [];

    if (this.config.options.enableAnsiNull === true) {
      options.push('set ansi_nulls on');
    } else if (this.config.options.enableAnsiNull === false) {
      options.push('set ansi_nulls off');
    }

    if (this.config.options.enableAnsiNullDefault === true) {
      options.push('set ansi_null_dflt_on on');
    } else if (this.config.options.enableAnsiNullDefault === false) {
      options.push('set ansi_null_dflt_on off');
    }

    if (this.config.options.enableAnsiPadding === true) {
      options.push('set ansi_padding on');
    } else if (this.config.options.enableAnsiPadding === false) {
      options.push('set ansi_padding off');
    }

    if (this.config.options.enableAnsiWarnings === true) {
      options.push('set ansi_warnings on');
    } else if (this.config.options.enableAnsiWarnings === false) {
      options.push('set ansi_warnings off');
    }

    if (this.config.options.enableArithAbort === true) {
      options.push('set arithabort on');
    } else if (this.config.options.enableArithAbort === false) {
      options.push('set arithabort off');
    }

    if (this.config.options.enableConcatNullYieldsNull === true) {
      options.push('set concat_null_yields_null on');
    } else if (this.config.options.enableConcatNullYieldsNull === false) {
      options.push('set concat_null_yields_null off');
    }

    if (this.config.options.enableCursorCloseOnCommit === true) {
      options.push('set cursor_close_on_commit on');
    } else if (this.config.options.enableCursorCloseOnCommit === false) {
      options.push('set cursor_close_on_commit off');
    }

    if (this.config.options.datefirst !== null) {
      options.push(`set datefirst ${this.config.options.datefirst}`);
    }

    if (this.config.options.dateFormat !== null) {
      options.push(`set dateformat ${this.config.options.dateFormat}`);
    }

    if (this.config.options.enableImplicitTransactions === true) {
      options.push('set implicit_transactions on');
    } else if (this.config.options.enableImplicitTransactions === false) {
      options.push('set implicit_transactions off');
    }

    if (this.config.options.language !== null) {
      options.push(`set language ${this.config.options.language}`);
    }

    if (this.config.options.enableNumericRoundabort === true) {
      options.push('set numeric_roundabort on');
    } else if (this.config.options.enableNumericRoundabort === false) {
      options.push('set numeric_roundabort off');
    }

    if (this.config.options.enableQuotedIdentifier === true) {
      options.push('set quoted_identifier on');
    } else if (this.config.options.enableQuotedIdentifier === false) {
      options.push('set quoted_identifier off');
    }

    if (this.config.options.textsize !== null) {
      options.push(`set textsize ${this.config.options.textsize}`);
    }

    if (this.config.options.connectionIsolationLevel !== null) {
      options.push(`set transaction isolation level ${this.getIsolationLevelText(this.config.options.connectionIsolationLevel)}`);
    }

    if (this.config.options.abortTransactionOnError === true) {
      options.push('set xact_abort on');
    } else if (this.config.options.abortTransactionOnError === false) {
      options.push('set xact_abort off');
    }

    return options.join('\n');
  }

  /**
   * Execute the SQL batch represented by [[Request]].
   * There is no param support, and unlike [[Request.execSql]],
   * it is not likely that SQL Server will reuse the execution plan it generates for the SQL.
   *
   * In almost all cases, [[Request.execSql]] will be a better choice.
   *
   * @param request A [[Request]] object representing the request.
   */
  execSqlBatch(request: Request) {
    this.makeRequest(request, TYPE.SQL_BATCH, new SqlBatchPayload(request.sqlTextOrProcedure!, this.currentTransactionDescriptor(), this.config.options));
  }

  /**
   *  Execute the SQL represented by [[Request]].
   *
   * As `sp_executesql` is used to execute the SQL, if the same SQL is executed multiples times
   * using this function, the SQL Server query optimizer is likely to reuse the execution plan it generates
   * for the first execution. This may also result in SQL server treating the request like a stored procedure
   * which can result in the [[Event_doneInProc]] or [[Event_doneProc]] events being emitted instead of the
   * [[Event_done]] event you might expect. Using [[execSqlBatch]] will prevent this from occurring but may have a negative performance impact.
   *
   * Beware of the way that scoping rules apply, and how they may [affect local temp tables](http://weblogs.sqlteam.com/mladenp/archive/2006/11/03/17197.aspx)
   * If you're running in to scoping issues, then [[execSqlBatch]] may be a better choice.
   * See also [issue #24](https://github.com/pekim/tedious/issues/24)
   *
   * @param request A [[Request]] object representing the request.
   */
  execSql(request: Request) {
    try {
      request.validateParameters(this.databaseCollation);
    } catch (error: any) {
      request.error = error;

      process.nextTick(() => {
        this.debug.log(error.message);
        request.callback(error);
      });

      return;
    }

    const parameters: Parameter[] = [];

    parameters.push({
      type: TYPES.NVarChar,
      name: 'statement',
      value: request.sqlTextOrProcedure,
      output: false,
      length: undefined,
      precision: undefined,
      scale: undefined
    });

    if (request.parameters.length) {
      parameters.push({
        type: TYPES.NVarChar,
        name: 'params',
        value: request.makeParamsParameter(request.parameters),
        output: false,
        length: undefined,
        precision: undefined,
        scale: undefined
      });

      parameters.push(...request.parameters);
    }

    this.makeRequest(request, TYPE.RPC_REQUEST, new RpcRequestPayload(Procedures.Sp_ExecuteSql, parameters, this.currentTransactionDescriptor(), this.config.options, this.databaseCollation));
  }

  /**
   * Creates a new BulkLoad instance.
   *
   * @param table The name of the table to bulk-insert into.
   * @param options A set of bulk load options.
   */
  newBulkLoad(table: string, callback: BulkLoadCallback): BulkLoad
  newBulkLoad(table: string, options: BulkLoadOptions, callback: BulkLoadCallback): BulkLoad
  newBulkLoad(table: string, callbackOrOptions: BulkLoadOptions | BulkLoadCallback, callback?: BulkLoadCallback) {
    let options: BulkLoadOptions;

    if (callback === undefined) {
      callback = callbackOrOptions as BulkLoadCallback;
      options = {};
    } else {
      options = callbackOrOptions as BulkLoadOptions;
    }

    if (typeof options !== 'object') {
      throw new TypeError('"options" argument must be an object');
    }
    return new BulkLoad(table, this.databaseCollation, this.config.options, options, callback);
  }

  /**
   * Execute a [[BulkLoad]].
   *
   * ```js
   * // We want to perform a bulk load into a table with the following format:
   * // CREATE TABLE employees (first_name nvarchar(255), last_name nvarchar(255), day_of_birth date);
   *
   * const bulkLoad = connection.newBulkLoad('employees', (err, rowCount) => {
   *   // ...
   * });
   *
   * // First, we need to specify the columns that we want to write to,
   * // and their definitions. These definitions must match the actual table,
   * // otherwise the bulk load will fail.
   * bulkLoad.addColumn('first_name', TYPES.NVarchar, { nullable: false });
   * bulkLoad.addColumn('last_name', TYPES.NVarchar, { nullable: false });
   * bulkLoad.addColumn('date_of_birth', TYPES.Date, { nullable: false });
   *
   * // Execute a bulk load with a predefined list of rows.
   * //
   * // Note that these rows are held in memory until the
   * // bulk load was performed, so if you need to write a large
   * // number of rows (e.g. by reading from a CSV file),
   * // passing an `AsyncIterable` is advisable to keep memory usage low.
   * connection.execBulkLoad(bulkLoad, [
   *   { 'first_name': 'Steve', 'last_name': 'Jobs', 'day_of_birth': new Date('02-24-1955') },
   *   { 'first_name': 'Bill', 'last_name': 'Gates', 'day_of_birth': new Date('10-28-1955') }
   * ]);
   * ```
   *
   * @param bulkLoad A previously created [[BulkLoad]].
   * @param rows A [[Iterable]] or [[AsyncIterable]] that contains the rows that should be bulk loaded.
   */
  execBulkLoad(bulkLoad: BulkLoad, rows: AsyncIterable<unknown[] | { [columnName: string]: unknown }> | Iterable<unknown[] | { [columnName: string]: unknown }>): void

  execBulkLoad(bulkLoad: BulkLoad, rows?: AsyncIterable<unknown[] | { [columnName: string]: unknown }> | Iterable<unknown[] | { [columnName: string]: unknown }>) {
    bulkLoad.executionStarted = true;

    if (rows) {
      if (bulkLoad.streamingMode) {
        throw new Error("Connection.execBulkLoad can't be called with a BulkLoad that was put in streaming mode.");
      }

      if (bulkLoad.firstRowWritten) {
        throw new Error("Connection.execBulkLoad can't be called with a BulkLoad that already has rows written to it.");
      }

      const rowStream = Readable.from(rows);

      // Destroy the packet transform if an error happens in the row stream,
      // e.g. if an error is thrown from within a generator or stream.
      rowStream.on('error', (err) => {
        bulkLoad.rowToPacketTransform.destroy(err);
      });

      // Destroy the row stream if an error happens in the packet transform,
      // e.g. if the bulk load is cancelled.
      bulkLoad.rowToPacketTransform.on('error', (err) => {
        rowStream.destroy(err);
      });

      rowStream.pipe(bulkLoad.rowToPacketTransform);
    } else if (!bulkLoad.streamingMode) {
      // If the bulkload was not put into streaming mode by the user,
      // we end the rowToPacketTransform here for them.
      //
      // If it was put into streaming mode, it's the user's responsibility
      // to end the stream.
      bulkLoad.rowToPacketTransform.end();
    }

    const onCancel = () => {
      request.cancel();
    };

    const payload = new BulkLoadPayload(bulkLoad);

    const request = new Request(bulkLoad.getBulkInsertSql(), (error: (Error & { code?: string }) | null | undefined) => {
      bulkLoad.removeListener('cancel', onCancel);

      if (error) {
        if (error.code === 'UNKNOWN') {
          error.message += ' This is likely because the schema of the BulkLoad does not match the schema of the table you are attempting to insert into.';
        }
        bulkLoad.error = error;
        bulkLoad.callback(error);
        return;
      }

      this.makeRequest(bulkLoad, TYPE.BULK_LOAD, payload);
    });

    bulkLoad.once('cancel', onCancel);

    this.execSqlBatch(request);
  }

  /**
   * Prepare the SQL represented by the request.
   *
   * The request can then be used in subsequent calls to
   * [[execute]] and [[unprepare]]
   *
   * @param request A [[Request]] object representing the request.
   *   Parameters only require a name and type. Parameter values are ignored.
   */
  prepare(request: Request) {
    const parameters: Parameter[] = [];

    parameters.push({
      type: TYPES.Int,
      name: 'handle',
      value: undefined,
      output: true,
      length: undefined,
      precision: undefined,
      scale: undefined
    });

    parameters.push({
      type: TYPES.NVarChar,
      name: 'params',
      value: request.parameters.length ? request.makeParamsParameter(request.parameters) : null,
      output: false,
      length: undefined,
      precision: undefined,
      scale: undefined
    });

    parameters.push({
      type: TYPES.NVarChar,
      name: 'stmt',
      value: request.sqlTextOrProcedure,
      output: false,
      length: undefined,
      precision: undefined,
      scale: undefined
    });

    request.preparing = true;

    // TODO: We need to clean up this event handler, otherwise this leaks memory
    request.on('returnValue', (name: string, value: any) => {
      if (name === 'handle') {
        request.handle = value;
      } else {
        request.error = new RequestError(`Tedious > Unexpected output parameter ${name} from sp_prepare`);
      }
    });

    this.makeRequest(request, TYPE.RPC_REQUEST, new RpcRequestPayload(Procedures.Sp_Prepare, parameters, this.currentTransactionDescriptor(), this.config.options, this.databaseCollation));
  }

  /**
   * Release the SQL Server resources associated with a previously prepared request.
   *
   * @param request A [[Request]] object representing the request.
   *   Parameters only require a name and type.
   *   Parameter values are ignored.
   */
  unprepare(request: Request) {
    const parameters: Parameter[] = [];

    parameters.push({
      type: TYPES.Int,
      name: 'handle',
      // TODO: Abort if `request.handle` is not set
      value: request.handle,
      output: false,
      length: undefined,
      precision: undefined,
      scale: undefined
    });

    this.makeRequest(request, TYPE.RPC_REQUEST, new RpcRequestPayload(Procedures.Sp_Unprepare, parameters, this.currentTransactionDescriptor(), this.config.options, this.databaseCollation));
  }

  /**
   * Execute previously prepared SQL, using the supplied parameters.
   *
   * @param request A previously prepared [[Request]].
   * @param parameters  An object whose names correspond to the names of
   *   parameters that were added to the [[Request]] before it was prepared.
   *   The object's values are passed as the parameters' values when the
   *   request is executed.
   */
  execute(request: Request, parameters?: { [key: string]: unknown }) {
    const executeParameters: Parameter[] = [];

    executeParameters.push({
      type: TYPES.Int,
      name: '',
      // TODO: Abort if `request.handle` is not set
      value: request.handle,
      output: false,
      length: undefined,
      precision: undefined,
      scale: undefined
    });

    try {
      for (let i = 0, len = request.parameters.length; i < len; i++) {
        const parameter = request.parameters[i];

        executeParameters.push({
          ...parameter,
          value: parameter.type.validate(parameters ? parameters[parameter.name] : null, this.databaseCollation)
        });
      }
    } catch (error: any) {
      request.error = error;

      process.nextTick(() => {
        this.debug.log(error.message);
        request.callback(error);
      });

      return;
    }

    this.makeRequest(request, TYPE.RPC_REQUEST, new RpcRequestPayload(Procedures.Sp_Execute, executeParameters, this.currentTransactionDescriptor(), this.config.options, this.databaseCollation));
  }

  /**
   * Call a stored procedure represented by [[Request]].
   *
   * @param request A [[Request]] object representing the request.
   */
  callProcedure(request: Request) {
    try {
      request.validateParameters(this.databaseCollation);
    } catch (error: any) {
      request.error = error;

      process.nextTick(() => {
        this.debug.log(error.message);
        request.callback(error);
      });

      return;
    }

    this.makeRequest(request, TYPE.RPC_REQUEST, new RpcRequestPayload(request.sqlTextOrProcedure!, request.parameters, this.currentTransactionDescriptor(), this.config.options, this.databaseCollation));
  }

  /**
   * Start a transaction.
   *
   * @param callback
   * @param name A string representing a name to associate with the transaction.
   *   Optional, and defaults to an empty string. Required when `isolationLevel`
   *   is present.
   * @param isolationLevel The isolation level that the transaction is to be run with.
   *
   *   The isolation levels are available from `require('tedious').ISOLATION_LEVEL`.
   *   * `READ_UNCOMMITTED`
   *   * `READ_COMMITTED`
   *   * `REPEATABLE_READ`
   *   * `SERIALIZABLE`
   *   * `SNAPSHOT`
   *
   *   Optional, and defaults to the Connection's isolation level.
   */
  beginTransaction(callback: BeginTransactionCallback, name = '', isolationLevel = this.config.options.isolationLevel) {
    assertValidIsolationLevel(isolationLevel, 'isolationLevel');

    const transaction = new Transaction(name, isolationLevel);

    if (this.config.options.tdsVersion < '7_2') {
      return this.execSqlBatch(new Request('SET TRANSACTION ISOLATION LEVEL ' + (transaction.isolationLevelToTSQL()) + ';BEGIN TRAN ' + transaction.name, (err) => {
        this.transactionDepth++;
        if (this.transactionDepth === 1) {
          this.inTransaction = true;
        }
        callback(err);
      }));
    }

    const request = new Request(undefined, (err) => {
      return callback(err, this.currentTransactionDescriptor());
    });
    return this.makeRequest(request, TYPE.TRANSACTION_MANAGER, transaction.beginPayload(this.currentTransactionDescriptor()));
  }

  /**
   * Commit a transaction.
   *
   * There should be an active transaction - that is, [[beginTransaction]]
   * should have been previously called.
   *
   * @param callback
   * @param name A string representing a name to associate with the transaction.
   *   Optional, and defaults to an empty string. Required when `isolationLevel`is present.
   */
  commitTransaction(callback: CommitTransactionCallback, name = '') {
    const transaction = new Transaction(name);
    if (this.config.options.tdsVersion < '7_2') {
      return this.execSqlBatch(new Request('COMMIT TRAN ' + transaction.name, (err) => {
        this.transactionDepth--;
        if (this.transactionDepth === 0) {
          this.inTransaction = false;
        }

        callback(err);
      }));
    }
    const request = new Request(undefined, callback);
    return this.makeRequest(request, TYPE.TRANSACTION_MANAGER, transaction.commitPayload(this.currentTransactionDescriptor()));
  }

  /**
   * Rollback a transaction.
   *
   * There should be an active transaction - that is, [[beginTransaction]]
   * should have been previously called.
   *
   * @param callback
   * @param name A string representing a name to associate with the transaction.
   *   Optional, and defaults to an empty string.
   *   Required when `isolationLevel` is present.
   */
  rollbackTransaction(callback: RollbackTransactionCallback, name = '') {
    const transaction = new Transaction(name);
    if (this.config.options.tdsVersion < '7_2') {
      return this.execSqlBatch(new Request('ROLLBACK TRAN ' + transaction.name, (err) => {
        this.transactionDepth--;
        if (this.transactionDepth === 0) {
          this.inTransaction = false;
        }
        callback(err);
      }));
    }
    const request = new Request(undefined, callback);
    return this.makeRequest(request, TYPE.TRANSACTION_MANAGER, transaction.rollbackPayload(this.currentTransactionDescriptor()));
  }

  /**
   * Set a savepoint within a transaction.
   *
   * There should be an active transaction - that is, [[beginTransaction]]
   * should have been previously called.
   *
   * @param callback
   * @param name A string representing a name to associate with the transaction.\
   *   Optional, and defaults to an empty string.
   *   Required when `isolationLevel` is present.
   */
  saveTransaction(callback: SaveTransactionCallback, name: string) {
    const transaction = new Transaction(name);
    if (this.config.options.tdsVersion < '7_2') {
      return this.execSqlBatch(new Request('SAVE TRAN ' + transaction.name, (err) => {
        this.transactionDepth++;
        callback(err);
      }));
    }
    const request = new Request(undefined, callback);
    return this.makeRequest(request, TYPE.TRANSACTION_MANAGER, transaction.savePayload(this.currentTransactionDescriptor()));
  }

  /**
   * Run the given callback after starting a transaction, and commit or
   * rollback the transaction afterwards.
   *
   * This is a helper that employs [[beginTransaction]], [[commitTransaction]],
   * [[rollbackTransaction]], and [[saveTransaction]] to greatly simplify the
   * use of database transactions and automatically handle transaction nesting.
   *
   * @param cb
   * @param isolationLevel
   *   The isolation level that the transaction is to be run with.
   *
   *   The isolation levels are available from `require('tedious').ISOLATION_LEVEL`.
   *   * `READ_UNCOMMITTED`
   *   * `READ_COMMITTED`
   *   * `REPEATABLE_READ`
   *   * `SERIALIZABLE`
   *   * `SNAPSHOT`
   *
   *   Optional, and defaults to the Connection's isolation level.
   */
  transaction(cb: (err: Error | null | undefined, txDone?: <T extends TransactionDoneCallback>(err: Error | null | undefined, done: T, ...args: CallbackParameters<T>) => void) => void, isolationLevel?: typeof ISOLATION_LEVEL[keyof typeof ISOLATION_LEVEL]) {
    if (typeof cb !== 'function') {
      throw new TypeError('`cb` must be a function');
    }

    const useSavepoint = this.inTransaction;
    const name = '_tedious_' + (crypto.randomBytes(10).toString('hex'));
    const txDone: <T extends TransactionDoneCallback>(err: Error | null | undefined, done: T, ...args: CallbackParameters<T>) => void = (err, done, ...args) => {
      if (err) {
        if (this.inTransaction && this.state === this.STATE.LOGGED_IN) {
          this.rollbackTransaction((txErr) => {
            done(txErr || err, ...args);
          }, name);
        } else {
          done(err, ...args);
        }
      } else if (useSavepoint) {
        if (this.config.options.tdsVersion < '7_2') {
          this.transactionDepth--;
        }
        done(null, ...args);
      } else {
        this.commitTransaction((txErr) => {
          done(txErr, ...args);
        }, name);
      }
    };

    if (useSavepoint) {
      return this.saveTransaction((err) => {
        if (err) {
          return cb(err);
        }

        if (isolationLevel) {
          return this.execSqlBatch(new Request('SET transaction isolation level ' + this.getIsolationLevelText(isolationLevel), (err) => {
            return cb(err, txDone);
          }));
        } else {
          return cb(null, txDone);
        }
      }, name);
    } else {
      return this.beginTransaction((err) => {
        if (err) {
          return cb(err);
        }

        return cb(null, txDone);
      }, name, isolationLevel);
    }
  }

  /**
   * @private
   */
  makeRequest(request: Request | BulkLoad, packetType: number, payload: (Iterable<Buffer> | AsyncIterable<Buffer>) & { toString: (indent?: string) => string }) {
    if (this.state !== this.STATE.LOGGED_IN) {
      const message = 'Requests can only be made in the ' + this.STATE.LOGGED_IN.name + ' state, not the ' + this.state.name + ' state';
      this.debug.log(message);
      request.callback(new RequestError(message, 'EINVALIDSTATE'));
    } else if (request.canceled) {
      process.nextTick(() => {
        request.callback(new RequestError('Canceled.', 'ECANCEL'));
      });
    } else {
      if (packetType === TYPE.SQL_BATCH) {
        this.isSqlBatch = true;
      } else {
        this.isSqlBatch = false;
      }

      this.request = request;
      request.connection! = this;
      request.rowCount! = 0;
      request.rows! = [];
      request.rst! = [];

      const onCancel = () => {
        payloadStream.unpipe(message);
        payloadStream.destroy(new RequestError('Canceled.', 'ECANCEL'));

        // set the ignore bit and end the message.
        message.ignore = true;
        message.end();

        if (request instanceof Request && request.paused) {
          // resume the request if it was paused so we can read the remaining tokens
          request.resume();
        }
      };

      request.once('cancel', onCancel);

      this.createRequestTimer();

      const message = new Message({ type: packetType, resetConnection: this.resetConnectionOnNextRequest });
      this.messageIo.outgoingMessageStream.write(message);
      this.transitionTo(this.STATE.SENT_CLIENT_REQUEST);

      message.once('finish', () => {
        request.removeListener('cancel', onCancel);
        request.once('cancel', this._cancelAfterRequestSent);

        this.resetConnectionOnNextRequest = false;
        this.debug.payload(function() {
          return payload!.toString('  ');
        });
      });

      const payloadStream = Readable.from(payload);
      payloadStream.once('error', (error) => {
        payloadStream.unpipe(message);

        // Only set a request error if no error was set yet.
        request.error ??= error;

        message.ignore = true;
        message.end();
      });
      payloadStream.pipe(message);
    }
  }

  /**
   * Cancel currently executed request.
   */
  cancel() {
    if (!this.request) {
      return false;
    }

    if (this.request.canceled) {
      return false;
    }

    this.request.cancel();
    return true;
  }

  /**
   * Reset the connection to its initial state.
   * Can be useful for connection pool implementations.
   *
   * @param callback
   */
  reset(callback: ResetCallback) {
    const request = new Request(this.getInitialSql(), (err) => {
      if (this.config.options.tdsVersion < '7_2') {
        this.inTransaction = false;
      }
      callback(err);
    });
    this.resetConnectionOnNextRequest = true;
    this.execSqlBatch(request);
  }

  /**
   * @private
   */
  currentTransactionDescriptor() {
    return this.transactionDescriptors[this.transactionDescriptors.length - 1];
  }

  /**
   * @private
   */
  getIsolationLevelText(isolationLevel: typeof ISOLATION_LEVEL[keyof typeof ISOLATION_LEVEL]) {
    switch (isolationLevel) {
      case ISOLATION_LEVEL.READ_UNCOMMITTED:
        return 'read uncommitted';
      case ISOLATION_LEVEL.REPEATABLE_READ:
        return 'repeatable read';
      case ISOLATION_LEVEL.SERIALIZABLE:
        return 'serializable';
      case ISOLATION_LEVEL.SNAPSHOT:
        return 'snapshot';
      default:
        return 'read committed';
    }
  }

  async handlePreloginResponse(signal: AbortSignal) {
    let messageBuffer = Buffer.alloc(0);

    let message;
    try {
      message = await this.messageIo.readMessage();
    } catch (err: any) {
      throw this.wrapSocketError(err);
    }

    for await (const data of message) {
      messageBuffer = Buffer.concat([messageBuffer, data]);
    }

    const preloginPayload = new PreloginPayload(messageBuffer);
    this.debug.payload(function() {
      return preloginPayload.toString('  ');
    });

    if (preloginPayload.fedAuthRequired === 1) {
      this.fedAuthRequired = true;
    }
    if ('strict' !== this.config.options.encrypt && (preloginPayload.encryptionString === 'ON' || preloginPayload.encryptionString === 'REQ')) {
      if (!this.config.options.encrypt) {
        throw new ConnectionError("Server requires encryption, set 'encrypt' config option to true.", 'EENCRYPT');
      }

      try {
        this.transitionTo(this.STATE.SENT_TLSSSLNEGOTIATION);
        await this.messageIo.startTls(this.secureContextOptions, this.config.options.serverName ? this.config.options.serverName : this.routingData?.server ?? this.config.server, this.config.options.trustServerCertificate);
      } catch (err: any) {
        throw this.wrapSocketError(err);
      }
    }

    this.sendLogin7Packet();

    const { authentication } = this.config;

    switch (authentication.type) {
      case 'azure-active-directory-password':
      case 'azure-active-directory-msi-vm':
      case 'azure-active-directory-msi-app-service':
      case 'azure-active-directory-service-principal-secret':
      case 'azure-active-directory-default':
        return await this.handleLogin7WithFedauthResponse(signal);

      case 'ntlm':
        return await this.handleLogin7WithNtlmResponse(signal);

      default:
        return await this.handleLogin7WithStandardLoginResponse(signal);
    }
  }

  async handleLogin7WithStandardLoginResponse(signal: AbortSignal) {
    this.transitionTo(this.STATE.SENT_LOGIN7_WITH_STANDARD_LOGIN);

    let message;
    try {
      message = await this.messageIo.readMessage();
    } catch (err: any) {
      throw this.wrapSocketError(err);
    }

    const handler = new Login7TokenHandler(this);
    const tokenStreamParser = this.createTokenStreamParser(message, handler);

    await once(tokenStreamParser, 'end');

    if (handler.loginAckReceived) {
      if (handler.routingData) {
        this.routingData = handler.routingData;
        return await this.handleRerouting(signal);
      } else {
        return await this.loggedInSendingInitialSql(signal);
      }
    } else if (this.loginError) {
      if (isTransientError(this.loginError)) {
        return await this.handleRetry(signal);
      } else {
        throw this.loginError;
      }
    } else {
      throw new ConnectionError('Login failed.', 'ELOGIN');
    }
  }

  async handleLogin7WithNtlmResponse(signal: AbortSignal) {
    this.transitionTo(this.STATE.SENT_LOGIN7_WITH_NTLM);

    while (true) {
      let message;
      try {
        message = await this.messageIo.readMessage();
      } catch (err: any) {
        throw this.wrapSocketError(err);
      }

      const handler = new Login7TokenHandler(this);
      const tokenStreamParser = this.createTokenStreamParser(message, handler);

      await once(tokenStreamParser, 'end');

      if (handler.loginAckReceived) {
        if (handler.routingData) {
          this.routingData = handler.routingData;
          return await this.handleRerouting(signal);
        } else {
          return await this.loggedInSendingInitialSql(signal);
        }
      } else if (this.ntlmpacket) {
        const authentication = this.config.authentication as NtlmAuthentication;

        const payload = new NTLMResponsePayload({
          domain: authentication.options.domain,
          userName: authentication.options.userName,
          password: authentication.options.password,
          ntlmpacket: this.ntlmpacket
        });

        this.messageIo.sendMessage(TYPE.NTLMAUTH_PKT, payload.data);
        this.debug.payload(function() {
          return payload.toString('  ');
        });

        this.ntlmpacket = undefined;
      } else if (this.loginError) {
        if (isTransientError(this.loginError)) {
          return await this.handleRetry(signal);
        } else {
          throw this.loginError;
        }
      } else {
        throw new ConnectionError('Login failed.', 'ELOGIN');
      }
    }
  }

  async handleLogin7WithFedauthResponse(signal: AbortSignal) {
    this.transitionTo(this.STATE.SENT_LOGIN7_WITH_FEDAUTH);

    let message;
    try {
      message = await this.messageIo.readMessage();
    } catch (err: any) {
      throw this.wrapSocketError(err);
    }

    const handler = new Login7TokenHandler(this);
    const tokenStreamParser = this.createTokenStreamParser(message, handler);
    await once(tokenStreamParser, 'end');
    if (handler.loginAckReceived) {
      if (handler.routingData) {
        this.routingData = handler.routingData;
        return await this.handleRerouting(signal);
      } else {
        return await this.loggedInSendingInitialSql(signal);
      }
    }

    const fedAuthInfoToken = handler.fedAuthInfoToken;

    if (fedAuthInfoToken && fedAuthInfoToken.stsurl && fedAuthInfoToken.spn) {
      const authentication = this.config.authentication as AzureActiveDirectoryPasswordAuthentication | AzureActiveDirectoryMsiVmAuthentication | AzureActiveDirectoryMsiAppServiceAuthentication | AzureActiveDirectoryServicePrincipalSecret | AzureActiveDirectoryDefaultAuthentication;
      const tokenScope = new URL('/.default', fedAuthInfoToken.spn).toString();

      let credentials;

      switch (authentication.type) {
        case 'azure-active-directory-password':
          credentials = new UsernamePasswordCredential(
            authentication.options.tenantId ?? 'common',
            authentication.options.clientId,
            authentication.options.userName,
            authentication.options.password
          );
          break;
        case 'azure-active-directory-msi-vm':
        case 'azure-active-directory-msi-app-service':
          const msiArgs = authentication.options.clientId ? [authentication.options.clientId, {}] : [{}];
          credentials = new ManagedIdentityCredential(...msiArgs);
          break;
        case 'azure-active-directory-default':
          const args = authentication.options.clientId ? { managedIdentityClientId: authentication.options.clientId } : {};
          credentials = new DefaultAzureCredential(args);
          break;
        case 'azure-active-directory-service-principal-secret':
          credentials = new ClientSecretCredential(
            authentication.options.tenantId,
            authentication.options.clientId,
            authentication.options.clientSecret
          );
          break;
      }

      let tokenResponse;
      try {
        tokenResponse = await credentials.getToken(tokenScope);
      } catch (err) {
        throw new AggregateError([new ConnectionError('Security token could not be authenticated or authorized.', 'EFEDAUTH'), err]);
      }

      const token = tokenResponse.token;
      this.sendFedAuthTokenMessage(token);

      // sent the fedAuth token message, the rest is similar to standard login 7
      return await this.handleLogin7WithStandardLoginResponse(signal);
    } else if (this.loginError) {
      if (isTransientError(this.loginError)) {
        return await this.handleRetry(signal);
      } else {
        throw this.loginError;
      }
    } else {
      throw new ConnectionError('Login failed.', 'ELOGIN');
    }
  }

  async loggedInSendingInitialSql(signal: AbortSignal) {
    this.sendInitialSql();
    await this.handleInitialSqlResponse(signal);

    this.transitionTo(this.STATE.LOGGED_IN);
    this.clearConnectTimer();
    this.emit('connect');
  }

  async handleInitialSqlResponse(signal: AbortSignal) {
    let message;
    try {
      message = await this.messageIo.readMessage();
    } catch (err: any) {
      throw this.wrapSocketError(err);
    }

    const tokenStreamParser = this.createTokenStreamParser(message, new InitialSqlTokenHandler(this));
    await once(tokenStreamParser, 'end');
  }

  async handleRerouting(signal: AbortSignal) {
    this.transitionTo(this.STATE.REROUTING);

    this.clearConnectTimer();
    this.closeConnection();
    await once(this.socket!, 'close');

    this.emit('rerouting');

    this.socket = undefined;
    this.closed = true;
    this.loginError = undefined;

    this.debug.log('Rerouting to ' + this.routingData!.server + ':' + this.routingData!.port);

    this.transitionTo(this.STATE.CONNECTING);
    this.initialiseConnection();
  }

  async handleRetry(signal: AbortSignal) {
    this.debug.log('Initiating retry on transient error');
    this.transitionTo(this.STATE.TRANSIENT_FAILURE_RETRY);
    this.curTransientRetryCount++;

    this.clearConnectTimer();
    this.closeConnection();
    await once(this.socket!, 'close');

    this.socket = undefined;
    this.closed = true;
    this.loginError = undefined;

    const server = this.routingData ? this.routingData.server : this.config.server;
    const port = this.routingData ? this.routingData.port : this.config.options.port;
    this.debug.log('Retry after transient failure connecting to ' + server + ':' + port);

    await new Promise<void>((resolve, _reject) => {
      setTimeout(resolve, this.config.options.connectionRetryInterval);
    });

    this.emit('retry');

    this.transitionTo(this.STATE.CONNECTING);
    this.initialiseConnection();
  }
}

function isTransientError(error: AggregateError | ConnectionError): boolean {
  if (error instanceof AggregateError) {
    error = error.errors[0];
  }
  return (error instanceof ConnectionError) && !!error.isTransient;
}

export default Connection;
module.exports = Connection;

Connection.prototype.STATE = {
  INITIALIZED: {
    name: 'Initialized',
    events: {}
  },
  CONNECTING: {
    name: 'Connecting',
    events: {
      socketError: function() {
        this.transitionTo(this.STATE.FINAL);
        this.cleanupConnection(CLEANUP_TYPE.NORMAL);
      }
    }
  },
  SENT_PRELOGIN: {
    name: 'SentPrelogin',
    events: {
      socketError: function() {
        this.transitionTo(this.STATE.FINAL);
        this.cleanupConnection(CLEANUP_TYPE.NORMAL);
      }
    }
  },
  REROUTING: {
    name: 'ReRouting',
    events: {
      message: function() {
      },
      socketError: function() {
        this.transitionTo(this.STATE.FINAL);
        this.cleanupConnection(CLEANUP_TYPE.NORMAL);
      }
    }
  },
  TRANSIENT_FAILURE_RETRY: {
    name: 'TRANSIENT_FAILURE_RETRY',
    events: {
      message: function() {
      },
      socketError: function() {
        this.transitionTo(this.STATE.FINAL);
        this.cleanupConnection(CLEANUP_TYPE.NORMAL);
      }
    }
  },
  SENT_TLSSSLNEGOTIATION: {
    name: 'SentTLSSSLNegotiation',
    events: {
      socketError: function() {
        this.transitionTo(this.STATE.FINAL);
        this.cleanupConnection(CLEANUP_TYPE.NORMAL);
      }
    }
  },
  SENT_LOGIN7_WITH_STANDARD_LOGIN: {
    name: 'SentLogin7WithStandardLogin',
    events: {
      socketError: function() {
        this.transitionTo(this.STATE.FINAL);
        this.cleanupConnection(CLEANUP_TYPE.NORMAL);
      }
    }
  },
  SENT_LOGIN7_WITH_NTLM: {
    name: 'SentLogin7WithNTLMLogin',
    events: {
      socketError: function() {
        this.transitionTo(this.STATE.FINAL);
        this.cleanupConnection(CLEANUP_TYPE.NORMAL);
      }
    }
  },
  SENT_LOGIN7_WITH_FEDAUTH: {
    name: 'SentLogin7Withfedauth',
    events: {
      socketError: function() {
        this.transitionTo(this.STATE.FINAL);
        this.cleanupConnection(CLEANUP_TYPE.NORMAL);
      }
    }
  },
  LOGGED_IN_SENDING_INITIAL_SQL: {
    name: 'LoggedInSendingInitialSql',
    events: {
      socketError: function socketError() {
        this.transitionTo(this.STATE.FINAL);
        this.cleanupConnection(CLEANUP_TYPE.NORMAL);
      }
    }
  },
  LOGGED_IN: {
    name: 'LoggedIn',
    events: {
      socketError: function() {
        this.transitionTo(this.STATE.FINAL);
        this.cleanupConnection(CLEANUP_TYPE.NORMAL);
      }
    }
  },
  SENT_CLIENT_REQUEST: {
    name: 'SentClientRequest',
    enter: function() {
      (async () => {
        let message;
        try {
          message = await this.messageIo.readMessage();
        } catch (err: any) {
          return this.socketError(err);
        }
        // request timer is stopped on first data package
        this.clearRequestTimer();

        const tokenStreamParser = this.createTokenStreamParser(message, new RequestTokenHandler(this, this.request!));

        // If the request was canceled and we have a `cancelTimer`
        // defined, we send a attention message after the
        // request message was fully sent off.
        //
        // We already started consuming the current message
        // (but all the token handlers should be no-ops), and
        // need to ensure the next message is handled by the
        // `SENT_ATTENTION` state.
        if (this.request?.canceled && this.cancelTimer) {
          return this.transitionTo(this.STATE.SENT_ATTENTION);
        }

        const onResume = () => {
          tokenStreamParser.resume();
        };
        const onPause = () => {
          tokenStreamParser.pause();

          this.request?.once('resume', onResume);
        };

        this.request?.on('pause', onPause);

        if (this.request instanceof Request && this.request.paused) {
          onPause();
        }

        const onCancel = () => {
          tokenStreamParser.removeListener('end', onEndOfMessage);

          if (this.request instanceof Request && this.request.paused) {
            // resume the request if it was paused so we can read the remaining tokens
            this.request.resume();
          }

          this.request?.removeListener('pause', onPause);
          this.request?.removeListener('resume', onResume);

          // The `_cancelAfterRequestSent` callback will have sent a
          // attention message, so now we need to also switch to
          // the `SENT_ATTENTION` state to make sure the attention ack
          // message is processed correctly.
          this.transitionTo(this.STATE.SENT_ATTENTION);
        };

        const onEndOfMessage = () => {
          this.request?.removeListener('cancel', this._cancelAfterRequestSent);
          this.request?.removeListener('cancel', onCancel);
          this.request?.removeListener('pause', onPause);
          this.request?.removeListener('resume', onResume);

          this.transitionTo(this.STATE.LOGGED_IN);
          const sqlRequest = this.request as Request;
          this.request = undefined;
          if (this.config.options.tdsVersion < '7_2' && sqlRequest.error && this.isSqlBatch) {
            this.inTransaction = false;
          }
          sqlRequest.callback(sqlRequest.error, sqlRequest.rowCount, sqlRequest.rows);
        };

        tokenStreamParser.once('end', onEndOfMessage);
        this.request?.once('cancel', onCancel);
      })();

    },
    exit: function(nextState) {
      this.clearRequestTimer();
    },
    events: {
      socketError: function(err) {
        const sqlRequest = this.request!;
        this.request = undefined;
        this.transitionTo(this.STATE.FINAL);
        this.cleanupConnection(CLEANUP_TYPE.NORMAL);

        sqlRequest.callback(err);
      }
    }
  },
  SENT_ATTENTION: {
    name: 'SentAttention',
    enter: function() {
      (async () => {
        let message;
        try {
          message = await this.messageIo.readMessage();
        } catch (err: any) {
          return this.socketError(err);
        }

        const handler = new AttentionTokenHandler(this, this.request!);
        const tokenStreamParser = this.createTokenStreamParser(message, handler);

        await once(tokenStreamParser, 'end');
        // 3.2.5.7 Sent Attention State
        // Discard any data contained in the response, until we receive the attention response
        if (handler.attentionReceived) {
          this.clearCancelTimer();

          const sqlRequest = this.request!;
          this.request = undefined;
          this.transitionTo(this.STATE.LOGGED_IN);

          if (sqlRequest.error && sqlRequest.error instanceof RequestError && sqlRequest.error.code === 'ETIMEOUT') {
            sqlRequest.callback(sqlRequest.error);
          } else {
            sqlRequest.callback(new RequestError('Canceled.', 'ECANCEL'));
          }
        }

      })().catch((err) => {
        process.nextTick(() => {
          throw err;
        });
      });
    },
    events: {
      socketError: function(err) {
        const sqlRequest = this.request!;
        this.request = undefined;

        this.transitionTo(this.STATE.FINAL);
        this.cleanupConnection(CLEANUP_TYPE.NORMAL);

        sqlRequest.callback(err);
      }
    }
  },
  FINAL: {
    name: 'Final',
    events: {
      message: function() {
        // Do nothing
      },
      socketError: function() {
        // Do nothing
      }
    }
  }
};<|MERGE_RESOLUTION|>--- conflicted
+++ resolved
@@ -1934,11 +1934,7 @@
       } catch (err: any) {
         this.clearConnectTimer();
 
-<<<<<<< HEAD
-        if (err.name === 'AbortError') {
-=======
         if (signal.aborted) {
->>>>>>> 8c7e440c
           // Ignore the AbortError for now, this is still handled by the connectTimer firing
           return;
         }
@@ -2089,13 +2085,8 @@
       if (this.config.options.encrypt === 'strict') {
         try {
           // Wrap the socket with TLS for TDS 8.0
-<<<<<<< HEAD
-          socket = await this.wrapWithTls(socket);
+          socket = await this.wrapWithTls(socket, signal);
         } catch (err: any) {
-=======
-          socket = await this.wrapWithTls(socket, signal);
-        } catch (err) {
->>>>>>> 8c7e440c
           socket.end();
 
           throw this.wrapSocketError(err);
