import crypto from 'crypto';
import os from 'os';
import { Socket } from 'net';
import dns from 'dns';

import constants from 'constants';
import { SecureContextOptions } from 'tls';

import { Readable } from 'stream';

import {
  DefaultAzureCredential,
  ClientSecretCredential,
  ManagedIdentityCredential,
  UsernamePasswordCredential,
} from '@azure/identity';

import BulkLoad, { Options as BulkLoadOptions, Callback as BulkLoadCallback } from './bulk-load';
import Debug from './debug';
import { EventEmitter, once } from 'events';
import { instanceLookup } from './instance-lookup';
import { TransientErrorLookup } from './transient-error-lookup';
import { TYPE } from './packet';
import PreloginPayload from './prelogin-payload';
import Login7Payload from './login7-payload';
import NTLMResponsePayload from './ntlm-payload';
import Request from './request';
import RpcRequestPayload from './rpcrequest-payload';
import SqlBatchPayload from './sqlbatch-payload';
import MessageIO from './message-io';
import StreamParser from './token/stream-parser';
import { Transaction, ISOLATION_LEVEL, assertValidIsolationLevel } from './transaction';
import { ConnectionError, RequestError } from './errors';
import { connectInParallel, connectInSequence } from './connector';
import { name as libraryName } from './library';
import { versions } from './tds-versions';
import Message from './message';
import { Metadata } from './metadata-parser';
import { createNTLMRequest } from './ntlm';
import { ColumnEncryptionAzureKeyVaultProvider } from './always-encrypted/keystore-provider-azure-key-vault';

import { AbortController, AbortSignal } from 'node-abort-controller';
import { Parameter, TYPES } from './data-type';
import { BulkLoadPayload } from './bulk-load-payload';
import { Collation } from './collation';
import Procedures from './special-stored-procedure';

import AggregateError from 'es-aggregate-error';
import { version } from '../package.json';
import { URL } from 'url';
import { AttentionTokenHandler, InitialSqlTokenHandler, Login7TokenHandler, RequestTokenHandler } from './token/handler';

type BeginTransactionCallback =
  /**
   * The callback is called when the request to start the transaction has completed,
   * either successfully or with an error.
   * If an error occurred then `err` will describe the error.
   *
   * As only one request at a time may be executed on a connection, another request should not
   * be initiated until this callback is called.
   *
   * @param err If an error occurred, an [[Error]] object with details of the error.
   * @param transactionDescriptor A Buffer that describe the transaction
   */
  (err: Error | null | undefined, transactionDescriptor?: Buffer) => void

type SaveTransactionCallback =
  /**
   * The callback is called when the request to set a savepoint within the
   * transaction has completed, either successfully or with an error.
   * If an error occurred then `err` will describe the error.
   *
   * As only one request at a time may be executed on a connection, another request should not
   * be initiated until this callback is called.
   *
   * @param err If an error occurred, an [[Error]] object with details of the error.
   */
  (err: Error | null | undefined) => void;

type CommitTransactionCallback =
  /**
   * The callback is called when the request to commit the transaction has completed,
   * either successfully or with an error.
   * If an error occurred then `err` will describe the error.
   *
   * As only one request at a time may be executed on a connection, another request should not
   * be initiated until this callback is called.
   *
   * @param err If an error occurred, an [[Error]] object with details of the error.
   */
  (err: Error | null | undefined) => void;

type RollbackTransactionCallback =
  /**
   * The callback is called when the request to rollback the transaction has
   * completed, either successfully or with an error.
   * If an error occurred then err will describe the error.
   *
   * As only one request at a time may be executed on a connection, another request should not
   * be initiated until this callback is called.
   *
   * @param err If an error occurred, an [[Error]] object with details of the error.
   */
  (err: Error | null | undefined) => void;

type ResetCallback =
  /**
   * The callback is called when the connection reset has completed,
   * either successfully or with an error.
   *
   * If an error occurred then `err` will describe the error.
   *
   * As only one request at a time may be executed on a connection, another
   * request should not be initiated until this callback is called
   *
   * @param err If an error occurred, an [[Error]] object with details of the error.
   */
  (err: Error | null | undefined) => void;

// eslint-disable-next-line @typescript-eslint/no-unused-vars
type TransactionCallback<T extends (err: Error | null | undefined, ...args: any[]) => void> =
  /**
   * The callback is called when the request to start a transaction (or create a savepoint, in
   * the case of a nested transaction) has completed, either successfully or with an error.
   * If an error occurred, then `err` will describe the error.
   * If no error occurred, the callback should perform its work and eventually call
   * `done` with an error or null (to trigger a transaction rollback or a
   * transaction commit) and an additional completion callback that will be called when the request
   * to rollback or commit the current transaction has completed, either successfully or with an error.
   * Additional arguments given to `done` will be passed through to this callback.
   *
   * As only one request at a time may be executed on a connection, another request should not
   * be initiated until the completion callback is called.
   *
   * @param err If an error occurred, an [[Error]] object with details of the error.
   * @param txDone If no error occurred, a function to be called to commit or rollback the transaction.
   */
  (err: Error | null | undefined, txDone?: TransactionDone<T>) => void;

type TransactionDoneCallback = (err: Error | null | undefined, ...args: any[]) => void;
type CallbackParameters<T extends (err: Error | null | undefined, ...args: any[]) => any> = T extends (err: Error | null | undefined, ...args: infer P) => any ? P : never;

type TransactionDone<T extends (err: Error | null | undefined, ...args: any[]) => void> =
  /**
   * If no error occurred, a function to be called to commit or rollback the transaction.
   *
   * @param err If an err occurred, a string with details of the error.
   */
  (err: Error | null | undefined, done: T, ...args: CallbackParameters<T>) => void;

/**
 * @private
 */
const KEEP_ALIVE_INITIAL_DELAY = 30 * 1000;
/**
 * @private
 */
const DEFAULT_CONNECT_TIMEOUT = 15 * 1000;
/**
 * @private
 */
const DEFAULT_CLIENT_REQUEST_TIMEOUT = 15 * 1000;
/**
 * @private
 */
const DEFAULT_CANCEL_TIMEOUT = 5 * 1000;
/**
 * @private
 */
const DEFAULT_CONNECT_RETRY_INTERVAL = 500;
/**
 * @private
 */
const DEFAULT_PACKET_SIZE = 4 * 1024;
/**
 * @private
 */
const DEFAULT_TEXTSIZE = 2147483647;
/**
 * @private
 */
const DEFAULT_DATEFIRST = 7;
/**
 * @private
 */
const DEFAULT_PORT = 1433;
/**
 * @private
 */
const DEFAULT_TDS_VERSION = '7_4';
/**
 * @private
 */
const DEFAULT_LANGUAGE = 'us_english';
/**
 * @private
 */
const DEFAULT_DATEFORMAT = 'mdy';

interface AzureActiveDirectoryMsiAppServiceAuthentication {
  type: 'azure-active-directory-msi-app-service';
  options: {
    /**
     * If you user want to connect to an Azure app service using a specific client account
     * they need to provide `clientId` asscoiate to their created idnetity.
     *
     * This is optional for retrieve token from azure web app service
     */
    clientId?: string;
  };
}

interface AzureActiveDirectoryMsiVmAuthentication {
  type: 'azure-active-directory-msi-vm';
  options: {
    /**
     * If you want to connect using a specific client account
     * they need to provide `clientId` associated to their created identity.
     *
     * This is optional for retrieve a token
     */
    clientId?: string;
  };
}

interface AzureActiveDirectoryDefaultAuthentication {
  type: 'azure-active-directory-default';
  options: {
    /**
     * If you want to connect using a specific client account
     * they need to provide `clientId` associated to their created identity.
     *
     * This is optional for retrieving a token
     */
    clientId?: string;
  };
}


interface AzureActiveDirectoryAccessTokenAuthentication {
  type: 'azure-active-directory-access-token';
  options: {
    /**
     * A user need to provide `token` which they retrived else where
     * to forming the connection.
     */
    token: string;
  };
}

interface AzureActiveDirectoryPasswordAuthentication {
  type: 'azure-active-directory-password';
  options: {
    /**
     * A user need to provide `userName` asscoiate to their account.
     */
    userName: string;

    /**
     * A user need to provide `password` asscoiate to their account.
     */
    password: string;

    /**
     * A client id to use.
     */
    clientId: string;

    /**
     * Optional parameter for specific Azure tenant ID
     */
    tenantId: string;
  };
}

interface AzureActiveDirectoryServicePrincipalSecret {
  type: 'azure-active-directory-service-principal-secret';
  options: {
    /**
     * Application (`client`) ID from your registered Azure application
     */
    clientId: string;
    /**
     * The created `client secret` for this registered Azure application
     */
    clientSecret: string;
    /**
     * Directory (`tenant`) ID from your registered Azure application
     */
    tenantId: string;
  };
}

interface NtlmAuthentication {
  type: 'ntlm';
  options: {
    /**
     * User name from your windows account.
     */
    userName: string;
    /**
     * Password from your windows account.
     */
    password: string;
    /**
     * Once you set domain for ntlm authentication type, driver will connect to SQL Server using domain login.
     *
     * This is necessary for forming a connection using ntlm type
     */
    domain: string;
  };
}

interface DefaultAuthentication {
  type: 'default';
  options: {
    /**
     * User name to use for sql server login.
     */
    userName?: string | undefined;
    /**
     * Password to use for sql server login.
     */
    password?: string | undefined;
  };
}

interface ErrorWithCode extends Error {
  code?: string;
}

interface InternalConnectionConfig {
  server: string;
  authentication: DefaultAuthentication | NtlmAuthentication | AzureActiveDirectoryPasswordAuthentication | AzureActiveDirectoryMsiAppServiceAuthentication | AzureActiveDirectoryMsiVmAuthentication | AzureActiveDirectoryAccessTokenAuthentication | AzureActiveDirectoryServicePrincipalSecret | AzureActiveDirectoryDefaultAuthentication;
  options: InternalConnectionOptions;
}

export interface InternalConnectionOptions {
  abortTransactionOnError: boolean;
  appName: undefined | string;
  camelCaseColumns: boolean;
  cancelTimeout: number;
  columnEncryptionKeyCacheTTL: number;
  columnEncryptionSetting: boolean;
  columnNameReplacer: undefined | ((colName: string, index: number, metadata: Metadata) => string);
  connectionRetryInterval: number;
  connector: undefined | (() => Promise<Socket>);
  connectTimeout: number;
  connectionIsolationLevel: typeof ISOLATION_LEVEL[keyof typeof ISOLATION_LEVEL];
  cryptoCredentialsDetails: SecureContextOptions;
  database: undefined | string;
  datefirst: number;
  dateFormat: string;
  debug: {
    data: boolean;
    packet: boolean;
    payload: boolean;
    token: boolean;
  };
  enableAnsiNull: null | boolean;
  enableAnsiNullDefault: null | boolean;
  enableAnsiPadding: null | boolean;
  enableAnsiWarnings: null | boolean;
  enableArithAbort: null | boolean;
  enableConcatNullYieldsNull: null | boolean;
  enableCursorCloseOnCommit: null | boolean;
  enableImplicitTransactions: null | boolean;
  enableNumericRoundabort: null | boolean;
  enableQuotedIdentifier: null | boolean;
  encrypt: boolean;
  encryptionKeyStoreProviders: KeyStoreProviderMap | undefined;
  fallbackToDefaultDb: boolean;
  instanceName: undefined | string;
  isolationLevel: typeof ISOLATION_LEVEL[keyof typeof ISOLATION_LEVEL];
  language: string;
  localAddress: undefined | string;
  maxRetriesOnTransientErrors: number;
  multiSubnetFailover: boolean;
  packetSize: number;
  port: undefined | number;
  readOnlyIntent: boolean;
  requestTimeout: number;
  rowCollectionOnDone: boolean;
  rowCollectionOnRequestCompletion: boolean;
  serverName: undefined | string;
  serverSupportsColumnEncryption: boolean;
  tdsVersion: string;
  textsize: number;
  trustedServerNameAE: string | undefined;
  trustServerCertificate: boolean;
  useColumnNames: boolean;
  useUTC: boolean;
  workstationId: undefined | string;
  lowerCaseGuids: boolean;
}

interface KeyStoreProviderMap {
  [key: string]: ColumnEncryptionAzureKeyVaultProvider;
}

/**
 * @private
 */
interface State {
  name: string;
  enter?(this: Connection): void;
  exit?(this: Connection, newState: State): void;
  events: {
    socketError?(this: Connection, err: Error): void;
    connectTimeout?(this: Connection): void;
    message?(this: Connection, message: Message): void;
    retry?(this: Connection): void;
    reconnect?(this: Connection): void;
  };
}

type Authentication = DefaultAuthentication |
  NtlmAuthentication |
  AzureActiveDirectoryPasswordAuthentication |
  AzureActiveDirectoryMsiAppServiceAuthentication |
  AzureActiveDirectoryMsiVmAuthentication |
  AzureActiveDirectoryAccessTokenAuthentication |
  AzureActiveDirectoryServicePrincipalSecret |
  AzureActiveDirectoryDefaultAuthentication;

type AuthenticationType = Authentication['type'];

export interface ConnectionConfiguration {
  /**
   * Hostname to connect to.
   */
  server: string;
  /**
   * Configuration options for forming the connection.
   */
  options?: ConnectionOptions;
  /**
   * Authentication realted options for connection.
   */
  authentication?: AuthenticationOptions;
}

interface DebugOptions {
  /**
   * A boolean, controlling whether [[debug]] events will be emitted with text describing packet data details
   *
   * (default: `false`)
   */
  data: boolean;
  /**
   * A boolean, controlling whether [[debug]] events will be emitted with text describing packet details
   *
   * (default: `false`)
   */
  packet: boolean;
  /**
   * A boolean, controlling whether [[debug]] events will be emitted with text describing packet payload details
   *
   * (default: `false`)
   */
  payload: boolean;
  /**
   * A boolean, controlling whether [[debug]] events will be emitted with text describing token stream tokens
   *
   * (default: `false`)
   */
  token: boolean;
}

interface AuthenticationOptions {
  /**
   * Type of the authentication method, valid types are `default`, `ntlm`,
   * `azure-active-directory-password`, `azure-active-directory-access-token`,
   * `azure-active-directory-msi-vm`, `azure-active-directory-msi-app-service`,
   * `azure-active-directory-default`
   * or `azure-active-directory-service-principal-secret`
   */
  type?: AuthenticationType;
  /**
   * Different options for authentication types:
   *
   * * `default`: [[DefaultAuthentication.options]]
   * * `ntlm` :[[NtlmAuthentication]]
   * * `azure-active-directory-password` : [[AzureActiveDirectoryPasswordAuthentication.options]]
   * * `azure-active-directory-access-token` : [[AzureActiveDirectoryAccessTokenAuthentication.options]]
   * * `azure-active-directory-msi-vm` : [[AzureActiveDirectoryMsiVmAuthentication.options]]
   * * `azure-active-directory-msi-app-service` : [[AzureActiveDirectoryMsiAppServiceAuthentication.options]]
   * * `azure-active-directory-service-principal-secret` : [[AzureActiveDirectoryServicePrincipalSecret.options]]
   * * `azure-active-directory-default` : [[AzureActiveDirectoryDefaultAuthentication.options]]
   */
  options?: any;
}

export interface ConnectionOptions {
  /**
   * A boolean determining whether to rollback a transaction automatically if any error is encountered
   * during the given transaction's execution. This sets the value for `SET XACT_ABORT` during the
   * initial SQL phase of a connection [documentation](https://docs.microsoft.com/en-us/sql/t-sql/statements/set-xact-abort-transact-sql).
   */
  abortTransactionOnError?: boolean;

  /**
   * Application name used for identifying a specific application in profiling, logging or tracing tools of SQLServer.
   *
   * (default: `Tedious`)
   */
  appName?: string | undefined;

  /**
   * A boolean, controlling whether the column names returned will have the first letter converted to lower case
   * (`true`) or not. This value is ignored if you provide a [[columnNameReplacer]].
   *
   * (default: `false`).
   */
  camelCaseColumns?: boolean;

  /**
   * The number of milliseconds before the [[Request.cancel]] (abort) of a request is considered failed
   *
   * (default: `5000`).
   */
  cancelTimeout?: number;

  /**
   * A function with parameters `(columnName, index, columnMetaData)` and returning a string. If provided,
   * this will be called once per column per result-set. The returned value will be used instead of the SQL-provided
   * column name on row and meta data objects. This allows you to dynamically convert between naming conventions.
   *
   * (default: `null`)
   */
  columnNameReplacer?: (colName: string, index: number, metadata: Metadata) => string;

  /**
   * Number of milliseconds before retrying to establish connection, in case of transient failure.
   *
   * (default:`500`)
   */
  connectionRetryInterval?: number;

  /**
   * Custom connector factory method.
   *
   * (default: `undefined`)
   */
  connector?: () => Promise<Socket>;

  /**
   * The number of milliseconds before the attempt to connect is considered failed
   *
   * (default: `15000`).
   */
  connectTimeout?: number;

  /**
   * The default isolation level for new connections. All out-of-transaction queries are executed with this setting.
   *
   * The isolation levels are available from `require('tedious').ISOLATION_LEVEL`.
   * * `READ_UNCOMMITTED`
   * * `READ_COMMITTED`
   * * `REPEATABLE_READ`
   * * `SERIALIZABLE`
   * * `SNAPSHOT`
   *
   * (default: `READ_COMMITED`).
   */
  connectionIsolationLevel?: number;

  /**
   * When encryption is used, an object may be supplied that will be used
   * for the first argument when calling [`tls.createSecurePair`](http://nodejs.org/docs/latest/api/tls.html#tls_tls_createsecurepair_credentials_isserver_requestcert_rejectunauthorized)
   *
   * (default: `{}`)
   */
  cryptoCredentialsDetails?: SecureContextOptions;

  /**
   * Database to connect to (default: dependent on server configuration).
   */
  database?: string | undefined;

  /**
   * Sets the first day of the week to a number from 1 through 7.
   */
  datefirst?: number;

  /**
   * A string representing position of month, day and year in temporal datatypes.
   *
   * (default: `mdy`)
   */
  dateFormat?: string;

  debug?: DebugOptions;

  /**
   * A boolean, controls the way null values should be used during comparison operation.
   *
   * (default: `true`)
   */
  enableAnsiNull?: boolean;

  /**
   * If true, `SET ANSI_NULL_DFLT_ON ON` will be set in the initial sql. This means new columns will be
   * nullable by default. See the [T-SQL documentation](https://msdn.microsoft.com/en-us/library/ms187375.aspx)
   *
   * (default: `true`).
   */
  enableAnsiNullDefault?: boolean;

  /**
   * A boolean, controls if padding should be applied for values shorter than the size of defined column.
   *
   * (default: `true`)
   */
  enableAnsiPadding?: boolean;

  /**
   * If true, SQL Server will follow ISO standard behavior during various error conditions. For details,
   * see [documentation](https://docs.microsoft.com/en-us/sql/t-sql/statements/set-ansi-warnings-transact-sql)
   *
   * (default: `true`)
   */
  enableAnsiWarnings?: boolean;

  /**
   * Ends a query when an overflow or divide-by-zero error occurs during query execution.
   * See [documentation](https://docs.microsoft.com/en-us/sql/t-sql/statements/set-arithabort-transact-sql?view=sql-server-2017)
   * for more details.
   *
   * (default: `true`)
   */
  enableArithAbort?: boolean;

  /**
   * A boolean, determines if concatenation with NULL should result in NULL or empty string value, more details in
   * [documentation](https://docs.microsoft.com/en-us/sql/t-sql/statements/set-concat-null-yields-null-transact-sql)
   *
   * (default: `true`)
   */
  enableConcatNullYieldsNull?: boolean;

  /**
   * A boolean, controls whether cursor should be closed, if the transaction opening it gets committed or rolled
   * back.
   *
   * (default: `null`)
   */
  enableCursorCloseOnCommit?: boolean | null;

  /**
   * A boolean, sets the connection to either implicit or autocommit transaction mode.
   *
   * (default: `false`)
   */
  enableImplicitTransactions?: boolean;

  /**
   * If false, error is not generated during loss of precession.
   *
   * (default: `false`)
   */
  enableNumericRoundabort?: boolean;

  /**
   * If true, characters enclosed in single quotes are treated as literals and those enclosed double quotes are treated as identifiers.
   *
   * (default: `true`)
   */
  enableQuotedIdentifier?: boolean;

  /**
   * A boolean determining whether or not the connection will be encrypted. Set to `true` if you're on Windows Azure.
   *
   * (default: `false`)
   */
  encrypt?: boolean;

  /**
   * By default, if the database requested by [[database]] cannot be accessed,
   * the connection will fail with an error. However, if [[fallbackToDefaultDb]] is
   * set to `true`, then the user's default database will be used instead
   *
   * (default: `false`)
   */
  fallbackToDefaultDb?: boolean;

  /**
   * The instance name to connect to.
   * The SQL Server Browser service must be running on the database server,
   * and UDP port 1434 on the database server must be reachable.
   *
   * (no default)
   *
   * Mutually exclusive with [[port]].
   */
  instanceName?: string | undefined;

  /**
   * The default isolation level that transactions will be run with.
   *
   * The isolation levels are available from `require('tedious').ISOLATION_LEVEL`.
   * * `READ_UNCOMMITTED`
   * * `READ_COMMITTED`
   * * `REPEATABLE_READ`
   * * `SERIALIZABLE`
   * * `SNAPSHOT`
   *
   * (default: `READ_COMMITED`).
   */
  isolationLevel?: number;

  /**
   * Specifies the language environment for the session. The session language determines the datetime formats and system messages.
   *
   * (default: `us_english`).
   */
  language?: string;

  /**
   * A string indicating which network interface (ip address) to use when connecting to SQL Server.
   */
  localAddress?: string | undefined;

  /**
   * A boolean determining whether to parse unique identifier type with lowercase case characters.
   *
   * (default: `false`).
   */
  lowerCaseGuids?: boolean;

  /**
   * The maximum number of connection retries for transient errors.、
   *
   * (default: `3`).
   */
  maxRetriesOnTransientErrors?: number;

  /**
   * Sets the MultiSubnetFailover = True parameter, which can help minimize the client recovery latency when failovers occur.
   *
   * (default: `false`).
   */
  multiSubnetFailover?: boolean;

  /**
   * The size of TDS packets (subject to negotiation with the server).
   * Should be a power of 2.
   *
   * (default: `4096`).
   */
  packetSize?: number;

  /**
   * Port to connect to (default: `1433`).
   *
   * Mutually exclusive with [[instanceName]]
   */
  port?: number;

  /**
   * A boolean, determining whether the connection will request read only access from a SQL Server Availability
   * Group. For more information, see [here](http://msdn.microsoft.com/en-us/library/hh710054.aspx "Microsoft: Configure Read-Only Routing for an Availability Group (SQL Server)")
   *
   * (default: `false`).
   */
  readOnlyIntent?: boolean;

  /**
   * The number of milliseconds before a request is considered failed, or `0` for no timeout.
   *
   * As soon as a response is received, the timeout is cleared. This means that queries that immediately return a response have ability to run longer than this timeout.
   *
   * (default: `15000`).
   */
  requestTimeout?: number;

  /**
   * A boolean, that when true will expose received rows in Requests done related events:
   * * [[Request.Event_doneInProc]]
   * * [[Request.Event_doneProc]]
   * * [[Request.Event_done]]
   *
   * (default: `false`)
   *
   * Caution: If many row are received, enabling this option could result in
   * excessive memory usage.
   */
  rowCollectionOnDone?: boolean;

  /**
   * A boolean, that when true will expose received rows in Requests' completion callback.See [[Request.constructor]].
   *
   * (default: `false`)
   *
   * Caution: If many row are received, enabling this option could result in
   * excessive memory usage.
   */
  rowCollectionOnRequestCompletion?: boolean;

  /**
   * The version of TDS to use. If server doesn't support specified version, negotiated version is used instead.
   *
   * The versions are available from `require('tedious').TDS_VERSION`.
   * * `7_1`
   * * `7_2`
   * * `7_3_A`
   * * `7_3_B`
   * * `7_4`
   *
   * (default: `7_4`)
   */
  tdsVersion?: string;

  /**
   * Specifies the size of varchar(max), nvarchar(max), varbinary(max), text, ntext, and image data returned by a SELECT statement.
   *
   * (default: `2147483647`)
   */
  textsize?: string;

  /**
   * If "true", the SQL Server SSL certificate is automatically trusted when the communication layer is encrypted using SSL.
   *
   * If "false", the SQL Server validates the server SSL certificate. If the server certificate validation fails,
   * the driver raises an error and terminates the connection. Make sure the value passed to serverName exactly
   * matches the Common Name (CN) or DNS name in the Subject Alternate Name in the server certificate for an SSL connection to succeed.
   *
   * (default: `true`)
   */
  trustServerCertificate?: boolean;

  /**
   * A boolean determining whether to return rows as arrays or key-value collections.
   *
   * (default: `false`).
   */
  useColumnNames?: boolean;

  /**
   * A boolean determining whether to pass time values in UTC or local time.
   *
   * (default: `true`).
   */
  useUTC?: boolean;

  /**
   * The workstation ID (WSID) of the client, default os.hostname().
   * Used for identifying a specific client in profiling, logging or
   * tracing client activity in SQLServer.
   *
   * The value is reported by the TSQL function HOST_NAME().
   */
  workstationId?: string | undefined;
}

/**
 * @private
 */
const CLEANUP_TYPE = {
  NORMAL: 0,
  REDIRECT: 1,
  RETRY: 2
};

interface RoutingData {
  server: string;
  port: number;
}

/**
 * A [[Connection]] instance represents a single connection to a database server.
 *
 * ```js
 * var Connection = require('tedious').Connection;
 * var config = {
 *  "authentication": {
 *    ...,
 *    "options": {...}
 *  },
 *  "options": {...}
 * };
 * var connection = new Connection(config);
 * ```
 *
 * Only one request at a time may be executed on a connection. Once a [[Request]]
 * has been initiated (with [[Connection.callProcedure]], [[Connection.execSql]],
 * or [[Connection.execSqlBatch]]), another should not be initiated until the
 * [[Request]]'s completion callback is called.
 */
class Connection extends EventEmitter {
  /**
   * @private
   */
  fedAuthRequired: boolean;
  /**
   * @private
   */
  config: InternalConnectionConfig;
  /**
   * @private
   */
  secureContextOptions: SecureContextOptions;
  /**
   * @private
   */
  inTransaction: boolean;
  /**
   * @private
   */
  transactionDescriptors: Buffer[];
  /**
   * @private
   */
  transactionDepth: number;
  /**
   * @private
   */
  isSqlBatch: boolean;
  /**
   * @private
   */
  curTransientRetryCount: number;
  /**
   * @private
   */
  transientErrorLookup: TransientErrorLookup;
  /**
   * @private
   */
  closed: boolean;
  /**
   * @private
   */
  loginError: undefined | AggregateError | ConnectionError;
  /**
   * @private
   */
  debug: Debug;
  /**
   * @private
   */
  ntlmpacket: undefined | any;
  /**
   * @private
   */
  ntlmpacketBuffer: undefined | Buffer;

  /**
   * @private
   */
  declare STATE: {
    INITIALIZED: State;
    CONNECTING: State;
    SENT_PRELOGIN: State;
    REROUTING: State;
    TRANSIENT_FAILURE_RETRY: State;
    SENT_TLSSSLNEGOTIATION: State;
    SENT_LOGIN7_WITH_STANDARD_LOGIN: State;
    SENT_LOGIN7_WITH_NTLM: State;
    SENT_LOGIN7_WITH_FEDAUTH: State;
    LOGGED_IN_SENDING_INITIAL_SQL: State;
    LOGGED_IN: State;
    SENT_CLIENT_REQUEST: State;
    SENT_ATTENTION: State;
    FINAL: State;
  }

  /**
   * @private
   */
  routingData: undefined | RoutingData;

  /**
   * @private
   */
  messageIo!: MessageIO;
  /**
   * @private
   */
  state: State;
  /**
   * @private
   */
  resetConnectionOnNextRequest: undefined | boolean;

  /**
   * @private
   */
  request: undefined | Request | BulkLoad;
  /**
   * @private
   */
  procReturnStatusValue: undefined | any;
  /**
   * @private
   */
  socket: undefined | Socket;
  /**
   * @private
   */
  messageBuffer: Buffer;

  /**
   * @private
   */
  connectTimer: undefined | NodeJS.Timeout;
  /**
   * @private
   */
  cancelTimer: undefined | NodeJS.Timeout;
  /**
   * @private
   */
  requestTimer: undefined | NodeJS.Timeout;
  /**
   * @private
   */
  retryTimer: undefined | NodeJS.Timeout;

  /**
   * @private
   */
  databaseCollation: Collation | undefined;

  /**
   * Note: be aware of the different options field:
   * 1. config.authentication.options
   * 2. config.options
   *
   * ```js
   * const { Connection } = require('tedious');
   *
   * const config = {
   *  "authentication": {
   *    ...,
   *    "options": {...}
   *  },
   *  "options": {...}
   * };
   *
   * const connection = new Connection(config);
   * ```
   *
   * @param config
   */
  constructor(config: ConnectionConfiguration) {
    super();

    if (typeof config !== 'object' || config === null) {
      throw new TypeError('The "config" argument is required and must be of type Object.');
    }

    if (typeof config.server !== 'string') {
      throw new TypeError('The "config.server" property is required and must be of type string.');
    }

    this.fedAuthRequired = false;

    let authentication: InternalConnectionConfig['authentication'];
    if (config.authentication !== undefined) {
      if (typeof config.authentication !== 'object' || config.authentication === null) {
        throw new TypeError('The "config.authentication" property must be of type Object.');
      }

      const type = config.authentication.type;
      const options = config.authentication.options === undefined ? {} : config.authentication.options;

      if (typeof type !== 'string') {
        throw new TypeError('The "config.authentication.type" property must be of type string.');
      }

      if (type !== 'default' && type !== 'ntlm' && type !== 'azure-active-directory-password' && type !== 'azure-active-directory-access-token' && type !== 'azure-active-directory-msi-vm' && type !== 'azure-active-directory-msi-app-service' && type !== 'azure-active-directory-service-principal-secret' && type !== 'azure-active-directory-default') {
        throw new TypeError('The "type" property must one of "default", "ntlm", "azure-active-directory-password", "azure-active-directory-access-token", "azure-active-directory-default", "azure-active-directory-msi-vm" or "azure-active-directory-msi-app-service" or "azure-active-directory-service-principal-secret".');
      }

      if (typeof options !== 'object' || options === null) {
        throw new TypeError('The "config.authentication.options" property must be of type object.');
      }

      if (type === 'ntlm') {
        if (typeof options.domain !== 'string') {
          throw new TypeError('The "config.authentication.options.domain" property must be of type string.');
        }

        if (options.userName !== undefined && typeof options.userName !== 'string') {
          throw new TypeError('The "config.authentication.options.userName" property must be of type string.');
        }

        if (options.password !== undefined && typeof options.password !== 'string') {
          throw new TypeError('The "config.authentication.options.password" property must be of type string.');
        }

        authentication = {
          type: 'ntlm',
          options: {
            userName: options.userName,
            password: options.password,
            domain: options.domain && options.domain.toUpperCase()
          }
        };
      } else if (type === 'azure-active-directory-password') {
        if (typeof options.clientId !== 'string') {
          throw new TypeError('The "config.authentication.options.clientId" property must be of type string.');
        }

        if (options.userName !== undefined && typeof options.userName !== 'string') {
          throw new TypeError('The "config.authentication.options.userName" property must be of type string.');
        }

        if (options.password !== undefined && typeof options.password !== 'string') {
          throw new TypeError('The "config.authentication.options.password" property must be of type string.');
        }

        if (options.tenantId !== undefined && typeof options.tenantId !== 'string') {
          throw new TypeError('The "config.authentication.options.tenantId" property must be of type string.');
        }

        authentication = {
          type: 'azure-active-directory-password',
          options: {
            userName: options.userName,
            password: options.password,
            tenantId: options.tenantId,
            clientId: options.clientId
          }
        };
      } else if (type === 'azure-active-directory-access-token') {
        if (typeof options.token !== 'string') {
          throw new TypeError('The "config.authentication.options.token" property must be of type string.');
        }

        authentication = {
          type: 'azure-active-directory-access-token',
          options: {
            token: options.token
          }
        };
      } else if (type === 'azure-active-directory-msi-vm') {
        if (options.clientId !== undefined && typeof options.clientId !== 'string') {
          throw new TypeError('The "config.authentication.options.clientId" property must be of type string.');
        }

        authentication = {
          type: 'azure-active-directory-msi-vm',
          options: {
            clientId: options.clientId
          }
        };
      } else if (type === 'azure-active-directory-default') {
        if (options.clientId !== undefined && typeof options.clientId !== 'string') {
          throw new TypeError('The "config.authentication.options.clientId" property must be of type string.');
        }
        authentication = {
          type: 'azure-active-directory-default',
          options: {
            clientId: options.clientId
          }
        };
      } else if (type === 'azure-active-directory-msi-app-service') {
        if (options.clientId !== undefined && typeof options.clientId !== 'string') {
          throw new TypeError('The "config.authentication.options.clientId" property must be of type string.');
        }

        authentication = {
          type: 'azure-active-directory-msi-app-service',
          options: {
            clientId: options.clientId
          }
        };
      } else if (type === 'azure-active-directory-service-principal-secret') {
        if (typeof options.clientId !== 'string') {
          throw new TypeError('The "config.authentication.options.clientId" property must be of type string.');
        }

        if (typeof options.clientSecret !== 'string') {
          throw new TypeError('The "config.authentication.options.clientSecret" property must be of type string.');
        }

        if (typeof options.tenantId !== 'string') {
          throw new TypeError('The "config.authentication.options.tenantId" property must be of type string.');
        }

        authentication = {
          type: 'azure-active-directory-service-principal-secret',
          options: {
            clientId: options.clientId,
            clientSecret: options.clientSecret,
            tenantId: options.tenantId
          }
        };
      } else {
        if (options.userName !== undefined && typeof options.userName !== 'string') {
          throw new TypeError('The "config.authentication.options.userName" property must be of type string.');
        }

        if (options.password !== undefined && typeof options.password !== 'string') {
          throw new TypeError('The "config.authentication.options.password" property must be of type string.');
        }

        authentication = {
          type: 'default',
          options: {
            userName: options.userName,
            password: options.password
          }
        };
      }
    } else {
      authentication = {
        type: 'default',
        options: {
          userName: undefined,
          password: undefined
        }
      };
    }

    this.config = {
      server: config.server,
      authentication: authentication,
      options: {
        abortTransactionOnError: false,
        appName: undefined,
        camelCaseColumns: false,
        cancelTimeout: DEFAULT_CANCEL_TIMEOUT,
        columnEncryptionKeyCacheTTL: 2 * 60 * 60 * 1000,  // Units: miliseconds
        columnEncryptionSetting: false,
        columnNameReplacer: undefined,
        connectionRetryInterval: DEFAULT_CONNECT_RETRY_INTERVAL,
        connectTimeout: DEFAULT_CONNECT_TIMEOUT,
        connector: undefined,
        connectionIsolationLevel: ISOLATION_LEVEL.READ_COMMITTED,
        cryptoCredentialsDetails: {},
        database: undefined,
        datefirst: DEFAULT_DATEFIRST,
        dateFormat: DEFAULT_DATEFORMAT,
        debug: {
          data: false,
          packet: false,
          payload: false,
          token: false
        },
        enableAnsiNull: true,
        enableAnsiNullDefault: true,
        enableAnsiPadding: true,
        enableAnsiWarnings: true,
        enableArithAbort: true,
        enableConcatNullYieldsNull: true,
        enableCursorCloseOnCommit: null,
        enableImplicitTransactions: false,
        enableNumericRoundabort: false,
        enableQuotedIdentifier: true,
        encrypt: true,
        fallbackToDefaultDb: false,
        encryptionKeyStoreProviders: undefined,
        instanceName: undefined,
        isolationLevel: ISOLATION_LEVEL.READ_COMMITTED,
        language: DEFAULT_LANGUAGE,
        localAddress: undefined,
        maxRetriesOnTransientErrors: 3,
        multiSubnetFailover: false,
        packetSize: DEFAULT_PACKET_SIZE,
        port: DEFAULT_PORT,
        readOnlyIntent: false,
        requestTimeout: DEFAULT_CLIENT_REQUEST_TIMEOUT,
        rowCollectionOnDone: false,
        rowCollectionOnRequestCompletion: false,
        serverName: undefined,
        serverSupportsColumnEncryption: false,
        tdsVersion: DEFAULT_TDS_VERSION,
        textsize: DEFAULT_TEXTSIZE,
        trustedServerNameAE: undefined,
        trustServerCertificate: false,
        useColumnNames: false,
        useUTC: true,
        workstationId: undefined,
        lowerCaseGuids: false
      }
    };

    if (config.options) {
      if (config.options.port && config.options.instanceName) {
        throw new Error('Port and instanceName are mutually exclusive, but ' + config.options.port + ' and ' + config.options.instanceName + ' provided');
      }

      if (config.options.abortTransactionOnError !== undefined) {
        if (typeof config.options.abortTransactionOnError !== 'boolean' && config.options.abortTransactionOnError !== null) {
          throw new TypeError('The "config.options.abortTransactionOnError" property must be of type string or null.');
        }

        this.config.options.abortTransactionOnError = config.options.abortTransactionOnError;
      }

      if (config.options.appName !== undefined) {
        if (typeof config.options.appName !== 'string') {
          throw new TypeError('The "config.options.appName" property must be of type string.');
        }

        this.config.options.appName = config.options.appName;
      }

      if (config.options.camelCaseColumns !== undefined) {
        if (typeof config.options.camelCaseColumns !== 'boolean') {
          throw new TypeError('The "config.options.camelCaseColumns" property must be of type boolean.');
        }

        this.config.options.camelCaseColumns = config.options.camelCaseColumns;
      }

      if (config.options.cancelTimeout !== undefined) {
        if (typeof config.options.cancelTimeout !== 'number') {
          throw new TypeError('The "config.options.cancelTimeout" property must be of type number.');
        }

        this.config.options.cancelTimeout = config.options.cancelTimeout;
      }

      if (config.options.columnNameReplacer) {
        if (typeof config.options.columnNameReplacer !== 'function') {
          throw new TypeError('The "config.options.cancelTimeout" property must be of type function.');
        }

        this.config.options.columnNameReplacer = config.options.columnNameReplacer;
      }

      if (config.options.connectionIsolationLevel !== undefined) {
        assertValidIsolationLevel(config.options.connectionIsolationLevel, 'config.options.connectionIsolationLevel');

        this.config.options.connectionIsolationLevel = config.options.connectionIsolationLevel;
      }

      if (config.options.connectTimeout !== undefined) {
        if (typeof config.options.connectTimeout !== 'number') {
          throw new TypeError('The "config.options.connectTimeout" property must be of type number.');
        }

        this.config.options.connectTimeout = config.options.connectTimeout;
      }

      if (config.options.connector !== undefined) {
        if (typeof config.options.connector !== 'function') {
          throw new TypeError('The "config.options.connector" property must be a function.');
        }

        this.config.options.connector = config.options.connector;
      }

      if (config.options.cryptoCredentialsDetails !== undefined) {
        if (typeof config.options.cryptoCredentialsDetails !== 'object' || config.options.cryptoCredentialsDetails === null) {
          throw new TypeError('The "config.options.cryptoCredentialsDetails" property must be of type Object.');
        }

        this.config.options.cryptoCredentialsDetails = config.options.cryptoCredentialsDetails;
      }

      if (config.options.database !== undefined) {
        if (typeof config.options.database !== 'string') {
          throw new TypeError('The "config.options.database" property must be of type string.');
        }

        this.config.options.database = config.options.database;
      }

      if (config.options.datefirst !== undefined) {
        if (typeof config.options.datefirst !== 'number' && config.options.datefirst !== null) {
          throw new TypeError('The "config.options.datefirst" property must be of type number.');
        }

        if (config.options.datefirst !== null && (config.options.datefirst < 1 || config.options.datefirst > 7)) {
          throw new RangeError('The "config.options.datefirst" property must be >= 1 and <= 7');
        }

        this.config.options.datefirst = config.options.datefirst;
      }

      if (config.options.dateFormat !== undefined) {
        if (typeof config.options.dateFormat !== 'string' && config.options.dateFormat !== null) {
          throw new TypeError('The "config.options.dateFormat" property must be of type string or null.');
        }

        this.config.options.dateFormat = config.options.dateFormat;
      }

      if (config.options.debug) {
        if (config.options.debug.data !== undefined) {
          if (typeof config.options.debug.data !== 'boolean') {
            throw new TypeError('The "config.options.debug.data" property must be of type boolean.');
          }

          this.config.options.debug.data = config.options.debug.data;
        }

        if (config.options.debug.packet !== undefined) {
          if (typeof config.options.debug.packet !== 'boolean') {
            throw new TypeError('The "config.options.debug.packet" property must be of type boolean.');
          }

          this.config.options.debug.packet = config.options.debug.packet;
        }

        if (config.options.debug.payload !== undefined) {
          if (typeof config.options.debug.payload !== 'boolean') {
            throw new TypeError('The "config.options.debug.payload" property must be of type boolean.');
          }

          this.config.options.debug.payload = config.options.debug.payload;
        }

        if (config.options.debug.token !== undefined) {
          if (typeof config.options.debug.token !== 'boolean') {
            throw new TypeError('The "config.options.debug.token" property must be of type boolean.');
          }

          this.config.options.debug.token = config.options.debug.token;
        }
      }

      if (config.options.enableAnsiNull !== undefined) {
        if (typeof config.options.enableAnsiNull !== 'boolean' && config.options.enableAnsiNull !== null) {
          throw new TypeError('The "config.options.enableAnsiNull" property must be of type boolean or null.');
        }

        this.config.options.enableAnsiNull = config.options.enableAnsiNull;
      }

      if (config.options.enableAnsiNullDefault !== undefined) {
        if (typeof config.options.enableAnsiNullDefault !== 'boolean' && config.options.enableAnsiNullDefault !== null) {
          throw new TypeError('The "config.options.enableAnsiNullDefault" property must be of type boolean or null.');
        }

        this.config.options.enableAnsiNullDefault = config.options.enableAnsiNullDefault;
      }

      if (config.options.enableAnsiPadding !== undefined) {
        if (typeof config.options.enableAnsiPadding !== 'boolean' && config.options.enableAnsiPadding !== null) {
          throw new TypeError('The "config.options.enableAnsiPadding" property must be of type boolean or null.');
        }

        this.config.options.enableAnsiPadding = config.options.enableAnsiPadding;
      }

      if (config.options.enableAnsiWarnings !== undefined) {
        if (typeof config.options.enableAnsiWarnings !== 'boolean' && config.options.enableAnsiWarnings !== null) {
          throw new TypeError('The "config.options.enableAnsiWarnings" property must be of type boolean or null.');
        }

        this.config.options.enableAnsiWarnings = config.options.enableAnsiWarnings;
      }

      if (config.options.enableArithAbort !== undefined) {
        if (typeof config.options.enableArithAbort !== 'boolean' && config.options.enableArithAbort !== null) {
          throw new TypeError('The "config.options.enableArithAbort" property must be of type boolean or null.');
        }

        this.config.options.enableArithAbort = config.options.enableArithAbort;
      }

      if (config.options.enableConcatNullYieldsNull !== undefined) {
        if (typeof config.options.enableConcatNullYieldsNull !== 'boolean' && config.options.enableConcatNullYieldsNull !== null) {
          throw new TypeError('The "config.options.enableConcatNullYieldsNull" property must be of type boolean or null.');
        }

        this.config.options.enableConcatNullYieldsNull = config.options.enableConcatNullYieldsNull;
      }

      if (config.options.enableCursorCloseOnCommit !== undefined) {
        if (typeof config.options.enableCursorCloseOnCommit !== 'boolean' && config.options.enableCursorCloseOnCommit !== null) {
          throw new TypeError('The "config.options.enableCursorCloseOnCommit" property must be of type boolean or null.');
        }

        this.config.options.enableCursorCloseOnCommit = config.options.enableCursorCloseOnCommit;
      }

      if (config.options.enableImplicitTransactions !== undefined) {
        if (typeof config.options.enableImplicitTransactions !== 'boolean' && config.options.enableImplicitTransactions !== null) {
          throw new TypeError('The "config.options.enableImplicitTransactions" property must be of type boolean or null.');
        }

        this.config.options.enableImplicitTransactions = config.options.enableImplicitTransactions;
      }

      if (config.options.enableNumericRoundabort !== undefined) {
        if (typeof config.options.enableNumericRoundabort !== 'boolean' && config.options.enableNumericRoundabort !== null) {
          throw new TypeError('The "config.options.enableNumericRoundabort" property must be of type boolean or null.');
        }

        this.config.options.enableNumericRoundabort = config.options.enableNumericRoundabort;
      }

      if (config.options.enableQuotedIdentifier !== undefined) {
        if (typeof config.options.enableQuotedIdentifier !== 'boolean' && config.options.enableQuotedIdentifier !== null) {
          throw new TypeError('The "config.options.enableQuotedIdentifier" property must be of type boolean or null.');
        }

        this.config.options.enableQuotedIdentifier = config.options.enableQuotedIdentifier;
      }

      if (config.options.encrypt !== undefined) {
        if (typeof config.options.encrypt !== 'boolean') {
          throw new TypeError('The "config.options.encrypt" property must be of type boolean.');
        }

        this.config.options.encrypt = config.options.encrypt;
      }

      if (config.options.fallbackToDefaultDb !== undefined) {
        if (typeof config.options.fallbackToDefaultDb !== 'boolean') {
          throw new TypeError('The "config.options.fallbackToDefaultDb" property must be of type boolean.');
        }

        this.config.options.fallbackToDefaultDb = config.options.fallbackToDefaultDb;
      }

      if (config.options.instanceName !== undefined) {
        if (typeof config.options.instanceName !== 'string') {
          throw new TypeError('The "config.options.instanceName" property must be of type string.');
        }

        this.config.options.instanceName = config.options.instanceName;
        this.config.options.port = undefined;
      }

      if (config.options.isolationLevel !== undefined) {
        assertValidIsolationLevel(config.options.isolationLevel, 'config.options.isolationLevel');

        this.config.options.isolationLevel = config.options.isolationLevel;
      }

      if (config.options.language !== undefined) {
        if (typeof config.options.language !== 'string' && config.options.language !== null) {
          throw new TypeError('The "config.options.language" property must be of type string or null.');
        }

        this.config.options.language = config.options.language;
      }

      if (config.options.localAddress !== undefined) {
        if (typeof config.options.localAddress !== 'string') {
          throw new TypeError('The "config.options.localAddress" property must be of type string.');
        }

        this.config.options.localAddress = config.options.localAddress;
      }

      if (config.options.multiSubnetFailover !== undefined) {
        if (typeof config.options.multiSubnetFailover !== 'boolean') {
          throw new TypeError('The "config.options.multiSubnetFailover" property must be of type boolean.');
        }

        this.config.options.multiSubnetFailover = config.options.multiSubnetFailover;
      }

      if (config.options.packetSize !== undefined) {
        if (typeof config.options.packetSize !== 'number') {
          throw new TypeError('The "config.options.packetSize" property must be of type number.');
        }

        this.config.options.packetSize = config.options.packetSize;
      }

      if (config.options.port !== undefined) {
        if (typeof config.options.port !== 'number') {
          throw new TypeError('The "config.options.port" property must be of type number.');
        }

        if (config.options.port <= 0 || config.options.port >= 65536) {
          throw new RangeError('The "config.options.port" property must be > 0 and < 65536');
        }

        this.config.options.port = config.options.port;
        this.config.options.instanceName = undefined;
      }

      if (config.options.readOnlyIntent !== undefined) {
        if (typeof config.options.readOnlyIntent !== 'boolean') {
          throw new TypeError('The "config.options.readOnlyIntent" property must be of type boolean.');
        }

        this.config.options.readOnlyIntent = config.options.readOnlyIntent;
      }

      if (config.options.requestTimeout !== undefined) {
        if (typeof config.options.requestTimeout !== 'number') {
          throw new TypeError('The "config.options.requestTimeout" property must be of type number.');
        }

        this.config.options.requestTimeout = config.options.requestTimeout;
      }

      if (config.options.maxRetriesOnTransientErrors !== undefined) {
        if (typeof config.options.maxRetriesOnTransientErrors !== 'number') {
          throw new TypeError('The "config.options.maxRetriesOnTransientErrors" property must be of type number.');
        }

        if (config.options.maxRetriesOnTransientErrors < 0) {
          throw new TypeError('The "config.options.maxRetriesOnTransientErrors" property must be equal or greater than 0.');
        }

        this.config.options.maxRetriesOnTransientErrors = config.options.maxRetriesOnTransientErrors;
      }

      if (config.options.connectionRetryInterval !== undefined) {
        if (typeof config.options.connectionRetryInterval !== 'number') {
          throw new TypeError('The "config.options.connectionRetryInterval" property must be of type number.');
        }

        if (config.options.connectionRetryInterval <= 0) {
          throw new TypeError('The "config.options.connectionRetryInterval" property must be greater than 0.');
        }

        this.config.options.connectionRetryInterval = config.options.connectionRetryInterval;
      }

      if (config.options.rowCollectionOnDone !== undefined) {
        if (typeof config.options.rowCollectionOnDone !== 'boolean') {
          throw new TypeError('The "config.options.rowCollectionOnDone" property must be of type boolean.');
        }

        this.config.options.rowCollectionOnDone = config.options.rowCollectionOnDone;
      }

      if (config.options.rowCollectionOnRequestCompletion !== undefined) {
        if (typeof config.options.rowCollectionOnRequestCompletion !== 'boolean') {
          throw new TypeError('The "config.options.rowCollectionOnRequestCompletion" property must be of type boolean.');
        }

        this.config.options.rowCollectionOnRequestCompletion = config.options.rowCollectionOnRequestCompletion;
      }

      if (config.options.tdsVersion !== undefined) {
        if (typeof config.options.tdsVersion !== 'string') {
          throw new TypeError('The "config.options.tdsVersion" property must be of type string.');
        }

        this.config.options.tdsVersion = config.options.tdsVersion;
      }

      if (config.options.textsize !== undefined) {
        if (typeof config.options.textsize !== 'number' && config.options.textsize !== null) {
          throw new TypeError('The "config.options.textsize" property must be of type number or null.');
        }

        if (config.options.textsize > 2147483647) {
          throw new TypeError('The "config.options.textsize" can\'t be greater than 2147483647.');
        } else if (config.options.textsize < -1) {
          throw new TypeError('The "config.options.textsize" can\'t be smaller than -1.');
        }

        this.config.options.textsize = config.options.textsize | 0;
      }

      if (config.options.trustServerCertificate !== undefined) {
        if (typeof config.options.trustServerCertificate !== 'boolean') {
          throw new TypeError('The "config.options.trustServerCertificate" property must be of type boolean.');
        }

        this.config.options.trustServerCertificate = config.options.trustServerCertificate;
      }

      if (config.options.useColumnNames !== undefined) {
        if (typeof config.options.useColumnNames !== 'boolean') {
          throw new TypeError('The "config.options.useColumnNames" property must be of type boolean.');
        }

        this.config.options.useColumnNames = config.options.useColumnNames;
      }

      if (config.options.useUTC !== undefined) {
        if (typeof config.options.useUTC !== 'boolean') {
          throw new TypeError('The "config.options.useUTC" property must be of type boolean.');
        }

        this.config.options.useUTC = config.options.useUTC;
      }

      if (config.options.workstationId !== undefined) {
        if (typeof config.options.workstationId !== 'string') {
          throw new TypeError('The "config.options.workstationId" property must be of type string.');
        }

        this.config.options.workstationId = config.options.workstationId;
      }

      if (config.options.lowerCaseGuids !== undefined) {
        if (typeof config.options.lowerCaseGuids !== 'boolean') {
          throw new TypeError('The "config.options.lowerCaseGuids" property must be of type boolean.');
        }

        this.config.options.lowerCaseGuids = config.options.lowerCaseGuids;
      }
    }

    this.secureContextOptions = this.config.options.cryptoCredentialsDetails;
    if (this.secureContextOptions.secureOptions === undefined) {
      // If the caller has not specified their own `secureOptions`,
      // we set `SSL_OP_DONT_INSERT_EMPTY_FRAGMENTS` here.
      // Older SQL Server instances running on older Windows versions have
      // trouble with the BEAST workaround in OpenSSL.
      // As BEAST is a browser specific exploit, we can just disable this option here.
      this.secureContextOptions = Object.create(this.secureContextOptions, {
        secureOptions: {
          value: constants.SSL_OP_DONT_INSERT_EMPTY_FRAGMENTS
        }
      });
    }

    this.debug = this.createDebug();
    this.inTransaction = false;
    this.transactionDescriptors = [Buffer.from([0, 0, 0, 0, 0, 0, 0, 0])];

    // 'beginTransaction', 'commitTransaction' and 'rollbackTransaction'
    // events are utilized to maintain inTransaction property state which in
    // turn is used in managing transactions. These events are only fired for
    // TDS version 7.2 and beyond. The properties below are used to emulate
    // equivalent behavior for TDS versions before 7.2.
    this.transactionDepth = 0;
    this.isSqlBatch = false;
    this.closed = false;
    this.messageBuffer = Buffer.alloc(0);

    this.curTransientRetryCount = 0;
    this.transientErrorLookup = new TransientErrorLookup();

    this.state = this.STATE.INITIALIZED;
  }

  connect(connectListener?: (err?: Error) => void) {
    if (this.state !== this.STATE.INITIALIZED) {
      throw new ConnectionError('`.connect` can not be called on a Connection in `' + this.state.name + '` state.');
    }

    if (connectListener) {
      const onConnect = (err?: Error) => {
        this.removeListener('error', onError);
        connectListener(err);
      };

      const onError = (err: Error) => {
        this.removeListener('connect', onConnect);
        connectListener(err);
      };

      this.once('connect', onConnect);
      this.once('error', onError);
    }

    this.transitionTo(this.STATE.CONNECTING);
  }

  /**
   * The server has reported that the charset has changed.
   */
  on(event: 'charsetChange', listener: (charset: string) => void): this

  /**
   * The attempt to connect and validate has completed.
   */
  on(
    event: 'connect',
    /**
     * @param err If successfully connected, will be falsey. If there was a
     *   problem (with either connecting or validation), will be an [[Error]] object.
     */
    listener: (err: Error | undefined) => void
  ): this

  /**
   * The server has reported that the active database has changed.
   * This may be as a result of a successful login, or a `use` statement.
   */
  on(event: 'databaseChange', listener: (databaseName: string) => void): this

  /**
   * A debug message is available. It may be logged or ignored.
   */
  on(event: 'debug', listener: (messageText: string) => void): this

  /**
   * Internal error occurs.
   */
  on(event: 'error', listener: (err: Error) => void): this

  /**
   * The server has issued an error message.
   */
  on(event: 'errorMessage', listener: (message: import('./token/token').ErrorMessageToken) => void): this

  /**
   * The connection has ended.
   *
   * This may be as a result of the client calling [[close]], the server
   * closing the connection, or a network error.
   */
  on(event: 'end', listener: () => void): this

  /**
   * The server has issued an information message.
   */
  on(event: 'infoMessage', listener: (message: import('./token/token').InfoMessageToken) => void): this

  /**
   * The server has reported that the language has changed.
   */
  on(event: 'languageChange', listener: (languageName: string) => void): this

  /**
   * The connection was reset.
   */
  on(event: 'resetConnection', listener: () => void): this

  /**
   * A secure connection has been established.
   */
  on(event: 'secure', listener: (cleartext: import('tls').TLSSocket) => void): this

  on(event: string | symbol, listener: (...args: any[]) => void) {
    return super.on(event, listener);
  }

  /**
   * @private
   */
  emit(event: 'charsetChange', charset: string): boolean
  /**
   * @private
   */
  emit(event: 'connect', error?: Error): boolean
  /**
   * @private
   */
  emit(event: 'databaseChange', databaseName: string): boolean
  /**
   * @private
   */
  emit(event: 'debug', messageText: string): boolean
  /**
   * @private
   */
  emit(event: 'error', error: Error): boolean
  /**
   * @private
   */
  emit(event: 'errorMessage', message: import('./token/token').ErrorMessageToken): boolean
  /**
   * @private
   */
  emit(event: 'end'): boolean
  /**
   * @private
   */
  emit(event: 'infoMessage', message: import('./token/token').InfoMessageToken): boolean
  /**
   * @private
   */
  emit(event: 'languageChange', languageName: string): boolean
  /**
   * @private
   */
  emit(event: 'secure', cleartext: import('tls').TLSSocket): boolean
  /**
   * @private
   */
  emit(event: 'rerouting'): boolean
  /**
   * @private
   */
  emit(event: 'resetConnection'): boolean
  /**
   * @private
   */
  emit(event: 'retry'): boolean
  /**
   * @private
   */
  emit(event: 'rollbackTransaction'): boolean

  emit(event: string | symbol, ...args: any[]) {
    return super.emit(event, ...args);
  }

  /**
   * Closes the connection to the database.
   *
   * The [[Event_end]] will be emitted once the connection has been closed.
   */
  close() {
    this.transitionTo(this.STATE.FINAL);
  }

  /**
   * @private
   */
  initialiseConnection() {
    const signal = this.createConnectTimer();

    if (this.config.options.port) {
      return this.connectOnPort(this.config.options.port, this.config.options.multiSubnetFailover, signal, this.config.options.connector);
    } else {
      return instanceLookup({
        server: this.config.server,
        instanceName: this.config.options.instanceName!,
        timeout: this.config.options.connectTimeout,
        signal: signal
      }).then((port) => {
        process.nextTick(() => {
          this.connectOnPort(port, this.config.options.multiSubnetFailover, signal, this.config.options.connector);
        });
      }, (err) => {
        this.clearConnectTimer();
        if (err.name === 'AbortError') {
          // Ignore the AbortError for now, this is still handled by the connectTimer firing
          return;
        }

        process.nextTick(() => {
          this.emit('connect', new ConnectionError(err.message, 'EINSTLOOKUP'));
        });
      });
    }
  }

  /**
   * @private
   */
  cleanupConnection(cleanupType: typeof CLEANUP_TYPE[keyof typeof CLEANUP_TYPE]) {
    if (!this.closed) {
      this.clearConnectTimer();
      this.clearRequestTimer();
      this.clearRetryTimer();
      this.closeConnection();
      if (cleanupType === CLEANUP_TYPE.REDIRECT) {
        this.emit('rerouting');
      } else if (cleanupType !== CLEANUP_TYPE.RETRY) {
        process.nextTick(() => {
          this.emit('end');
        });
      }

      const request = this.request;
      if (request) {
        const err = new RequestError('Connection closed before request completed.', 'ECLOSE');
        request.callback(err);
        this.request = undefined;
      }

      this.closed = true;
      this.loginError = undefined;
    }
  }

  /**
   * @private
   */
  createDebug() {
    const debug = new Debug(this.config.options.debug);
    debug.on('debug', (message) => {
      this.emit('debug', message);
    });
    return debug;
  }

<<<<<<< HEAD
  connectOnPort(port: number, multiSubnetFailover: boolean, signal: AbortSignal) {
=======
  /**
   * @private
   */
  createTokenStreamParser(message: Message, handler: TokenHandler) {
    return new TokenStreamParser(message, this.debug, handler, this.config.options);
  }

  connectOnPort(port: number, multiSubnetFailover: boolean, signal: AbortSignal, customConnector?: () => Promise<Socket>) {
>>>>>>> af9ed264
    const connectOpts = {
      host: this.routingData ? this.routingData.server : this.config.server,
      port: this.routingData ? this.routingData.port : port,
      localAddress: this.config.options.localAddress
    };

    const connect = customConnector || (multiSubnetFailover ? connectInParallel : connectInSequence);

    connect(connectOpts, dns.lookup, signal).then((socket) => {
      process.nextTick(() => {
        socket.on('error', (error) => { this.socketError(error); });
        socket.on('close', () => { this.socketClose(); });
        socket.on('end', () => { this.socketEnd(); });
        socket.setKeepAlive(true, KEEP_ALIVE_INITIAL_DELAY);

        this.messageIo = new MessageIO(socket, this.config.options.packetSize, this.debug);
        this.messageIo.on('secure', (cleartext) => { this.emit('secure', cleartext); });

        this.socket = socket;

        this.closed = false;
        this.debug.log('connected to ' + this.config.server + ':' + this.config.options.port);

        this.sendPreLogin();
        this.transitionTo(this.STATE.SENT_PRELOGIN);
      });
    }, (err) => {
      this.clearConnectTimer();
      if (err.name === 'AbortError') {
        return;
      }

      process.nextTick(() => { this.socketError(err); });
    });
  }

  /**
   * @private
   */
  closeConnection() {
    if (this.socket) {
      this.socket.destroy();
    }
  }

  /**
   * @private
   */
  createConnectTimer() {
    const controller = new AbortController();
    this.connectTimer = setTimeout(() => {
      controller.abort();
      this.connectTimeout();
    }, this.config.options.connectTimeout);
    return controller.signal;
  }

  /**
   * @private
   */
  createCancelTimer() {
    this.clearCancelTimer();
    const timeout = this.config.options.cancelTimeout;
    if (timeout > 0) {
      this.cancelTimer = setTimeout(() => {
        this.cancelTimeout();
      }, timeout);
    }
  }

  /**
   * @private
   */
  createRequestTimer() {
    this.clearRequestTimer(); // release old timer, just to be safe
    const request = this.request as Request;
    const timeout = (request.timeout !== undefined) ? request.timeout : this.config.options.requestTimeout;
    if (timeout) {
      this.requestTimer = setTimeout(() => {
        this.requestTimeout();
      }, timeout);
    }
  }

  /**
   * @private
   */
  createRetryTimer() {
    this.clearRetryTimer();
    this.retryTimer = setTimeout(() => {
      this.retryTimeout();
    }, this.config.options.connectionRetryInterval);
  }

  /**
   * @private
   */
  connectTimeout() {
    const message = `Failed to connect to ${this.config.server}${this.config.options.port ? `:${this.config.options.port}` : `\\${this.config.options.instanceName}`} in ${this.config.options.connectTimeout}ms`;
    this.debug.log(message);
    this.emit('connect', new ConnectionError(message, 'ETIMEOUT'));
    this.connectTimer = undefined;
    this.dispatchEvent('connectTimeout');
  }

  /**
   * @private
   */
  cancelTimeout() {
    const message = `Failed to cancel request in ${this.config.options.cancelTimeout}ms`;
    this.debug.log(message);
    this.dispatchEvent('socketError', new ConnectionError(message, 'ETIMEOUT'));
  }

  /**
   * @private
   */
  requestTimeout() {
    this.requestTimer = undefined;
    const request = this.request!;
    request.cancel();
    const timeout = (request.timeout !== undefined) ? request.timeout : this.config.options.requestTimeout;
    const message = 'Timeout: Request failed to complete in ' + timeout + 'ms';
    request.error = new RequestError(message, 'ETIMEOUT');
  }

  /**
   * @private
   */
  retryTimeout() {
    this.retryTimer = undefined;
    this.emit('retry');
    this.transitionTo(this.STATE.CONNECTING);
  }

  /**
   * @private
   */
  clearConnectTimer() {
    if (this.connectTimer) {
      clearTimeout(this.connectTimer);
      this.connectTimer = undefined;
    }
  }

  /**
   * @private
   */
  clearCancelTimer() {
    if (this.cancelTimer) {
      clearTimeout(this.cancelTimer);
      this.cancelTimer = undefined;
    }
  }

  /**
   * @private
   */
  clearRequestTimer() {
    if (this.requestTimer) {
      clearTimeout(this.requestTimer);
      this.requestTimer = undefined;
    }
  }

  /**
   * @private
   */
  clearRetryTimer() {
    if (this.retryTimer) {
      clearTimeout(this.retryTimer);
      this.retryTimer = undefined;
    }
  }

  /**
   * @private
   */
  transitionTo(newState: State) {
    if (this.state === newState) {
      this.debug.log('State is already ' + newState.name);
      return;
    }

    if (this.state && this.state.exit) {
      this.state.exit.call(this, newState);
    }

    this.debug.log('State change: ' + (this.state ? this.state.name : 'undefined') + ' -> ' + newState.name);
    this.state = newState;

    if (this.state.enter) {
      this.state.enter.apply(this);
    }
  }

  /**
   * @private
   */
  getEventHandler<T extends keyof State['events']>(eventName: T): NonNullable<State['events'][T]> {
    const handler = this.state.events[eventName];

    if (!handler) {
      throw new Error(`No event '${eventName}' in state '${this.state.name}'`);
    }

    return handler!;
  }

  /**
   * @private
   */
  dispatchEvent<T extends keyof State['events']>(eventName: T, ...args: Parameters<NonNullable<State['events'][T]>>) {
    const handler = this.state.events[eventName] as ((this: Connection, ...args: any[]) => void) | undefined;
    if (handler) {
      handler.apply(this, args);
    } else {
      this.emit('error', new Error(`No event '${eventName}' in state '${this.state.name}'`));
      this.close();
    }
  }

  /**
   * @private
   */
  socketError(error: Error) {
    if (this.state === this.STATE.CONNECTING || this.state === this.STATE.SENT_TLSSSLNEGOTIATION) {
      const message = `Failed to connect to ${this.config.server}:${this.config.options.port} - ${error.message}`;
      this.debug.log(message);
      this.emit('connect', new ConnectionError(message, 'ESOCKET'));
    } else {
      const message = `Connection lost - ${error.message}`;
      this.debug.log(message);
      this.emit('error', new ConnectionError(message, 'ESOCKET'));
    }
    this.dispatchEvent('socketError', error);
  }

  /**
   * @private
   */
  socketEnd() {
    this.debug.log('socket ended');
    if (this.state !== this.STATE.FINAL) {
      const error: ErrorWithCode = new Error('socket hang up');
      error.code = 'ECONNRESET';
      this.socketError(error);
    }
  }

  /**
   * @private
   */
  socketClose() {
    this.debug.log('connection to ' + this.config.server + ':' + this.config.options.port + ' closed');
    if (this.state === this.STATE.REROUTING) {
      this.debug.log('Rerouting to ' + this.routingData!.server + ':' + this.routingData!.port);

      this.dispatchEvent('reconnect');
    } else if (this.state === this.STATE.TRANSIENT_FAILURE_RETRY) {
      const server = this.routingData ? this.routingData.server : this.config.server;
      const port = this.routingData ? this.routingData.port : this.config.options.port;
      this.debug.log('Retry after transient failure connecting to ' + server + ':' + port);

      this.dispatchEvent('retry');
    } else {
      this.transitionTo(this.STATE.FINAL);
    }
  }

  /**
   * @private
   */
  sendPreLogin() {
    const [ , major, minor, build ] = /^(\d+)\.(\d+)\.(\d+)/.exec(version) ?? [ '0.0.0', '0', '0', '0' ];

    const payload = new PreloginPayload({
      encrypt: this.config.options.encrypt,
      version: { major: Number(major), minor: Number(minor), build: Number(build), subbuild: 0 }
    });

    this.messageIo.sendMessage(TYPE.PRELOGIN, payload.data);
    this.debug.payload(function() {
      return payload.toString('  ');
    });
  }

  /**
   * @private
   */
  sendLogin7Packet() {
    const payload = new Login7Payload({
      tdsVersion: versions[this.config.options.tdsVersion],
      packetSize: this.config.options.packetSize,
      clientProgVer: 0,
      clientPid: process.pid,
      connectionId: 0,
      clientTimeZone: new Date().getTimezoneOffset(),
      clientLcid: 0x00000409
    });

    const { authentication } = this.config;
    switch (authentication.type) {
      case 'azure-active-directory-password':
        payload.fedAuth = {
          type: 'ADAL',
          echo: this.fedAuthRequired,
          workflow: 'default'
        };
        break;

      case 'azure-active-directory-access-token':
        payload.fedAuth = {
          type: 'SECURITYTOKEN',
          echo: this.fedAuthRequired,
          fedAuthToken: authentication.options.token
        };
        break;

      case 'azure-active-directory-msi-vm':
      case 'azure-active-directory-default':
      case 'azure-active-directory-msi-app-service':
      case 'azure-active-directory-service-principal-secret':
        payload.fedAuth = {
          type: 'ADAL',
          echo: this.fedAuthRequired,
          workflow: 'integrated'
        };
        break;

      case 'ntlm':
        payload.sspi = createNTLMRequest({ domain: authentication.options.domain });
        break;

      default:
        payload.userName = authentication.options.userName;
        payload.password = authentication.options.password;
    }

    payload.hostname = this.config.options.workstationId || os.hostname();
    payload.serverName = this.routingData ? this.routingData.server : this.config.server;
    payload.appName = this.config.options.appName || 'Tedious';
    payload.libraryName = libraryName;
    payload.language = this.config.options.language;
    payload.database = this.config.options.database;
    payload.clientId = Buffer.from([1, 2, 3, 4, 5, 6]);

    payload.readOnlyIntent = this.config.options.readOnlyIntent;
    payload.initDbFatal = !this.config.options.fallbackToDefaultDb;

    this.routingData = undefined;
    this.messageIo.sendMessage(TYPE.LOGIN7, payload.toBuffer());

    this.debug.payload(function() {
      return payload.toString('  ');
    });
  }

  /**
   * @private
   */
  sendFedAuthTokenMessage(token: string) {
    const accessTokenLen = Buffer.byteLength(token, 'ucs2');
    const data = Buffer.alloc(8 + accessTokenLen);
    let offset = 0;
    offset = data.writeUInt32LE(accessTokenLen + 4, offset);
    offset = data.writeUInt32LE(accessTokenLen, offset);
    data.write(token, offset, 'ucs2');
    this.messageIo.sendMessage(TYPE.FEDAUTH_TOKEN, data);
    // sent the fedAuth token message, the rest is similar to standard login 7
    this.transitionTo(this.STATE.SENT_LOGIN7_WITH_STANDARD_LOGIN);
  }

  /**
   * @private
   */
  sendInitialSql() {
    const payload = new SqlBatchPayload(this.getInitialSql(), this.currentTransactionDescriptor(), this.config.options);

    const message = new Message({ type: TYPE.SQL_BATCH });
    this.messageIo.outgoingMessageStream.write(message);
    Readable.from(payload).pipe(message);
  }

  /**
   * @private
   */
  getInitialSql() {
    const options = [];

    if (this.config.options.enableAnsiNull === true) {
      options.push('set ansi_nulls on');
    } else if (this.config.options.enableAnsiNull === false) {
      options.push('set ansi_nulls off');
    }

    if (this.config.options.enableAnsiNullDefault === true) {
      options.push('set ansi_null_dflt_on on');
    } else if (this.config.options.enableAnsiNullDefault === false) {
      options.push('set ansi_null_dflt_on off');
    }

    if (this.config.options.enableAnsiPadding === true) {
      options.push('set ansi_padding on');
    } else if (this.config.options.enableAnsiPadding === false) {
      options.push('set ansi_padding off');
    }

    if (this.config.options.enableAnsiWarnings === true) {
      options.push('set ansi_warnings on');
    } else if (this.config.options.enableAnsiWarnings === false) {
      options.push('set ansi_warnings off');
    }

    if (this.config.options.enableArithAbort === true) {
      options.push('set arithabort on');
    } else if (this.config.options.enableArithAbort === false) {
      options.push('set arithabort off');
    }

    if (this.config.options.enableConcatNullYieldsNull === true) {
      options.push('set concat_null_yields_null on');
    } else if (this.config.options.enableConcatNullYieldsNull === false) {
      options.push('set concat_null_yields_null off');
    }

    if (this.config.options.enableCursorCloseOnCommit === true) {
      options.push('set cursor_close_on_commit on');
    } else if (this.config.options.enableCursorCloseOnCommit === false) {
      options.push('set cursor_close_on_commit off');
    }

    if (this.config.options.datefirst !== null) {
      options.push(`set datefirst ${this.config.options.datefirst}`);
    }

    if (this.config.options.dateFormat !== null) {
      options.push(`set dateformat ${this.config.options.dateFormat}`);
    }

    if (this.config.options.enableImplicitTransactions === true) {
      options.push('set implicit_transactions on');
    } else if (this.config.options.enableImplicitTransactions === false) {
      options.push('set implicit_transactions off');
    }

    if (this.config.options.language !== null) {
      options.push(`set language ${this.config.options.language}`);
    }

    if (this.config.options.enableNumericRoundabort === true) {
      options.push('set numeric_roundabort on');
    } else if (this.config.options.enableNumericRoundabort === false) {
      options.push('set numeric_roundabort off');
    }

    if (this.config.options.enableQuotedIdentifier === true) {
      options.push('set quoted_identifier on');
    } else if (this.config.options.enableQuotedIdentifier === false) {
      options.push('set quoted_identifier off');
    }

    if (this.config.options.textsize !== null) {
      options.push(`set textsize ${this.config.options.textsize}`);
    }

    if (this.config.options.connectionIsolationLevel !== null) {
      options.push(`set transaction isolation level ${this.getIsolationLevelText(this.config.options.connectionIsolationLevel)}`);
    }

    if (this.config.options.abortTransactionOnError === true) {
      options.push('set xact_abort on');
    } else if (this.config.options.abortTransactionOnError === false) {
      options.push('set xact_abort off');
    }

    return options.join('\n');
  }

  /**
   * @private
   */
  processedInitialSql() {
    this.clearConnectTimer();
    this.emit('connect');
  }

  /**
   * Execute the SQL batch represented by [[Request]].
   * There is no param support, and unlike [[Request.execSql]],
   * it is not likely that SQL Server will reuse the execution plan it generates for the SQL.
   *
   * In almost all cases, [[Request.execSql]] will be a better choice.
   *
   * @param request A [[Request]] object representing the request.
   */
  execSqlBatch(request: Request) {
    this.makeRequest(request, TYPE.SQL_BATCH, new SqlBatchPayload(request.sqlTextOrProcedure!, this.currentTransactionDescriptor(), this.config.options)).then(() => {
      if (request.error) {
        process.nextTick(() => {
          request.callback(request.error);
        });
      } else {
        process.nextTick(() => {
          request.callback(undefined, request.rowCount, request.rows);
        });
      }
    }, (err) => {
      process.nextTick(() => {
        throw err;
      });
    });
  }

  /**
   *  Execute the SQL represented by [[Request]].
   *
   * As `sp_executesql` is used to execute the SQL, if the same SQL is executed multiples times
   * using this function, the SQL Server query optimizer is likely to reuse the execution plan it generates
   * for the first execution. This may also result in SQL server treating the request like a stored procedure
   * which can result in the [[Event_doneInProc]] or [[Event_doneProc]] events being emitted instead of the
   * [[Event_done]] event you might expect. Using [[execSqlBatch]] will prevent this from occurring but may have a negative performance impact.
   *
   * Beware of the way that scoping rules apply, and how they may [affect local temp tables](http://weblogs.sqlteam.com/mladenp/archive/2006/11/03/17197.aspx)
   * If you're running in to scoping issues, then [[execSqlBatch]] may be a better choice.
   * See also [issue #24](https://github.com/pekim/tedious/issues/24)
   *
   * @param request A [[Request]] object representing the request.
   */
  execSql(request: Request) {
    try {
      request.validateParameters(this.databaseCollation);
    } catch (error: any) {
      request.error = error;

      process.nextTick(() => {
        this.debug.log(error.message);
        request.callback(error);
      });

      return;
    }

    const parameters: Parameter[] = [];

    parameters.push({
      type: TYPES.NVarChar,
      name: 'statement',
      value: request.sqlTextOrProcedure,
      output: false,
      length: undefined,
      precision: undefined,
      scale: undefined
    });

    if (request.parameters.length) {
      parameters.push({
        type: TYPES.NVarChar,
        name: 'params',
        value: request.makeParamsParameter(request.parameters),
        output: false,
        length: undefined,
        precision: undefined,
        scale: undefined
      });

      parameters.push(...request.parameters);
    }

<<<<<<< HEAD
    this.makeRequest(request, TYPE.RPC_REQUEST, new RpcRequestPayload('sp_executesql', parameters, this.currentTransactionDescriptor(), this.config.options, this.databaseCollation)).then(() => {
      if (request.error) {
        process.nextTick(() => {
          request.callback(request.error);
        });
      } else {
        process.nextTick(() => {
          request.callback(undefined, request.rowCount, request.rows);
        });
      }
    }, (err) => {
      process.nextTick(() => {
        throw err;
      });
    });
=======
    this.makeRequest(request, TYPE.RPC_REQUEST, new RpcRequestPayload(Procedures.Sp_ExecuteSql, parameters, this.currentTransactionDescriptor(), this.config.options, this.databaseCollation));
>>>>>>> af9ed264
  }

  /**
   * Creates a new BulkLoad instance.
   *
   * @param table The name of the table to bulk-insert into.
   * @param options A set of bulk load options.
   */
  newBulkLoad(table: string, callback: BulkLoadCallback): BulkLoad
  newBulkLoad(table: string, options: BulkLoadOptions, callback: BulkLoadCallback): BulkLoad
  newBulkLoad(table: string, callbackOrOptions: BulkLoadOptions | BulkLoadCallback, callback?: BulkLoadCallback) {
    let options: BulkLoadOptions;

    if (callback === undefined) {
      callback = callbackOrOptions as BulkLoadCallback;
      options = {};
    } else {
      options = callbackOrOptions as BulkLoadOptions;
    }

    if (typeof options !== 'object') {
      throw new TypeError('"options" argument must be an object');
    }
    return new BulkLoad(table, this.databaseCollation, this.config.options, options, callback);
  }

  /**
   * Execute a [[BulkLoad]].
   *
   * ```js
   * // We want to perform a bulk load into a table with the following format:
   * // CREATE TABLE employees (first_name nvarchar(255), last_name nvarchar(255), day_of_birth date);
   *
   * const bulkLoad = connection.newBulkLoad('employees', (err, rowCount) => {
   *   // ...
   * });
   *
   * // First, we need to specify the columns that we want to write to,
   * // and their definitions. These definitions must match the actual table,
   * // otherwise the bulk load will fail.
   * bulkLoad.addColumn('first_name', TYPES.NVarchar, { nullable: false });
   * bulkLoad.addColumn('last_name', TYPES.NVarchar, { nullable: false });
   * bulkLoad.addColumn('date_of_birth', TYPES.Date, { nullable: false });
   *
   * // Execute a bulk load with a predefined list of rows.
   * //
   * // Note that these rows are held in memory until the
   * // bulk load was performed, so if you need to write a large
   * // number of rows (e.g. by reading from a CSV file),
   * // passing an `AsyncIterable` is advisable to keep memory usage low.
   * connection.execBulkLoad(bulkLoad, [
   *   { 'first_name': 'Steve', 'last_name': 'Jobs', 'day_of_birth': new Date('02-24-1955') },
   *   { 'first_name': 'Bill', 'last_name': 'Gates', 'day_of_birth': new Date('10-28-1955') }
   * ]);
   * ```
   *
   * @param bulkLoad A previously created [[BulkLoad]].
   * @param rows A [[Iterable]] or [[AsyncIterable]] that contains the rows that should be bulk loaded.
   */
  execBulkLoad(bulkLoad: BulkLoad, rows: AsyncIterable<unknown[] | { [columnName: string]: unknown }> | Iterable<unknown[] | { [columnName: string]: unknown }>): void

  execBulkLoad(bulkLoad: BulkLoad, rows?: AsyncIterable<unknown[] | { [columnName: string]: unknown }> | Iterable<unknown[] | { [columnName: string]: unknown }>) {
    bulkLoad.executionStarted = true;

    if (rows) {
      if (bulkLoad.streamingMode) {
        throw new Error("Connection.execBulkLoad can't be called with a BulkLoad that was put in streaming mode.");
      }

      if (bulkLoad.firstRowWritten) {
        throw new Error("Connection.execBulkLoad can't be called with a BulkLoad that already has rows written to it.");
      }

      const rowStream = Readable.from(rows);

      // Destroy the packet transform if an error happens in the row stream,
      // e.g. if an error is thrown from within a generator or stream.
      rowStream.on('error', (err) => {
        bulkLoad.rowToPacketTransform.destroy(err);
      });

      // Destroy the row stream if an error happens in the packet transform,
      // e.g. if the bulk load is cancelled.
      bulkLoad.rowToPacketTransform.on('error', (err) => {
        rowStream.destroy(err);
      });

      rowStream.pipe(bulkLoad.rowToPacketTransform);
    } else if (!bulkLoad.streamingMode) {
      // If the bulkload was not put into streaming mode by the user,
      // we end the rowToPacketTransform here for them.
      //
      // If it was put into streaming mode, it's the user's responsibility
      // to end the stream.
      bulkLoad.rowToPacketTransform.end();
    }

    const onCancel = () => {
      request.cancel();
    };

    const payload = new BulkLoadPayload(bulkLoad);

    const request = new Request(bulkLoad.getBulkInsertSql(), (error: (Error & { code?: string }) | null | undefined) => {
      bulkLoad.removeListener('cancel', onCancel);

      if (error) {
        if (error.code === 'UNKNOWN') {
          error.message += ' This is likely because the schema of the BulkLoad does not match the schema of the table you are attempting to insert into.';
        }
        bulkLoad.error = error;
        bulkLoad.callback(error);
        return;
      }

      this.makeRequest(bulkLoad, TYPE.BULK_LOAD, payload).then(() => {
        if (bulkLoad.error) {
          process.nextTick(() => {
            bulkLoad.callback(bulkLoad.error);
          });
        } else {
          process.nextTick(() => {
            bulkLoad.callback(undefined, bulkLoad.rowCount);
          });
        }
      }, (err) => {
        process.nextTick(() => {
          throw err;
        });
      });
    });

    bulkLoad.once('cancel', onCancel);

    this.execSqlBatch(request);
  }

  /**
   * Prepare the SQL represented by the request.
   *
   * The request can then be used in subsequent calls to
   * [[execute]] and [[unprepare]]
   *
   * @param request A [[Request]] object representing the request.
   *   Parameters only require a name and type. Parameter values are ignored.
   */
  prepare(request: Request) {
    const parameters: Parameter[] = [];

    parameters.push({
      type: TYPES.Int,
      name: 'handle',
      value: undefined,
      output: true,
      length: undefined,
      precision: undefined,
      scale: undefined
    });

    parameters.push({
      type: TYPES.NVarChar,
      name: 'params',
      value: request.parameters.length ? request.makeParamsParameter(request.parameters) : null,
      output: false,
      length: undefined,
      precision: undefined,
      scale: undefined
    });

    parameters.push({
      type: TYPES.NVarChar,
      name: 'stmt',
      value: request.sqlTextOrProcedure,
      output: false,
      length: undefined,
      precision: undefined,
      scale: undefined
    });

    request.preparing = true;

    // TODO: We need to clean up this event handler, otherwise this leaks memory
    request.on('returnValue', (name: string, value: any) => {
      if (name === 'handle') {
        request.handle = value;
      } else {
        request.error = new RequestError(`Tedious > Unexpected output parameter ${name} from sp_prepare`);
      }
    });

<<<<<<< HEAD
    this.makeRequest(request, TYPE.RPC_REQUEST, new RpcRequestPayload('sp_prepare', parameters, this.currentTransactionDescriptor(), this.config.options, this.databaseCollation)).then(() => {
      if (request.error) {
        process.nextTick(() => {
          request.callback(request.error);
        });
      } else {
        process.nextTick(() => {
          request.callback(undefined, request.rowCount, request.rows);
        });
      }
    }, (err) => {
      process.nextTick(() => {
        throw err;
      });
    });
=======
    this.makeRequest(request, TYPE.RPC_REQUEST, new RpcRequestPayload(Procedures.Sp_Prepare, parameters, this.currentTransactionDescriptor(), this.config.options, this.databaseCollation));
>>>>>>> af9ed264
  }

  /**
   * Release the SQL Server resources associated with a previously prepared request.
   *
   * @param request A [[Request]] object representing the request.
   *   Parameters only require a name and type.
   *   Parameter values are ignored.
   */
  unprepare(request: Request) {
    const parameters: Parameter[] = [];

    parameters.push({
      type: TYPES.Int,
      name: 'handle',
      // TODO: Abort if `request.handle` is not set
      value: request.handle,
      output: false,
      length: undefined,
      precision: undefined,
      scale: undefined
    });

<<<<<<< HEAD
    this.makeRequest(request, TYPE.RPC_REQUEST, new RpcRequestPayload('sp_unprepare', parameters, this.currentTransactionDescriptor(), this.config.options, this.databaseCollation)).then(() => {
      if (request.error) {
        process.nextTick(() => {
          request.callback(request.error);
        });
      } else {
        process.nextTick(() => {
          request.callback(undefined, request.rowCount, request.rows);
        });
      }
    }, (err) => {
      process.nextTick(() => {
        throw err;
      });
    });
=======
    this.makeRequest(request, TYPE.RPC_REQUEST, new RpcRequestPayload(Procedures.Sp_Unprepare, parameters, this.currentTransactionDescriptor(), this.config.options, this.databaseCollation));
>>>>>>> af9ed264
  }

  /**
   * Execute previously prepared SQL, using the supplied parameters.
   *
   * @param request A previously prepared [[Request]].
   * @param parameters  An object whose names correspond to the names of
   *   parameters that were added to the [[Request]] before it was prepared.
   *   The object's values are passed as the parameters' values when the
   *   request is executed.
   */
  execute(request: Request, parameters?: { [key: string]: unknown }) {
    const executeParameters: Parameter[] = [];

    executeParameters.push({
      type: TYPES.Int,
      name: '',
      // TODO: Abort if `request.handle` is not set
      value: request.handle,
      output: false,
      length: undefined,
      precision: undefined,
      scale: undefined
    });

    try {
      for (let i = 0, len = request.parameters.length; i < len; i++) {
        const parameter = request.parameters[i];

        executeParameters.push({
          ...parameter,
          value: parameter.type.validate(parameters ? parameters[parameter.name] : null, this.databaseCollation)
        });
      }
    } catch (error: any) {
      request.error = error;

      process.nextTick(() => {
        this.debug.log(error.message);
        request.callback(error);
      });

      return;
    }

<<<<<<< HEAD
    this.makeRequest(request, TYPE.RPC_REQUEST, new RpcRequestPayload('sp_execute', executeParameters, this.currentTransactionDescriptor(), this.config.options, this.databaseCollation)).then(() => {
      if (request.error) {
        process.nextTick(() => {
          request.callback(request.error);
        });
      } else {
        process.nextTick(() => {
          request.callback(undefined, request.rowCount, request.rows);
        });
      }
    }, (err) => {
      process.nextTick(() => {
        throw err;
      });
    });
=======
    this.makeRequest(request, TYPE.RPC_REQUEST, new RpcRequestPayload(Procedures.Sp_Execute, executeParameters, this.currentTransactionDescriptor(), this.config.options, this.databaseCollation));
>>>>>>> af9ed264
  }

  /**
   * Call a stored procedure represented by [[Request]].
   *
   * @param request A [[Request]] object representing the request.
   */
  callProcedure(request: Request) {
    try {
      request.validateParameters(this.databaseCollation);
    } catch (error: any) {
      request.error = error;

      process.nextTick(() => {
        this.debug.log(error.message);
        request.callback(error);
      });

      return;
    }

    this.makeRequest(request, TYPE.RPC_REQUEST, new RpcRequestPayload(request.sqlTextOrProcedure!, request.parameters, this.currentTransactionDescriptor(), this.config.options, this.databaseCollation)).then(() => {
      if (request.error) {
        process.nextTick(() => {
          request.callback(request.error);
        });
      } else {
        process.nextTick(() => {
          request.callback(undefined, request.rowCount, request.rows);
        });
      }
    }, (err) => {
      process.nextTick(() => {
        throw err;
      });
    });
  }

  /**
   * Start a transaction.
   *
   * @param callback
   * @param name A string representing a name to associate with the transaction.
   *   Optional, and defaults to an empty string. Required when `isolationLevel`
   *   is present.
   * @param isolationLevel The isolation level that the transaction is to be run with.
   *
   *   The isolation levels are available from `require('tedious').ISOLATION_LEVEL`.
   *   * `READ_UNCOMMITTED`
   *   * `READ_COMMITTED`
   *   * `REPEATABLE_READ`
   *   * `SERIALIZABLE`
   *   * `SNAPSHOT`
   *
   *   Optional, and defaults to the Connection's isolation level.
   */
  beginTransaction(callback: BeginTransactionCallback, name = '', isolationLevel = this.config.options.isolationLevel) {
    assertValidIsolationLevel(isolationLevel, 'isolationLevel');

    const transaction = new Transaction(name, isolationLevel);

    if (this.config.options.tdsVersion < '7_2') {
      return this.execSqlBatch(new Request('SET TRANSACTION ISOLATION LEVEL ' + (transaction.isolationLevelToTSQL()) + ';BEGIN TRAN ' + transaction.name, (err) => {
        this.transactionDepth++;
        if (this.transactionDepth === 1) {
          this.inTransaction = true;
        }
        callback(err);
      }));
    }

    const request = new Request(undefined, (err) => {
      return callback(err, this.currentTransactionDescriptor());
    });
    this.makeRequest(request, TYPE.TRANSACTION_MANAGER, transaction.beginPayload(this.currentTransactionDescriptor())).then(() => {
      if (request.error) {
        process.nextTick(() => {
          request.callback(request.error);
        });
      } else {
        process.nextTick(() => {
          request.callback(undefined, request.rowCount, request.rows);
        });
      }
    }, (err) => {
      process.nextTick(() => {
        throw err;
      });
    });
  }

  /**
   * Commit a transaction.
   *
   * There should be an active transaction - that is, [[beginTransaction]]
   * should have been previously called.
   *
   * @param callback
   * @param name A string representing a name to associate with the transaction.
   *   Optional, and defaults to an empty string. Required when `isolationLevel`is present.
   */
  commitTransaction(callback: CommitTransactionCallback, name = '') {
    const transaction = new Transaction(name);
    if (this.config.options.tdsVersion < '7_2') {
      return this.execSqlBatch(new Request('COMMIT TRAN ' + transaction.name, (err) => {
        this.transactionDepth--;
        if (this.transactionDepth === 0) {
          this.inTransaction = false;
        }

        callback(err);
      }));
    }
    const request = new Request(undefined, callback);
    this.makeRequest(request, TYPE.TRANSACTION_MANAGER, transaction.commitPayload(this.currentTransactionDescriptor())).then(() => {
      if (request.error) {
        process.nextTick(() => {
          request.callback(request.error);
        });
      } else {
        process.nextTick(() => {
          request.callback(undefined, request.rowCount, request.rows);
        });
      }
    }, (err) => {
      process.nextTick(() => {
        throw err;
      });
    });
  }

  /**
   * Rollback a transaction.
   *
   * There should be an active transaction - that is, [[beginTransaction]]
   * should have been previously called.
   *
   * @param callback
   * @param name A string representing a name to associate with the transaction.
   *   Optional, and defaults to an empty string.
   *   Required when `isolationLevel` is present.
   */
  rollbackTransaction(callback: RollbackTransactionCallback, name = '') {
    const transaction = new Transaction(name);
    if (this.config.options.tdsVersion < '7_2') {
      return this.execSqlBatch(new Request('ROLLBACK TRAN ' + transaction.name, (err) => {
        this.transactionDepth--;
        if (this.transactionDepth === 0) {
          this.inTransaction = false;
        }
        callback(err);
      }));
    }
    const request = new Request(undefined, callback);
    this.makeRequest(request, TYPE.TRANSACTION_MANAGER, transaction.rollbackPayload(this.currentTransactionDescriptor())).then(() => {
      if (request.error) {
        process.nextTick(() => {
          request.callback(request.error);
        });
      } else {
        process.nextTick(() => {
          request.callback(undefined, request.rowCount, request.rows);
        });
      }
    }, (err) => {
      process.nextTick(() => {
        throw err;
      });
    });
  }

  /**
   * Set a savepoint within a transaction.
   *
   * There should be an active transaction - that is, [[beginTransaction]]
   * should have been previously called.
   *
   * @param callback
   * @param name A string representing a name to associate with the transaction.\
   *   Optional, and defaults to an empty string.
   *   Required when `isolationLevel` is present.
   */
  saveTransaction(callback: SaveTransactionCallback, name: string) {
    const transaction = new Transaction(name);
    if (this.config.options.tdsVersion < '7_2') {
      return this.execSqlBatch(new Request('SAVE TRAN ' + transaction.name, (err) => {
        this.transactionDepth++;
        callback(err);
      }));
    }
    const request = new Request(undefined, callback);

    this.makeRequest(request, TYPE.TRANSACTION_MANAGER, transaction.savePayload(this.currentTransactionDescriptor())).then(() => {
      if (request.error) {
        process.nextTick(() => {
          request.callback(request.error);
        });
      } else {
        process.nextTick(() => {
          request.callback(undefined, request.rowCount, request.rows);
        });
      }
    }, (err) => {
      process.nextTick(() => {
        throw err;
      });
    });
  }

  /**
   * Run the given callback after starting a transaction, and commit or
   * rollback the transaction afterwards.
   *
   * This is a helper that employs [[beginTransaction]], [[commitTransaction]],
   * [[rollbackTransaction]], and [[saveTransaction]] to greatly simplify the
   * use of database transactions and automatically handle transaction nesting.
   *
   * @param cb
   * @param isolationLevel
   *   The isolation level that the transaction is to be run with.
   *
   *   The isolation levels are available from `require('tedious').ISOLATION_LEVEL`.
   *   * `READ_UNCOMMITTED`
   *   * `READ_COMMITTED`
   *   * `REPEATABLE_READ`
   *   * `SERIALIZABLE`
   *   * `SNAPSHOT`
   *
   *   Optional, and defaults to the Connection's isolation level.
   */
  transaction(cb: (err: Error | null | undefined, txDone?: <T extends TransactionDoneCallback>(err: Error | null | undefined, done: T, ...args: CallbackParameters<T>) => void) => void, isolationLevel?: typeof ISOLATION_LEVEL[keyof typeof ISOLATION_LEVEL]) {
    if (typeof cb !== 'function') {
      throw new TypeError('`cb` must be a function');
    }

    const useSavepoint = this.inTransaction;
    const name = '_tedious_' + (crypto.randomBytes(10).toString('hex'));
    const txDone: <T extends TransactionDoneCallback>(err: Error | null | undefined, done: T, ...args: CallbackParameters<T>) => void = (err, done, ...args) => {
      if (err) {
        if (this.inTransaction && this.state === this.STATE.LOGGED_IN) {
          this.rollbackTransaction((txErr) => {
            done(txErr || err, ...args);
          }, name);
        } else {
          done(err, ...args);
        }
      } else if (useSavepoint) {
        if (this.config.options.tdsVersion < '7_2') {
          this.transactionDepth--;
        }
        done(null, ...args);
      } else {
        this.commitTransaction((txErr) => {
          done(txErr, ...args);
        }, name);
      }
    };

    if (useSavepoint) {
      return this.saveTransaction((err) => {
        if (err) {
          return cb(err);
        }

        if (isolationLevel) {
          return this.execSqlBatch(new Request('SET transaction isolation level ' + this.getIsolationLevelText(isolationLevel), (err) => {
            return cb(err, txDone);
          }));
        } else {
          return cb(null, txDone);
        }
      }, name);
    } else {
      return this.beginTransaction((err) => {
        if (err) {
          return cb(err);
        }

        return cb(null, txDone);
      }, name, isolationLevel);
    }
  }

  /**
   * @private
   */
  async makeRequest(request: Request | BulkLoad, packetType: number, payload: (Iterable<Buffer> | AsyncIterable<Buffer>) & { toString: (indent?: string) => string }) {
    if (this.state !== this.STATE.LOGGED_IN) {
      const message = 'Requests can only be made in the ' + this.STATE.LOGGED_IN.name + ' state, not the ' + this.state.name + ' state';
      this.debug.log(message);
      request.error = new RequestError(message, 'EINVALIDSTATE');
      return;
    }

    if (request.canceled) {
      request.error = new RequestError('Canceled.', 'ECANCEL');
      return;
    }

    if (packetType === TYPE.SQL_BATCH) {
      this.isSqlBatch = true;
    } else {
      this.isSqlBatch = false;
    }

    this.request = request;
    request.connection! = this;
    request.rowCount! = 0;
    request.rows! = [];
    request.rst! = [];

    this.createRequestTimer();

    const message = new Message({ type: packetType, resetConnection: this.resetConnectionOnNextRequest });
    this.messageIo.outgoingMessageStream.write(message);
    this.transitionTo(this.STATE.SENT_CLIENT_REQUEST);

    {
      const payloadStream = Readable.from(payload);

      const onCancel = () => {
        payloadStream.destroy(new RequestError('Canceled.', 'ECANCEL'));
      };

      request.once('cancel', onCancel);

      try {
        for await (const chunk of payloadStream) {
          if (message.write(chunk) === false) {
            // TODO: Handle request cancellation while waiting for 'drain' event
            await once(message, 'drain');
          }
        }
      } catch (error) {
        request.error ??= error as Error;
        message.ignore = true;

        if (request instanceof Request && request.paused) {
          // resume the request if it was paused so we can read the remaining tokens
          request.resume();
        }
      } finally {
        request.removeListener('cancel', onCancel);
      }

      message.end();

      this.resetConnectionOnNextRequest = false;
      this.debug.payload(function() {
        return payload!.toString('  ');
      });
    }

    let waitForAttentionResponse = false;
    const onCancelAfterRequestSent = () => {
      this.messageIo.sendMessage(TYPE.ATTENTION);
      waitForAttentionResponse = true;
      this.createCancelTimer();
      this.transitionTo(this.STATE.SENT_ATTENTION);
    };

    request.once('cancel', onCancelAfterRequestSent);
    try {
      let message;
      try {
        message = await this.messageIo.readMessage();
      } catch (err: any) {
        return this.socketError(err);
      }
      // request timer is stopped on first data package
      this.clearRequestTimer();

      const onCancel = () => {
        if (request instanceof Request && request.paused) {
          // resume the request if it was paused so we can read the remaining tokens
          request.resume();
        }
      };

      request.once('cancel', onCancel);
      try {
        if (request instanceof Request && request.paused) {
          await once(request, 'resume');
        }

        const handler = new RequestTokenHandler(this, request);
        for await (const token of StreamParser.parseTokens(message, this.debug, this.config.options)) {
          // If the request was canceled, we discard any data contained in the response.
          if (!request.canceled) {
            if (request instanceof Request && request.paused) {
              await once(request, 'resume');
            }

            handler[token.handlerName](token as any);
          }
        }
      } finally {
        request.removeListener('cancel', onCancel);
      }

      if (waitForAttentionResponse) {
        // 3.2.5.7 Sent Attention State
        while (true) {
          try {
            message = await this.messageIo.readMessage();
          } catch (err: any) {
            return this.socketError(err);
          }

          const handler = new AttentionTokenHandler(this, request);
          for await (const token of StreamParser.parseTokens(message, this.debug, this.config.options)) {
            handler[token.handlerName](token as any);
          }

          if (handler.attentionReceived) {
            this.clearCancelTimer();

            if (!request.error || !(request.error instanceof RequestError) || request.error.code !== 'ETIMEOUT') {
              request.error = new RequestError('Canceled.', 'ECANCEL');
            }

            break;
          }
        }
      }
    } finally {
      request.removeListener('cancel', onCancelAfterRequestSent);
    }

    this.transitionTo(this.STATE.LOGGED_IN);
    this.request = undefined;

    if (this.config.options.tdsVersion < '7_2' && request.error && this.isSqlBatch) {
      this.inTransaction = false;
    }
  }

  /**
   * Cancel currently executed request.
   */
  cancel() {
    if (!this.request) {
      return false;
    }

    if (this.request.canceled) {
      return false;
    }

    this.request.cancel();
    return true;
  }

  /**
   * Reset the connection to its initial state.
   * Can be useful for connection pool implementations.
   *
   * @param callback
   */
  reset(callback: ResetCallback) {
    const request = new Request(this.getInitialSql(), (err) => {
      if (this.config.options.tdsVersion < '7_2') {
        this.inTransaction = false;
      }
      callback(err);
    });
    this.resetConnectionOnNextRequest = true;
    this.execSqlBatch(request);
  }

  /**
   * @private
   */
  currentTransactionDescriptor() {
    return this.transactionDescriptors[this.transactionDescriptors.length - 1];
  }

  /**
   * @private
   */
  getIsolationLevelText(isolationLevel: typeof ISOLATION_LEVEL[keyof typeof ISOLATION_LEVEL]) {
    switch (isolationLevel) {
      case ISOLATION_LEVEL.READ_UNCOMMITTED:
        return 'read uncommitted';
      case ISOLATION_LEVEL.REPEATABLE_READ:
        return 'repeatable read';
      case ISOLATION_LEVEL.SERIALIZABLE:
        return 'serializable';
      case ISOLATION_LEVEL.SNAPSHOT:
        return 'snapshot';
      default:
        return 'read committed';
    }
  }
}

function isTransientError(error: AggregateError | ConnectionError): boolean {
  if (error instanceof AggregateError) {
    error = error.errors[0];
  }
  return (error instanceof ConnectionError) && !!error.isTransient;
}

export default Connection;
module.exports = Connection;

Connection.prototype.STATE = {
  INITIALIZED: {
    name: 'Initialized',
    events: {}
  },
  CONNECTING: {
    name: 'Connecting',
    enter: function() {
      this.initialiseConnection();
    },
    events: {
      socketError: function() {
        this.transitionTo(this.STATE.FINAL);
      },
      connectTimeout: function() {
        this.transitionTo(this.STATE.FINAL);
      }
    }
  },
  SENT_PRELOGIN: {
    name: 'SentPrelogin',
    enter: function() {
      (async () => {
        let messageBuffer = Buffer.alloc(0);

        let message;
        try {
          message = await this.messageIo.readMessage();
        } catch (err: any) {
          return this.socketError(err);
        }

        for await (const data of message) {
          messageBuffer = Buffer.concat([messageBuffer, data]);
        }

        const preloginPayload = new PreloginPayload(messageBuffer);
        this.debug.payload(function() {
          return preloginPayload.toString('  ');
        });

        if (preloginPayload.fedAuthRequired === 1) {
          this.fedAuthRequired = true;
        }

        if (preloginPayload.encryptionString === 'ON' || preloginPayload.encryptionString === 'REQ') {
          if (!this.config.options.encrypt) {
            this.emit('connect', new ConnectionError("Server requires encryption, set 'encrypt' config option to true.", 'EENCRYPT'));
            return this.close();
          }

          try {
            this.transitionTo(this.STATE.SENT_TLSSSLNEGOTIATION);
            await this.messageIo.startTls(this.secureContextOptions, this.routingData?.server ?? this.config.server, this.config.options.trustServerCertificate);
          } catch (err: any) {
            return this.socketError(err);
          }
        }

        this.sendLogin7Packet();

        const { authentication } = this.config;

        switch (authentication.type) {
          case 'azure-active-directory-password':
          case 'azure-active-directory-msi-vm':
          case 'azure-active-directory-msi-app-service':
          case 'azure-active-directory-service-principal-secret':
          case 'azure-active-directory-default':
            this.transitionTo(this.STATE.SENT_LOGIN7_WITH_FEDAUTH);
            break;
          case 'ntlm':
            this.transitionTo(this.STATE.SENT_LOGIN7_WITH_NTLM);
            break;
          default:
            this.transitionTo(this.STATE.SENT_LOGIN7_WITH_STANDARD_LOGIN);
            break;
        }
      })().catch((err) => {
        process.nextTick(() => {
          throw err;
        });
      });
    },
    events: {
      socketError: function() {
        this.transitionTo(this.STATE.FINAL);
      },
      connectTimeout: function() {
        this.transitionTo(this.STATE.FINAL);
      }
    }
  },
  REROUTING: {
    name: 'ReRouting',
    enter: function() {
      this.cleanupConnection(CLEANUP_TYPE.REDIRECT);
    },
    events: {
      message: function() {
      },
      socketError: function() {
        this.transitionTo(this.STATE.FINAL);
      },
      connectTimeout: function() {
        this.transitionTo(this.STATE.FINAL);
      },
      reconnect: function() {
        this.transitionTo(this.STATE.CONNECTING);
      }
    }
  },
  TRANSIENT_FAILURE_RETRY: {
    name: 'TRANSIENT_FAILURE_RETRY',
    enter: function() {
      this.curTransientRetryCount++;
      this.cleanupConnection(CLEANUP_TYPE.RETRY);
    },
    events: {
      message: function() {
      },
      socketError: function() {
        this.transitionTo(this.STATE.FINAL);
      },
      connectTimeout: function() {
        this.transitionTo(this.STATE.FINAL);
      },
      retry: function() {
        this.createRetryTimer();
      }
    }
  },
  SENT_TLSSSLNEGOTIATION: {
    name: 'SentTLSSSLNegotiation',
    events: {
      socketError: function() {
        this.transitionTo(this.STATE.FINAL);
      },
      connectTimeout: function() {
        this.transitionTo(this.STATE.FINAL);
      }
    }
  },
  SENT_LOGIN7_WITH_STANDARD_LOGIN: {
    name: 'SentLogin7WithStandardLogin',
    enter: function() {
      (async () => {
        let message;
        try {
          message = await this.messageIo.readMessage();
        } catch (err: any) {
          return this.socketError(err);
        }

        const handler = new Login7TokenHandler(this);
        for await (const token of StreamParser.parseTokens(message, this.debug, this.config.options)) {
          handler[token.handlerName](token as any);
        }

        if (handler.loginAckReceived) {
          if (handler.routingData) {
            this.routingData = handler.routingData;
            this.transitionTo(this.STATE.REROUTING);
          } else {
            this.transitionTo(this.STATE.LOGGED_IN_SENDING_INITIAL_SQL);
          }
        } else if (this.loginError) {
          if (isTransientError(this.loginError)) {
            this.debug.log('Initiating retry on transient error');
            this.transitionTo(this.STATE.TRANSIENT_FAILURE_RETRY);
          } else {
            this.emit('connect', this.loginError);
            this.transitionTo(this.STATE.FINAL);
          }
        } else {
          this.emit('connect', new ConnectionError('Login failed.', 'ELOGIN'));
          this.transitionTo(this.STATE.FINAL);
        }
      })().catch((err) => {
        process.nextTick(() => {
          throw err;
        });
      });
    },
    events: {
      socketError: function() {
        this.transitionTo(this.STATE.FINAL);
      },
      connectTimeout: function() {
        this.transitionTo(this.STATE.FINAL);
      }
    }
  },
  SENT_LOGIN7_WITH_NTLM: {
    name: 'SentLogin7WithNTLMLogin',
    enter: function() {
      (async () => {
        while (true) {
          let message;
          try {
            message = await this.messageIo.readMessage();
          } catch (err: any) {
            return this.socketError(err);
          }

          const handler = new Login7TokenHandler(this);
          for await (const token of StreamParser.parseTokens(message, this.debug, this.config.options)) {
            handler[token.handlerName](token as any);
          }

          if (handler.loginAckReceived) {
            if (handler.routingData) {
              this.routingData = handler.routingData;
              return this.transitionTo(this.STATE.REROUTING);
            } else {
              return this.transitionTo(this.STATE.LOGGED_IN_SENDING_INITIAL_SQL);
            }
          } else if (this.ntlmpacket) {
            const authentication = this.config.authentication as NtlmAuthentication;

            const payload = new NTLMResponsePayload({
              domain: authentication.options.domain,
              userName: authentication.options.userName,
              password: authentication.options.password,
              ntlmpacket: this.ntlmpacket
            });

            this.messageIo.sendMessage(TYPE.NTLMAUTH_PKT, payload.data);
            this.debug.payload(function() {
              return payload.toString('  ');
            });

            this.ntlmpacket = undefined;
          } else if (this.loginError) {
            if (isTransientError(this.loginError)) {
              this.debug.log('Initiating retry on transient error');
              return this.transitionTo(this.STATE.TRANSIENT_FAILURE_RETRY);
            } else {
              this.emit('connect', this.loginError);
              return this.transitionTo(this.STATE.FINAL);
            }
          } else {
            this.emit('connect', new ConnectionError('Login failed.', 'ELOGIN'));
            return this.transitionTo(this.STATE.FINAL);
          }
        }

      })().catch((err) => {
        process.nextTick(() => {
          throw err;
        });
      });
    },
    events: {
      socketError: function() {
        this.transitionTo(this.STATE.FINAL);
      },
      connectTimeout: function() {
        this.transitionTo(this.STATE.FINAL);
      }
    }
  },
  SENT_LOGIN7_WITH_FEDAUTH: {
    name: 'SentLogin7Withfedauth',
    enter: function() {
      (async () => {
        let message;
        try {
          message = await this.messageIo.readMessage();
        } catch (err: any) {
          return this.socketError(err);
        }

        const handler = new Login7TokenHandler(this);
        for await (const token of StreamParser.parseTokens(message, this.debug, this.config.options)) {
          handler[token.handlerName](token as any);
        }

        if (handler.loginAckReceived) {
          if (handler.routingData) {
            this.routingData = handler.routingData;
            this.transitionTo(this.STATE.REROUTING);
          } else {
            this.transitionTo(this.STATE.LOGGED_IN_SENDING_INITIAL_SQL);
          }

          return;
        }

        const fedAuthInfoToken = handler.fedAuthInfoToken;

        if (fedAuthInfoToken && fedAuthInfoToken.stsurl && fedAuthInfoToken.spn) {
          const authentication = this.config.authentication as AzureActiveDirectoryPasswordAuthentication | AzureActiveDirectoryMsiVmAuthentication | AzureActiveDirectoryMsiAppServiceAuthentication | AzureActiveDirectoryServicePrincipalSecret | AzureActiveDirectoryDefaultAuthentication;
          const tokenScope = new URL('/.default', fedAuthInfoToken.spn).toString();

          let credentials;

          switch (authentication.type) {
            case 'azure-active-directory-password':
              credentials = new UsernamePasswordCredential(
                authentication.options.tenantId ?? 'common',
                authentication.options.clientId,
                authentication.options.userName,
                authentication.options.password
              );
              break;
            case 'azure-active-directory-msi-vm':
            case 'azure-active-directory-msi-app-service':
              const msiArgs = authentication.options.clientId ? [authentication.options.clientId, {}] : [{}];
              credentials = new ManagedIdentityCredential(...msiArgs);
              break;
            case 'azure-active-directory-default':
              const args = authentication.options.clientId ? { managedIdentityClientId: authentication.options.clientId } : {};
              credentials = new DefaultAzureCredential(args);
              break;
            case 'azure-active-directory-service-principal-secret':
              credentials = new ClientSecretCredential(
                authentication.options.tenantId,
                authentication.options.clientId,
                authentication.options.clientSecret
              );
              break;
          }

          let tokenResponse;
          try {
            tokenResponse = await credentials.getToken(tokenScope);
          } catch (err) {
            this.loginError = new AggregateError(
              [new ConnectionError('Security token could not be authenticated or authorized.', 'EFEDAUTH'), err]);
            this.emit('connect', this.loginError);
            this.transitionTo(this.STATE.FINAL);
            return;
          }


          const token = tokenResponse.token;
          this.sendFedAuthTokenMessage(token);

        } else if (this.loginError) {
          if (isTransientError(this.loginError)) {
            this.debug.log('Initiating retry on transient error');
            this.transitionTo(this.STATE.TRANSIENT_FAILURE_RETRY);
          } else {
            this.emit('connect', this.loginError);
            this.transitionTo(this.STATE.FINAL);
          }
        } else {
          this.emit('connect', new ConnectionError('Login failed.', 'ELOGIN'));
          this.transitionTo(this.STATE.FINAL);
        }

      })().catch((err) => {
        process.nextTick(() => {
          throw err;
        });
      });
    },
    events: {
      socketError: function() {
        this.transitionTo(this.STATE.FINAL);
      },
      connectTimeout: function() {
        this.transitionTo(this.STATE.FINAL);
      }
    }
  },
  LOGGED_IN_SENDING_INITIAL_SQL: {
    name: 'LoggedInSendingInitialSql',
    enter: function() {
      (async () => {
        this.sendInitialSql();
        let message;
        try {
          message = await this.messageIo.readMessage();
        } catch (err: any) {
          return this.socketError(err);
        }

        const handler = new InitialSqlTokenHandler(this);
        for await (const token of StreamParser.parseTokens(message, this.debug, this.config.options)) {
          handler[token.handlerName](token as any);
        }

        this.transitionTo(this.STATE.LOGGED_IN);
        this.processedInitialSql();

      })().catch((err) => {
        process.nextTick(() => {
          throw err;
        });
      });
    },
    events: {
      socketError: function socketError() {
        this.transitionTo(this.STATE.FINAL);
      },
      connectTimeout: function() {
        this.transitionTo(this.STATE.FINAL);
      }
    }
  },
  LOGGED_IN: {
    name: 'LoggedIn',
    events: {
      socketError: function() {
        this.transitionTo(this.STATE.FINAL);
      }
    }
  },
  SENT_CLIENT_REQUEST: {
    name: 'SentClientRequest',
    enter: function() { },
    exit: function(nextState) {
      this.clearRequestTimer();
    },
    events: {
      socketError: function(err) {
        const sqlRequest = this.request!;
        this.request = undefined;
        this.transitionTo(this.STATE.FINAL);

        sqlRequest.callback(err);
      }
    }
  },
  SENT_ATTENTION: {
    name: 'SentAttention',
    enter: function() { },
    events: {
      socketError: function(err) {
        const sqlRequest = this.request!;
        this.request = undefined;

        this.transitionTo(this.STATE.FINAL);

        sqlRequest.callback(err);
      }
    }
  },
  FINAL: {
    name: 'Final',
    enter: function() {
      this.cleanupConnection(CLEANUP_TYPE.NORMAL);
    },
    events: {
      connectTimeout: function() {
        // Do nothing, as the timer should be cleaned up.
      },
      message: function() {
        // Do nothing
      },
      socketError: function() {
        // Do nothing
      }
    }
  }
};<|MERGE_RESOLUTION|>--- conflicted
+++ resolved
@@ -1959,18 +1959,7 @@
     return debug;
   }
 
-<<<<<<< HEAD
-  connectOnPort(port: number, multiSubnetFailover: boolean, signal: AbortSignal) {
-=======
-  /**
-   * @private
-   */
-  createTokenStreamParser(message: Message, handler: TokenHandler) {
-    return new TokenStreamParser(message, this.debug, handler, this.config.options);
-  }
-
   connectOnPort(port: number, multiSubnetFailover: boolean, signal: AbortSignal, customConnector?: () => Promise<Socket>) {
->>>>>>> af9ed264
     const connectOpts = {
       host: this.routingData ? this.routingData.server : this.config.server,
       port: this.routingData ? this.routingData.port : port,
@@ -2540,8 +2529,7 @@
       parameters.push(...request.parameters);
     }
 
-<<<<<<< HEAD
-    this.makeRequest(request, TYPE.RPC_REQUEST, new RpcRequestPayload('sp_executesql', parameters, this.currentTransactionDescriptor(), this.config.options, this.databaseCollation)).then(() => {
+    this.makeRequest(request, TYPE.RPC_REQUEST, new RpcRequestPayload(Procedures.Sp_ExecuteSql, parameters, this.currentTransactionDescriptor(), this.config.options, this.databaseCollation)).then(() => {
       if (request.error) {
         process.nextTick(() => {
           request.callback(request.error);
@@ -2556,9 +2544,6 @@
         throw err;
       });
     });
-=======
-    this.makeRequest(request, TYPE.RPC_REQUEST, new RpcRequestPayload(Procedures.Sp_ExecuteSql, parameters, this.currentTransactionDescriptor(), this.config.options, this.databaseCollation));
->>>>>>> af9ed264
   }
 
   /**
@@ -2749,8 +2734,7 @@
       }
     });
 
-<<<<<<< HEAD
-    this.makeRequest(request, TYPE.RPC_REQUEST, new RpcRequestPayload('sp_prepare', parameters, this.currentTransactionDescriptor(), this.config.options, this.databaseCollation)).then(() => {
+    this.makeRequest(request, TYPE.RPC_REQUEST, new RpcRequestPayload(Procedures.Sp_Prepare, parameters, this.currentTransactionDescriptor(), this.config.options, this.databaseCollation)).then(() => {
       if (request.error) {
         process.nextTick(() => {
           request.callback(request.error);
@@ -2765,9 +2749,6 @@
         throw err;
       });
     });
-=======
-    this.makeRequest(request, TYPE.RPC_REQUEST, new RpcRequestPayload(Procedures.Sp_Prepare, parameters, this.currentTransactionDescriptor(), this.config.options, this.databaseCollation));
->>>>>>> af9ed264
   }
 
   /**
@@ -2791,8 +2772,7 @@
       scale: undefined
     });
 
-<<<<<<< HEAD
-    this.makeRequest(request, TYPE.RPC_REQUEST, new RpcRequestPayload('sp_unprepare', parameters, this.currentTransactionDescriptor(), this.config.options, this.databaseCollation)).then(() => {
+    this.makeRequest(request, TYPE.RPC_REQUEST, new RpcRequestPayload(Procedures.Sp_Unprepare, parameters, this.currentTransactionDescriptor(), this.config.options, this.databaseCollation)).then(() => {
       if (request.error) {
         process.nextTick(() => {
           request.callback(request.error);
@@ -2807,9 +2787,6 @@
         throw err;
       });
     });
-=======
-    this.makeRequest(request, TYPE.RPC_REQUEST, new RpcRequestPayload(Procedures.Sp_Unprepare, parameters, this.currentTransactionDescriptor(), this.config.options, this.databaseCollation));
->>>>>>> af9ed264
   }
 
   /**
@@ -2855,8 +2832,7 @@
       return;
     }
 
-<<<<<<< HEAD
-    this.makeRequest(request, TYPE.RPC_REQUEST, new RpcRequestPayload('sp_execute', executeParameters, this.currentTransactionDescriptor(), this.config.options, this.databaseCollation)).then(() => {
+    this.makeRequest(request, TYPE.RPC_REQUEST, new RpcRequestPayload(Procedures.Sp_Execute, executeParameters, this.currentTransactionDescriptor(), this.config.options, this.databaseCollation)).then(() => {
       if (request.error) {
         process.nextTick(() => {
           request.callback(request.error);
@@ -2871,9 +2847,6 @@
         throw err;
       });
     });
-=======
-    this.makeRequest(request, TYPE.RPC_REQUEST, new RpcRequestPayload(Procedures.Sp_Execute, executeParameters, this.currentTransactionDescriptor(), this.config.options, this.databaseCollation));
->>>>>>> af9ed264
   }
 
   /**
