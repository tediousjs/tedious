import crypto from 'crypto';
import os from 'os';
import * as tls from 'tls';
import * as net from 'net';
import dns from 'dns';

import constants from 'constants';
import { SecureContextOptions } from 'tls';

import { Readable } from 'stream';

import {
  DefaultAzureCredential,
  ClientSecretCredential,
  ManagedIdentityCredential,
  UsernamePasswordCredential,
} from '@azure/identity';

import BulkLoad, { Options as BulkLoadOptions, Callback as BulkLoadCallback } from './bulk-load';
import Debug from './debug';
import { EventEmitter, once } from 'events';
import { instanceLookup } from './instance-lookup';
import { TransientErrorLookup } from './transient-error-lookup';
import { TYPE } from './packet';
import PreloginPayload from './prelogin-payload';
import Login7Payload from './login7-payload';
import NTLMResponsePayload from './ntlm-payload';
import Request from './request';
import RpcRequestPayload from './rpcrequest-payload';
import SqlBatchPayload from './sqlbatch-payload';
import MessageIO from './message-io';
import StreamParser from './token/stream-parser';
import { Transaction, ISOLATION_LEVEL, assertValidIsolationLevel } from './transaction';
import { ConnectionError, RequestError } from './errors';
import { connectInParallel, connectInSequence } from './connector';
import { name as libraryName } from './library';
import { versions } from './tds-versions';
import Message from './message';
import { Metadata } from './metadata-parser';
import { createNTLMRequest } from './ntlm';
import { ColumnEncryptionAzureKeyVaultProvider } from './always-encrypted/keystore-provider-azure-key-vault';

import { AbortController, AbortSignal } from 'node-abort-controller';
import { Parameter, TYPES } from './data-type';
import { BulkLoadPayload } from './bulk-load-payload';
import { Collation } from './collation';
import Procedures from './special-stored-procedure';

import AggregateError from 'es-aggregate-error';
import { version } from '../package.json';
import { URL } from 'url';
import { AttentionTokenHandler, InitialSqlTokenHandler, Login7TokenHandler, RequestTokenHandler } from './token/handler';

type BeginTransactionCallback =
  /**
   * The callback is called when the request to start the transaction has completed,
   * either successfully or with an error.
   * If an error occurred then `err` will describe the error.
   *
   * As only one request at a time may be executed on a connection, another request should not
   * be initiated until this callback is called.
   *
   * @param err If an error occurred, an [[Error]] object with details of the error.
   * @param transactionDescriptor A Buffer that describe the transaction
   */
  (err: Error | null | undefined, transactionDescriptor?: Buffer) => void

type SaveTransactionCallback =
  /**
   * The callback is called when the request to set a savepoint within the
   * transaction has completed, either successfully or with an error.
   * If an error occurred then `err` will describe the error.
   *
   * As only one request at a time may be executed on a connection, another request should not
   * be initiated until this callback is called.
   *
   * @param err If an error occurred, an [[Error]] object with details of the error.
   */
  (err: Error | null | undefined) => void;

type CommitTransactionCallback =
  /**
   * The callback is called when the request to commit the transaction has completed,
   * either successfully or with an error.
   * If an error occurred then `err` will describe the error.
   *
   * As only one request at a time may be executed on a connection, another request should not
   * be initiated until this callback is called.
   *
   * @param err If an error occurred, an [[Error]] object with details of the error.
   */
  (err: Error | null | undefined) => void;

type RollbackTransactionCallback =
  /**
   * The callback is called when the request to rollback the transaction has
   * completed, either successfully or with an error.
   * If an error occurred then err will describe the error.
   *
   * As only one request at a time may be executed on a connection, another request should not
   * be initiated until this callback is called.
   *
   * @param err If an error occurred, an [[Error]] object with details of the error.
   */
  (err: Error | null | undefined) => void;

type ResetCallback =
  /**
   * The callback is called when the connection reset has completed,
   * either successfully or with an error.
   *
   * If an error occurred then `err` will describe the error.
   *
   * As only one request at a time may be executed on a connection, another
   * request should not be initiated until this callback is called
   *
   * @param err If an error occurred, an [[Error]] object with details of the error.
   */
  (err: Error | null | undefined) => void;

// eslint-disable-next-line @typescript-eslint/no-unused-vars
type TransactionCallback<T extends (err: Error | null | undefined, ...args: any[]) => void> =
  /**
   * The callback is called when the request to start a transaction (or create a savepoint, in
   * the case of a nested transaction) has completed, either successfully or with an error.
   * If an error occurred, then `err` will describe the error.
   * If no error occurred, the callback should perform its work and eventually call
   * `done` with an error or null (to trigger a transaction rollback or a
   * transaction commit) and an additional completion callback that will be called when the request
   * to rollback or commit the current transaction has completed, either successfully or with an error.
   * Additional arguments given to `done` will be passed through to this callback.
   *
   * As only one request at a time may be executed on a connection, another request should not
   * be initiated until the completion callback is called.
   *
   * @param err If an error occurred, an [[Error]] object with details of the error.
   * @param txDone If no error occurred, a function to be called to commit or rollback the transaction.
   */
  (err: Error | null | undefined, txDone?: TransactionDone<T>) => void;

type TransactionDoneCallback = (err: Error | null | undefined, ...args: any[]) => void;
type CallbackParameters<T extends (err: Error | null | undefined, ...args: any[]) => any> = T extends (err: Error | null | undefined, ...args: infer P) => any ? P : never;

type TransactionDone<T extends (err: Error | null | undefined, ...args: any[]) => void> =
  /**
   * If no error occurred, a function to be called to commit or rollback the transaction.
   *
   * @param err If an err occurred, a string with details of the error.
   */
  (err: Error | null | undefined, done: T, ...args: CallbackParameters<T>) => void;

/**
 * @private
 */
const KEEP_ALIVE_INITIAL_DELAY = 30 * 1000;
/**
 * @private
 */
const DEFAULT_CONNECT_TIMEOUT = 15 * 1000;
/**
 * @private
 */
const DEFAULT_CLIENT_REQUEST_TIMEOUT = 15 * 1000;
/**
 * @private
 */
const DEFAULT_CANCEL_TIMEOUT = 5 * 1000;
/**
 * @private
 */
const DEFAULT_CONNECT_RETRY_INTERVAL = 500;
/**
 * @private
 */
const DEFAULT_PACKET_SIZE = 4 * 1024;
/**
 * @private
 */
const DEFAULT_TEXTSIZE = 2147483647;
/**
 * @private
 */
const DEFAULT_DATEFIRST = 7;
/**
 * @private
 */
const DEFAULT_PORT = 1433;
/**
 * @private
 */
const DEFAULT_TDS_VERSION = '7_4';
/**
 * @private
 */
const DEFAULT_LANGUAGE = 'us_english';
/**
 * @private
 */
const DEFAULT_DATEFORMAT = 'mdy';

interface AzureActiveDirectoryMsiAppServiceAuthentication {
  type: 'azure-active-directory-msi-app-service';
  options: {
    /**
     * If you user want to connect to an Azure app service using a specific client account
     * they need to provide `clientId` asscoiate to their created idnetity.
     *
     * This is optional for retrieve token from azure web app service
     */
    clientId?: string;
  };
}

interface AzureActiveDirectoryMsiVmAuthentication {
  type: 'azure-active-directory-msi-vm';
  options: {
    /**
     * If you want to connect using a specific client account
     * they need to provide `clientId` associated to their created identity.
     *
     * This is optional for retrieve a token
     */
    clientId?: string;
  };
}

interface AzureActiveDirectoryDefaultAuthentication {
  type: 'azure-active-directory-default';
  options: {
    /**
     * If you want to connect using a specific client account
     * they need to provide `clientId` associated to their created identity.
     *
     * This is optional for retrieving a token
     */
    clientId?: string;
  };
}


interface AzureActiveDirectoryAccessTokenAuthentication {
  type: 'azure-active-directory-access-token';
  options: {
    /**
     * A user need to provide `token` which they retrived else where
     * to forming the connection.
     */
    token: string;
  };
}

interface AzureActiveDirectoryPasswordAuthentication {
  type: 'azure-active-directory-password';
  options: {
    /**
     * A user need to provide `userName` asscoiate to their account.
     */
    userName: string;

    /**
     * A user need to provide `password` asscoiate to their account.
     */
    password: string;

    /**
     * A client id to use.
     */
    clientId: string;

    /**
     * Optional parameter for specific Azure tenant ID
     */
    tenantId: string;
  };
}

interface AzureActiveDirectoryServicePrincipalSecret {
  type: 'azure-active-directory-service-principal-secret';
  options: {
    /**
     * Application (`client`) ID from your registered Azure application
     */
    clientId: string;
    /**
     * The created `client secret` for this registered Azure application
     */
    clientSecret: string;
    /**
     * Directory (`tenant`) ID from your registered Azure application
     */
    tenantId: string;
  };
}

interface NtlmAuthentication {
  type: 'ntlm';
  options: {
    /**
     * User name from your windows account.
     */
    userName: string;
    /**
     * Password from your windows account.
     */
    password: string;
    /**
     * Once you set domain for ntlm authentication type, driver will connect to SQL Server using domain login.
     *
     * This is necessary for forming a connection using ntlm type
     */
    domain: string;
  };
}

interface DefaultAuthentication {
  type: 'default';
  options: {
    /**
     * User name to use for sql server login.
     */
    userName?: string | undefined;
    /**
     * Password to use for sql server login.
     */
    password?: string | undefined;
  };
}

interface ErrorWithCode extends Error {
  code?: string;
}

interface InternalConnectionConfig {
  server: string;
  authentication: DefaultAuthentication | NtlmAuthentication | AzureActiveDirectoryPasswordAuthentication | AzureActiveDirectoryMsiAppServiceAuthentication | AzureActiveDirectoryMsiVmAuthentication | AzureActiveDirectoryAccessTokenAuthentication | AzureActiveDirectoryServicePrincipalSecret | AzureActiveDirectoryDefaultAuthentication;
  options: InternalConnectionOptions;
}

export interface InternalConnectionOptions {
  abortTransactionOnError: boolean;
  appName: undefined | string;
  camelCaseColumns: boolean;
  cancelTimeout: number;
  columnEncryptionKeyCacheTTL: number;
  columnEncryptionSetting: boolean;
  columnNameReplacer: undefined | ((colName: string, index: number, metadata: Metadata) => string);
  connectionRetryInterval: number;
  connector: undefined | (() => Promise<net.Socket>);
  connectTimeout: number;
  connectionIsolationLevel: typeof ISOLATION_LEVEL[keyof typeof ISOLATION_LEVEL];
  cryptoCredentialsDetails: SecureContextOptions;
  database: undefined | string;
  datefirst: number;
  dateFormat: string;
  debug: {
    data: boolean;
    packet: boolean;
    payload: boolean;
    token: boolean;
  };
  enableAnsiNull: null | boolean;
  enableAnsiNullDefault: null | boolean;
  enableAnsiPadding: null | boolean;
  enableAnsiWarnings: null | boolean;
  enableArithAbort: null | boolean;
  enableConcatNullYieldsNull: null | boolean;
  enableCursorCloseOnCommit: null | boolean;
  enableImplicitTransactions: null | boolean;
  enableNumericRoundabort: null | boolean;
  enableQuotedIdentifier: null | boolean;
  encrypt: string | boolean;
  encryptionKeyStoreProviders: KeyStoreProviderMap | undefined;
  fallbackToDefaultDb: boolean;
  instanceName: undefined | string;
  isolationLevel: typeof ISOLATION_LEVEL[keyof typeof ISOLATION_LEVEL];
  language: string;
  localAddress: undefined | string;
  maxRetriesOnTransientErrors: number;
  multiSubnetFailover: boolean;
  packetSize: number;
  port: undefined | number;
  readOnlyIntent: boolean;
  requestTimeout: number;
  rowCollectionOnDone: boolean;
  rowCollectionOnRequestCompletion: boolean;
  serverName: undefined | string;
  serverSupportsColumnEncryption: boolean;
  tdsVersion: string;
  textsize: number;
  trustedServerNameAE: string | undefined;
  trustServerCertificate: boolean;
  useColumnNames: boolean;
  useUTC: boolean;
  workstationId: undefined | string;
  lowerCaseGuids: boolean;
}

interface KeyStoreProviderMap {
  [key: string]: ColumnEncryptionAzureKeyVaultProvider;
}

/**
 * @private
 */
interface State {
  name: string;
  enter?(this: Connection): void;
  exit?(this: Connection, newState: State): void;
  events: {
    socketError?(this: Connection, err: Error): void;
    connectTimeout?(this: Connection): void;
    message?(this: Connection, message: Message): void;
    retry?(this: Connection): void;
    reconnect?(this: Connection): void;
  };
}

type Authentication = DefaultAuthentication |
  NtlmAuthentication |
  AzureActiveDirectoryPasswordAuthentication |
  AzureActiveDirectoryMsiAppServiceAuthentication |
  AzureActiveDirectoryMsiVmAuthentication |
  AzureActiveDirectoryAccessTokenAuthentication |
  AzureActiveDirectoryServicePrincipalSecret |
  AzureActiveDirectoryDefaultAuthentication;

type AuthenticationType = Authentication['type'];

export interface ConnectionConfiguration {
  /**
   * Hostname to connect to.
   */
  server: string;
  /**
   * Configuration options for forming the connection.
   */
  options?: ConnectionOptions;
  /**
   * Authentication realted options for connection.
   */
  authentication?: AuthenticationOptions;
}

interface DebugOptions {
  /**
   * A boolean, controlling whether [[debug]] events will be emitted with text describing packet data details
   *
   * (default: `false`)
   */
  data: boolean;
  /**
   * A boolean, controlling whether [[debug]] events will be emitted with text describing packet details
   *
   * (default: `false`)
   */
  packet: boolean;
  /**
   * A boolean, controlling whether [[debug]] events will be emitted with text describing packet payload details
   *
   * (default: `false`)
   */
  payload: boolean;
  /**
   * A boolean, controlling whether [[debug]] events will be emitted with text describing token stream tokens
   *
   * (default: `false`)
   */
  token: boolean;
}

interface AuthenticationOptions {
  /**
   * Type of the authentication method, valid types are `default`, `ntlm`,
   * `azure-active-directory-password`, `azure-active-directory-access-token`,
   * `azure-active-directory-msi-vm`, `azure-active-directory-msi-app-service`,
   * `azure-active-directory-default`
   * or `azure-active-directory-service-principal-secret`
   */
  type?: AuthenticationType;
  /**
   * Different options for authentication types:
   *
   * * `default`: [[DefaultAuthentication.options]]
   * * `ntlm` :[[NtlmAuthentication]]
   * * `azure-active-directory-password` : [[AzureActiveDirectoryPasswordAuthentication.options]]
   * * `azure-active-directory-access-token` : [[AzureActiveDirectoryAccessTokenAuthentication.options]]
   * * `azure-active-directory-msi-vm` : [[AzureActiveDirectoryMsiVmAuthentication.options]]
   * * `azure-active-directory-msi-app-service` : [[AzureActiveDirectoryMsiAppServiceAuthentication.options]]
   * * `azure-active-directory-service-principal-secret` : [[AzureActiveDirectoryServicePrincipalSecret.options]]
   * * `azure-active-directory-default` : [[AzureActiveDirectoryDefaultAuthentication.options]]
   */
  options?: any;
}

export interface ConnectionOptions {
  /**
   * A boolean determining whether to rollback a transaction automatically if any error is encountered
   * during the given transaction's execution. This sets the value for `SET XACT_ABORT` during the
   * initial SQL phase of a connection [documentation](https://docs.microsoft.com/en-us/sql/t-sql/statements/set-xact-abort-transact-sql).
   */
  abortTransactionOnError?: boolean;

  /**
   * Application name used for identifying a specific application in profiling, logging or tracing tools of SQLServer.
   *
   * (default: `Tedious`)
   */
  appName?: string | undefined;

  /**
   * A boolean, controlling whether the column names returned will have the first letter converted to lower case
   * (`true`) or not. This value is ignored if you provide a [[columnNameReplacer]].
   *
   * (default: `false`).
   */
  camelCaseColumns?: boolean;

  /**
   * The number of milliseconds before the [[Request.cancel]] (abort) of a request is considered failed
   *
   * (default: `5000`).
   */
  cancelTimeout?: number;

  /**
   * A function with parameters `(columnName, index, columnMetaData)` and returning a string. If provided,
   * this will be called once per column per result-set. The returned value will be used instead of the SQL-provided
   * column name on row and meta data objects. This allows you to dynamically convert between naming conventions.
   *
   * (default: `null`)
   */
  columnNameReplacer?: (colName: string, index: number, metadata: Metadata) => string;

  /**
   * Number of milliseconds before retrying to establish connection, in case of transient failure.
   *
   * (default:`500`)
   */
  connectionRetryInterval?: number;

  /**
   * Custom connector factory method.
   *
   * (default: `undefined`)
   */
  connector?: () => Promise<net.Socket>;

  /**
   * The number of milliseconds before the attempt to connect is considered failed
   *
   * (default: `15000`).
   */
  connectTimeout?: number;

  /**
   * The default isolation level for new connections. All out-of-transaction queries are executed with this setting.
   *
   * The isolation levels are available from `require('tedious').ISOLATION_LEVEL`.
   * * `READ_UNCOMMITTED`
   * * `READ_COMMITTED`
   * * `REPEATABLE_READ`
   * * `SERIALIZABLE`
   * * `SNAPSHOT`
   *
   * (default: `READ_COMMITED`).
   */
  connectionIsolationLevel?: number;

  /**
   * When encryption is used, an object may be supplied that will be used
   * for the first argument when calling [`tls.createSecurePair`](http://nodejs.org/docs/latest/api/tls.html#tls_tls_createsecurepair_credentials_isserver_requestcert_rejectunauthorized)
   *
   * (default: `{}`)
   */
  cryptoCredentialsDetails?: SecureContextOptions;

  /**
   * Database to connect to (default: dependent on server configuration).
   */
  database?: string | undefined;

  /**
   * Sets the first day of the week to a number from 1 through 7.
   */
  datefirst?: number;

  /**
   * A string representing position of month, day and year in temporal datatypes.
   *
   * (default: `mdy`)
   */
  dateFormat?: string;

  debug?: DebugOptions;

  /**
   * A boolean, controls the way null values should be used during comparison operation.
   *
   * (default: `true`)
   */
  enableAnsiNull?: boolean;

  /**
   * If true, `SET ANSI_NULL_DFLT_ON ON` will be set in the initial sql. This means new columns will be
   * nullable by default. See the [T-SQL documentation](https://msdn.microsoft.com/en-us/library/ms187375.aspx)
   *
   * (default: `true`).
   */
  enableAnsiNullDefault?: boolean;

  /**
   * A boolean, controls if padding should be applied for values shorter than the size of defined column.
   *
   * (default: `true`)
   */
  enableAnsiPadding?: boolean;

  /**
   * If true, SQL Server will follow ISO standard behavior during various error conditions. For details,
   * see [documentation](https://docs.microsoft.com/en-us/sql/t-sql/statements/set-ansi-warnings-transact-sql)
   *
   * (default: `true`)
   */
  enableAnsiWarnings?: boolean;

  /**
   * Ends a query when an overflow or divide-by-zero error occurs during query execution.
   * See [documentation](https://docs.microsoft.com/en-us/sql/t-sql/statements/set-arithabort-transact-sql?view=sql-server-2017)
   * for more details.
   *
   * (default: `true`)
   */
  enableArithAbort?: boolean;

  /**
   * A boolean, determines if concatenation with NULL should result in NULL or empty string value, more details in
   * [documentation](https://docs.microsoft.com/en-us/sql/t-sql/statements/set-concat-null-yields-null-transact-sql)
   *
   * (default: `true`)
   */
  enableConcatNullYieldsNull?: boolean;

  /**
   * A boolean, controls whether cursor should be closed, if the transaction opening it gets committed or rolled
   * back.
   *
   * (default: `null`)
   */
  enableCursorCloseOnCommit?: boolean | null;

  /**
   * A boolean, sets the connection to either implicit or autocommit transaction mode.
   *
   * (default: `false`)
   */
  enableImplicitTransactions?: boolean;

  /**
   * If false, error is not generated during loss of precession.
   *
   * (default: `false`)
   */
  enableNumericRoundabort?: boolean;

  /**
   * If true, characters enclosed in single quotes are treated as literals and those enclosed double quotes are treated as identifiers.
   *
   * (default: `true`)
   */
  enableQuotedIdentifier?: boolean;

  /**
   * A string value that can be only set to 'strict', which indicates the usage TDS 8.0 protocol. Otherwise,
   * a boolean determining whether or not the connection will be encrypted.
   *
   * (default: `true`)
   */
  encrypt?: string | boolean;

  /**
   * By default, if the database requested by [[database]] cannot be accessed,
   * the connection will fail with an error. However, if [[fallbackToDefaultDb]] is
   * set to `true`, then the user's default database will be used instead
   *
   * (default: `false`)
   */
  fallbackToDefaultDb?: boolean;

  /**
   * The instance name to connect to.
   * The SQL Server Browser service must be running on the database server,
   * and UDP port 1434 on the database server must be reachable.
   *
   * (no default)
   *
   * Mutually exclusive with [[port]].
   */
  instanceName?: string | undefined;

  /**
   * The default isolation level that transactions will be run with.
   *
   * The isolation levels are available from `require('tedious').ISOLATION_LEVEL`.
   * * `READ_UNCOMMITTED`
   * * `READ_COMMITTED`
   * * `REPEATABLE_READ`
   * * `SERIALIZABLE`
   * * `SNAPSHOT`
   *
   * (default: `READ_COMMITED`).
   */
  isolationLevel?: number;

  /**
   * Specifies the language environment for the session. The session language determines the datetime formats and system messages.
   *
   * (default: `us_english`).
   */
  language?: string;

  /**
   * A string indicating which network interface (ip address) to use when connecting to SQL Server.
   */
  localAddress?: string | undefined;

  /**
   * A boolean determining whether to parse unique identifier type with lowercase case characters.
   *
   * (default: `false`).
   */
  lowerCaseGuids?: boolean;

  /**
   * The maximum number of connection retries for transient errors.、
   *
   * (default: `3`).
   */
  maxRetriesOnTransientErrors?: number;

  /**
   * Sets the MultiSubnetFailover = True parameter, which can help minimize the client recovery latency when failovers occur.
   *
   * (default: `false`).
   */
  multiSubnetFailover?: boolean;

  /**
   * The size of TDS packets (subject to negotiation with the server).
   * Should be a power of 2.
   *
   * (default: `4096`).
   */
  packetSize?: number;

  /**
   * Port to connect to (default: `1433`).
   *
   * Mutually exclusive with [[instanceName]]
   */
  port?: number;

  /**
   * A boolean, determining whether the connection will request read only access from a SQL Server Availability
   * Group. For more information, see [here](http://msdn.microsoft.com/en-us/library/hh710054.aspx "Microsoft: Configure Read-Only Routing for an Availability Group (SQL Server)")
   *
   * (default: `false`).
   */
  readOnlyIntent?: boolean;

  /**
   * The number of milliseconds before a request is considered failed, or `0` for no timeout.
   *
   * As soon as a response is received, the timeout is cleared. This means that queries that immediately return a response have ability to run longer than this timeout.
   *
   * (default: `15000`).
   */
  requestTimeout?: number;

  /**
   * A boolean, that when true will expose received rows in Requests done related events:
   * * [[Request.Event_doneInProc]]
   * * [[Request.Event_doneProc]]
   * * [[Request.Event_done]]
   *
   * (default: `false`)
   *
   * Caution: If many row are received, enabling this option could result in
   * excessive memory usage.
   */
  rowCollectionOnDone?: boolean;

  /**
   * A boolean, that when true will expose received rows in Requests' completion callback.See [[Request.constructor]].
   *
   * (default: `false`)
   *
   * Caution: If many row are received, enabling this option could result in
   * excessive memory usage.
   */
  rowCollectionOnRequestCompletion?: boolean;

  /**
   * The version of TDS to use. If server doesn't support specified version, negotiated version is used instead.
   *
   * The versions are available from `require('tedious').TDS_VERSION`.
   * * `7_1`
   * * `7_2`
   * * `7_3_A`
   * * `7_3_B`
   * * `7_4`
   *
   * (default: `7_4`)
   */
  tdsVersion?: string;

  /**
   * Specifies the size of varchar(max), nvarchar(max), varbinary(max), text, ntext, and image data returned by a SELECT statement.
   *
   * (default: `2147483647`)
   */
  textsize?: string;

  /**
   * If "true", the SQL Server SSL certificate is automatically trusted when the communication layer is encrypted using SSL.
   *
   * If "false", the SQL Server validates the server SSL certificate. If the server certificate validation fails,
   * the driver raises an error and terminates the connection. Make sure the value passed to serverName exactly
   * matches the Common Name (CN) or DNS name in the Subject Alternate Name in the server certificate for an SSL connection to succeed.
   *
   * (default: `true`)
   */
  trustServerCertificate?: boolean;

  /**
   *
   */
  serverName?: string;
  /**
   * A boolean determining whether to return rows as arrays or key-value collections.
   *
   * (default: `false`).
   */
  useColumnNames?: boolean;

  /**
   * A boolean determining whether to pass time values in UTC or local time.
   *
   * (default: `true`).
   */
  useUTC?: boolean;

  /**
   * The workstation ID (WSID) of the client, default os.hostname().
   * Used for identifying a specific client in profiling, logging or
   * tracing client activity in SQLServer.
   *
   * The value is reported by the TSQL function HOST_NAME().
   */
  workstationId?: string | undefined;
}

/**
 * @private
 */
const CLEANUP_TYPE = {
  NORMAL: 0,
  REDIRECT: 1,
  RETRY: 2
};

interface RoutingData {
  server: string;
  port: number;
}

/**
 * A [[Connection]] instance represents a single connection to a database server.
 *
 * ```js
 * var Connection = require('tedious').Connection;
 * var config = {
 *  "authentication": {
 *    ...,
 *    "options": {...}
 *  },
 *  "options": {...}
 * };
 * var connection = new Connection(config);
 * ```
 *
 * Only one request at a time may be executed on a connection. Once a [[Request]]
 * has been initiated (with [[Connection.callProcedure]], [[Connection.execSql]],
 * or [[Connection.execSqlBatch]]), another should not be initiated until the
 * [[Request]]'s completion callback is called.
 */
class Connection extends EventEmitter {
  /**
   * @private
   */
  fedAuthRequired: boolean;
  /**
   * @private
   */
  config: InternalConnectionConfig;
  /**
   * @private
   */
  secureContextOptions: SecureContextOptions;
  /**
   * @private
   */
  inTransaction: boolean;
  /**
   * @private
   */
  transactionDescriptors: Buffer[];
  /**
   * @private
   */
  transactionDepth: number;
  /**
   * @private
   */
  isSqlBatch: boolean;
  /**
   * @private
   */
  curTransientRetryCount: number;
  /**
   * @private
   */
  transientErrorLookup: TransientErrorLookup;
  /**
   * @private
   */
  closed: boolean;
  /**
   * @private
   */
  loginError: undefined | AggregateError | ConnectionError;
  /**
   * @private
   */
  debug: Debug;
  /**
   * @private
   */
  ntlmpacket: undefined | any;
  /**
   * @private
   */
  ntlmpacketBuffer: undefined | Buffer;

  /**
   * @private
   */
  declare STATE: {
    INITIALIZED: State;
    CONNECTING: State;
    SENT_PRELOGIN: State;
    REROUTING: State;
    TRANSIENT_FAILURE_RETRY: State;
    SENT_TLSSSLNEGOTIATION: State;
    SENT_LOGIN7_WITH_STANDARD_LOGIN: State;
    SENT_LOGIN7_WITH_NTLM: State;
    SENT_LOGIN7_WITH_FEDAUTH: State;
    LOGGED_IN_SENDING_INITIAL_SQL: State;
    LOGGED_IN: State;
    SENT_CLIENT_REQUEST: State;
    SENT_ATTENTION: State;
    FINAL: State;
  };

  /**
   * @private
   */
  routingData: undefined | RoutingData;

  /**
   * @private
   */
  messageIo!: MessageIO;
  /**
   * @private
   */
  state: State;
  /**
   * @private
   */
  resetConnectionOnNextRequest: undefined | boolean;

  /**
   * @private
   */
  request: undefined | Request | BulkLoad;
  /**
   * @private
   */
  procReturnStatusValue: undefined | any;
  /**
   * @private
   */
  socket: undefined | net.Socket;
  /**
   * @private
   */
  messageBuffer: Buffer;

  /**
   * @private
   */
  connectTimer: undefined | NodeJS.Timeout;
  /**
   * @private
   */
  cancelTimer: undefined | NodeJS.Timeout;
  /**
   * @private
   */
  requestTimer: undefined | NodeJS.Timeout;
  /**
   * @private
   */
  retryTimer: undefined | NodeJS.Timeout;

  /**
   * @private
   */
  databaseCollation: Collation | undefined;

  /**
   * Note: be aware of the different options field:
   * 1. config.authentication.options
   * 2. config.options
   *
   * ```js
   * const { Connection } = require('tedious');
   *
   * const config = {
   *  "authentication": {
   *    ...,
   *    "options": {...}
   *  },
   *  "options": {...}
   * };
   *
   * const connection = new Connection(config);
   * ```
   *
   * @param config
   */
  constructor(config: ConnectionConfiguration) {
    super();

    if (typeof config !== 'object' || config === null) {
      throw new TypeError('The "config" argument is required and must be of type Object.');
    }

    if (typeof config.server !== 'string') {
      throw new TypeError('The "config.server" property is required and must be of type string.');
    }

    this.fedAuthRequired = false;

    let authentication: InternalConnectionConfig['authentication'];
    if (config.authentication !== undefined) {
      if (typeof config.authentication !== 'object' || config.authentication === null) {
        throw new TypeError('The "config.authentication" property must be of type Object.');
      }

      const type = config.authentication.type;
      const options = config.authentication.options === undefined ? {} : config.authentication.options;

      if (typeof type !== 'string') {
        throw new TypeError('The "config.authentication.type" property must be of type string.');
      }

      if (type !== 'default' && type !== 'ntlm' && type !== 'azure-active-directory-password' && type !== 'azure-active-directory-access-token' && type !== 'azure-active-directory-msi-vm' && type !== 'azure-active-directory-msi-app-service' && type !== 'azure-active-directory-service-principal-secret' && type !== 'azure-active-directory-default') {
        throw new TypeError('The "type" property must one of "default", "ntlm", "azure-active-directory-password", "azure-active-directory-access-token", "azure-active-directory-default", "azure-active-directory-msi-vm" or "azure-active-directory-msi-app-service" or "azure-active-directory-service-principal-secret".');
      }

      if (typeof options !== 'object' || options === null) {
        throw new TypeError('The "config.authentication.options" property must be of type object.');
      }

      if (type === 'ntlm') {
        if (typeof options.domain !== 'string') {
          throw new TypeError('The "config.authentication.options.domain" property must be of type string.');
        }

        if (options.userName !== undefined && typeof options.userName !== 'string') {
          throw new TypeError('The "config.authentication.options.userName" property must be of type string.');
        }

        if (options.password !== undefined && typeof options.password !== 'string') {
          throw new TypeError('The "config.authentication.options.password" property must be of type string.');
        }

        authentication = {
          type: 'ntlm',
          options: {
            userName: options.userName,
            password: options.password,
            domain: options.domain && options.domain.toUpperCase()
          }
        };
      } else if (type === 'azure-active-directory-password') {
        if (typeof options.clientId !== 'string') {
          throw new TypeError('The "config.authentication.options.clientId" property must be of type string.');
        }

        if (options.userName !== undefined && typeof options.userName !== 'string') {
          throw new TypeError('The "config.authentication.options.userName" property must be of type string.');
        }

        if (options.password !== undefined && typeof options.password !== 'string') {
          throw new TypeError('The "config.authentication.options.password" property must be of type string.');
        }

        if (options.tenantId !== undefined && typeof options.tenantId !== 'string') {
          throw new TypeError('The "config.authentication.options.tenantId" property must be of type string.');
        }

        authentication = {
          type: 'azure-active-directory-password',
          options: {
            userName: options.userName,
            password: options.password,
            tenantId: options.tenantId,
            clientId: options.clientId
          }
        };
      } else if (type === 'azure-active-directory-access-token') {
        if (typeof options.token !== 'string') {
          throw new TypeError('The "config.authentication.options.token" property must be of type string.');
        }

        authentication = {
          type: 'azure-active-directory-access-token',
          options: {
            token: options.token
          }
        };
      } else if (type === 'azure-active-directory-msi-vm') {
        if (options.clientId !== undefined && typeof options.clientId !== 'string') {
          throw new TypeError('The "config.authentication.options.clientId" property must be of type string.');
        }

        authentication = {
          type: 'azure-active-directory-msi-vm',
          options: {
            clientId: options.clientId
          }
        };
      } else if (type === 'azure-active-directory-default') {
        if (options.clientId !== undefined && typeof options.clientId !== 'string') {
          throw new TypeError('The "config.authentication.options.clientId" property must be of type string.');
        }
        authentication = {
          type: 'azure-active-directory-default',
          options: {
            clientId: options.clientId
          }
        };
      } else if (type === 'azure-active-directory-msi-app-service') {
        if (options.clientId !== undefined && typeof options.clientId !== 'string') {
          throw new TypeError('The "config.authentication.options.clientId" property must be of type string.');
        }

        authentication = {
          type: 'azure-active-directory-msi-app-service',
          options: {
            clientId: options.clientId
          }
        };
      } else if (type === 'azure-active-directory-service-principal-secret') {
        if (typeof options.clientId !== 'string') {
          throw new TypeError('The "config.authentication.options.clientId" property must be of type string.');
        }

        if (typeof options.clientSecret !== 'string') {
          throw new TypeError('The "config.authentication.options.clientSecret" property must be of type string.');
        }

        if (typeof options.tenantId !== 'string') {
          throw new TypeError('The "config.authentication.options.tenantId" property must be of type string.');
        }

        authentication = {
          type: 'azure-active-directory-service-principal-secret',
          options: {
            clientId: options.clientId,
            clientSecret: options.clientSecret,
            tenantId: options.tenantId
          }
        };
      } else {
        if (options.userName !== undefined && typeof options.userName !== 'string') {
          throw new TypeError('The "config.authentication.options.userName" property must be of type string.');
        }

        if (options.password !== undefined && typeof options.password !== 'string') {
          throw new TypeError('The "config.authentication.options.password" property must be of type string.');
        }

        authentication = {
          type: 'default',
          options: {
            userName: options.userName,
            password: options.password
          }
        };
      }
    } else {
      authentication = {
        type: 'default',
        options: {
          userName: undefined,
          password: undefined
        }
      };
    }

    this.config = {
      server: config.server,
      authentication: authentication,
      options: {
        abortTransactionOnError: false,
        appName: undefined,
        camelCaseColumns: false,
        cancelTimeout: DEFAULT_CANCEL_TIMEOUT,
        columnEncryptionKeyCacheTTL: 2 * 60 * 60 * 1000,  // Units: miliseconds
        columnEncryptionSetting: false,
        columnNameReplacer: undefined,
        connectionRetryInterval: DEFAULT_CONNECT_RETRY_INTERVAL,
        connectTimeout: DEFAULT_CONNECT_TIMEOUT,
        connector: undefined,
        connectionIsolationLevel: ISOLATION_LEVEL.READ_COMMITTED,
        cryptoCredentialsDetails: {},
        database: undefined,
        datefirst: DEFAULT_DATEFIRST,
        dateFormat: DEFAULT_DATEFORMAT,
        debug: {
          data: false,
          packet: false,
          payload: false,
          token: false
        },
        enableAnsiNull: true,
        enableAnsiNullDefault: true,
        enableAnsiPadding: true,
        enableAnsiWarnings: true,
        enableArithAbort: true,
        enableConcatNullYieldsNull: true,
        enableCursorCloseOnCommit: null,
        enableImplicitTransactions: false,
        enableNumericRoundabort: false,
        enableQuotedIdentifier: true,
        encrypt: true,
        fallbackToDefaultDb: false,
        encryptionKeyStoreProviders: undefined,
        instanceName: undefined,
        isolationLevel: ISOLATION_LEVEL.READ_COMMITTED,
        language: DEFAULT_LANGUAGE,
        localAddress: undefined,
        maxRetriesOnTransientErrors: 3,
        multiSubnetFailover: false,
        packetSize: DEFAULT_PACKET_SIZE,
        port: DEFAULT_PORT,
        readOnlyIntent: false,
        requestTimeout: DEFAULT_CLIENT_REQUEST_TIMEOUT,
        rowCollectionOnDone: false,
        rowCollectionOnRequestCompletion: false,
        serverName: undefined,
        serverSupportsColumnEncryption: false,
        tdsVersion: DEFAULT_TDS_VERSION,
        textsize: DEFAULT_TEXTSIZE,
        trustedServerNameAE: undefined,
        trustServerCertificate: false,
        useColumnNames: false,
        useUTC: true,
        workstationId: undefined,
        lowerCaseGuids: false
      }
    };

    if (config.options) {
      if (config.options.port && config.options.instanceName) {
        throw new Error('Port and instanceName are mutually exclusive, but ' + config.options.port + ' and ' + config.options.instanceName + ' provided');
      }

      if (config.options.abortTransactionOnError !== undefined) {
        if (typeof config.options.abortTransactionOnError !== 'boolean' && config.options.abortTransactionOnError !== null) {
          throw new TypeError('The "config.options.abortTransactionOnError" property must be of type string or null.');
        }

        this.config.options.abortTransactionOnError = config.options.abortTransactionOnError;
      }

      if (config.options.appName !== undefined) {
        if (typeof config.options.appName !== 'string') {
          throw new TypeError('The "config.options.appName" property must be of type string.');
        }

        this.config.options.appName = config.options.appName;
      }

      if (config.options.camelCaseColumns !== undefined) {
        if (typeof config.options.camelCaseColumns !== 'boolean') {
          throw new TypeError('The "config.options.camelCaseColumns" property must be of type boolean.');
        }

        this.config.options.camelCaseColumns = config.options.camelCaseColumns;
      }

      if (config.options.cancelTimeout !== undefined) {
        if (typeof config.options.cancelTimeout !== 'number') {
          throw new TypeError('The "config.options.cancelTimeout" property must be of type number.');
        }

        this.config.options.cancelTimeout = config.options.cancelTimeout;
      }

      if (config.options.columnNameReplacer) {
        if (typeof config.options.columnNameReplacer !== 'function') {
          throw new TypeError('The "config.options.cancelTimeout" property must be of type function.');
        }

        this.config.options.columnNameReplacer = config.options.columnNameReplacer;
      }

      if (config.options.connectionIsolationLevel !== undefined) {
        assertValidIsolationLevel(config.options.connectionIsolationLevel, 'config.options.connectionIsolationLevel');

        this.config.options.connectionIsolationLevel = config.options.connectionIsolationLevel;
      }

      if (config.options.connectTimeout !== undefined) {
        if (typeof config.options.connectTimeout !== 'number') {
          throw new TypeError('The "config.options.connectTimeout" property must be of type number.');
        }

        this.config.options.connectTimeout = config.options.connectTimeout;
      }

      if (config.options.connector !== undefined) {
        if (typeof config.options.connector !== 'function') {
          throw new TypeError('The "config.options.connector" property must be a function.');
        }

        this.config.options.connector = config.options.connector;
      }

      if (config.options.cryptoCredentialsDetails !== undefined) {
        if (typeof config.options.cryptoCredentialsDetails !== 'object' || config.options.cryptoCredentialsDetails === null) {
          throw new TypeError('The "config.options.cryptoCredentialsDetails" property must be of type Object.');
        }

        this.config.options.cryptoCredentialsDetails = config.options.cryptoCredentialsDetails;
      }

      if (config.options.database !== undefined) {
        if (typeof config.options.database !== 'string') {
          throw new TypeError('The "config.options.database" property must be of type string.');
        }

        this.config.options.database = config.options.database;
      }

      if (config.options.datefirst !== undefined) {
        if (typeof config.options.datefirst !== 'number' && config.options.datefirst !== null) {
          throw new TypeError('The "config.options.datefirst" property must be of type number.');
        }

        if (config.options.datefirst !== null && (config.options.datefirst < 1 || config.options.datefirst > 7)) {
          throw new RangeError('The "config.options.datefirst" property must be >= 1 and <= 7');
        }

        this.config.options.datefirst = config.options.datefirst;
      }

      if (config.options.dateFormat !== undefined) {
        if (typeof config.options.dateFormat !== 'string' && config.options.dateFormat !== null) {
          throw new TypeError('The "config.options.dateFormat" property must be of type string or null.');
        }

        this.config.options.dateFormat = config.options.dateFormat;
      }

      if (config.options.debug) {
        if (config.options.debug.data !== undefined) {
          if (typeof config.options.debug.data !== 'boolean') {
            throw new TypeError('The "config.options.debug.data" property must be of type boolean.');
          }

          this.config.options.debug.data = config.options.debug.data;
        }

        if (config.options.debug.packet !== undefined) {
          if (typeof config.options.debug.packet !== 'boolean') {
            throw new TypeError('The "config.options.debug.packet" property must be of type boolean.');
          }

          this.config.options.debug.packet = config.options.debug.packet;
        }

        if (config.options.debug.payload !== undefined) {
          if (typeof config.options.debug.payload !== 'boolean') {
            throw new TypeError('The "config.options.debug.payload" property must be of type boolean.');
          }

          this.config.options.debug.payload = config.options.debug.payload;
        }

        if (config.options.debug.token !== undefined) {
          if (typeof config.options.debug.token !== 'boolean') {
            throw new TypeError('The "config.options.debug.token" property must be of type boolean.');
          }

          this.config.options.debug.token = config.options.debug.token;
        }
      }

      if (config.options.enableAnsiNull !== undefined) {
        if (typeof config.options.enableAnsiNull !== 'boolean' && config.options.enableAnsiNull !== null) {
          throw new TypeError('The "config.options.enableAnsiNull" property must be of type boolean or null.');
        }

        this.config.options.enableAnsiNull = config.options.enableAnsiNull;
      }

      if (config.options.enableAnsiNullDefault !== undefined) {
        if (typeof config.options.enableAnsiNullDefault !== 'boolean' && config.options.enableAnsiNullDefault !== null) {
          throw new TypeError('The "config.options.enableAnsiNullDefault" property must be of type boolean or null.');
        }

        this.config.options.enableAnsiNullDefault = config.options.enableAnsiNullDefault;
      }

      if (config.options.enableAnsiPadding !== undefined) {
        if (typeof config.options.enableAnsiPadding !== 'boolean' && config.options.enableAnsiPadding !== null) {
          throw new TypeError('The "config.options.enableAnsiPadding" property must be of type boolean or null.');
        }

        this.config.options.enableAnsiPadding = config.options.enableAnsiPadding;
      }

      if (config.options.enableAnsiWarnings !== undefined) {
        if (typeof config.options.enableAnsiWarnings !== 'boolean' && config.options.enableAnsiWarnings !== null) {
          throw new TypeError('The "config.options.enableAnsiWarnings" property must be of type boolean or null.');
        }

        this.config.options.enableAnsiWarnings = config.options.enableAnsiWarnings;
      }

      if (config.options.enableArithAbort !== undefined) {
        if (typeof config.options.enableArithAbort !== 'boolean' && config.options.enableArithAbort !== null) {
          throw new TypeError('The "config.options.enableArithAbort" property must be of type boolean or null.');
        }

        this.config.options.enableArithAbort = config.options.enableArithAbort;
      }

      if (config.options.enableConcatNullYieldsNull !== undefined) {
        if (typeof config.options.enableConcatNullYieldsNull !== 'boolean' && config.options.enableConcatNullYieldsNull !== null) {
          throw new TypeError('The "config.options.enableConcatNullYieldsNull" property must be of type boolean or null.');
        }

        this.config.options.enableConcatNullYieldsNull = config.options.enableConcatNullYieldsNull;
      }

      if (config.options.enableCursorCloseOnCommit !== undefined) {
        if (typeof config.options.enableCursorCloseOnCommit !== 'boolean' && config.options.enableCursorCloseOnCommit !== null) {
          throw new TypeError('The "config.options.enableCursorCloseOnCommit" property must be of type boolean or null.');
        }

        this.config.options.enableCursorCloseOnCommit = config.options.enableCursorCloseOnCommit;
      }

      if (config.options.enableImplicitTransactions !== undefined) {
        if (typeof config.options.enableImplicitTransactions !== 'boolean' && config.options.enableImplicitTransactions !== null) {
          throw new TypeError('The "config.options.enableImplicitTransactions" property must be of type boolean or null.');
        }

        this.config.options.enableImplicitTransactions = config.options.enableImplicitTransactions;
      }

      if (config.options.enableNumericRoundabort !== undefined) {
        if (typeof config.options.enableNumericRoundabort !== 'boolean' && config.options.enableNumericRoundabort !== null) {
          throw new TypeError('The "config.options.enableNumericRoundabort" property must be of type boolean or null.');
        }

        this.config.options.enableNumericRoundabort = config.options.enableNumericRoundabort;
      }

      if (config.options.enableQuotedIdentifier !== undefined) {
        if (typeof config.options.enableQuotedIdentifier !== 'boolean' && config.options.enableQuotedIdentifier !== null) {
          throw new TypeError('The "config.options.enableQuotedIdentifier" property must be of type boolean or null.');
        }

        this.config.options.enableQuotedIdentifier = config.options.enableQuotedIdentifier;
      }
      if (config.options.encrypt !== undefined) {
        if (typeof config.options.encrypt !== 'boolean') {
          if (config.options.encrypt !== 'strict') {
            throw new TypeError('The "encrypt" property must be set to "strict", or of type boolean.');
          }
        }

        this.config.options.encrypt = config.options.encrypt;
      }

      if (config.options.fallbackToDefaultDb !== undefined) {
        if (typeof config.options.fallbackToDefaultDb !== 'boolean') {
          throw new TypeError('The "config.options.fallbackToDefaultDb" property must be of type boolean.');
        }

        this.config.options.fallbackToDefaultDb = config.options.fallbackToDefaultDb;
      }

      if (config.options.instanceName !== undefined) {
        if (typeof config.options.instanceName !== 'string') {
          throw new TypeError('The "config.options.instanceName" property must be of type string.');
        }

        this.config.options.instanceName = config.options.instanceName;
        this.config.options.port = undefined;
      }

      if (config.options.isolationLevel !== undefined) {
        assertValidIsolationLevel(config.options.isolationLevel, 'config.options.isolationLevel');

        this.config.options.isolationLevel = config.options.isolationLevel;
      }

      if (config.options.language !== undefined) {
        if (typeof config.options.language !== 'string' && config.options.language !== null) {
          throw new TypeError('The "config.options.language" property must be of type string or null.');
        }

        this.config.options.language = config.options.language;
      }

      if (config.options.localAddress !== undefined) {
        if (typeof config.options.localAddress !== 'string') {
          throw new TypeError('The "config.options.localAddress" property must be of type string.');
        }

        this.config.options.localAddress = config.options.localAddress;
      }

      if (config.options.multiSubnetFailover !== undefined) {
        if (typeof config.options.multiSubnetFailover !== 'boolean') {
          throw new TypeError('The "config.options.multiSubnetFailover" property must be of type boolean.');
        }

        this.config.options.multiSubnetFailover = config.options.multiSubnetFailover;
      }

      if (config.options.packetSize !== undefined) {
        if (typeof config.options.packetSize !== 'number') {
          throw new TypeError('The "config.options.packetSize" property must be of type number.');
        }

        this.config.options.packetSize = config.options.packetSize;
      }

      if (config.options.port !== undefined) {
        if (typeof config.options.port !== 'number') {
          throw new TypeError('The "config.options.port" property must be of type number.');
        }

        if (config.options.port <= 0 || config.options.port >= 65536) {
          throw new RangeError('The "config.options.port" property must be > 0 and < 65536');
        }

        this.config.options.port = config.options.port;
        this.config.options.instanceName = undefined;
      }

      if (config.options.readOnlyIntent !== undefined) {
        if (typeof config.options.readOnlyIntent !== 'boolean') {
          throw new TypeError('The "config.options.readOnlyIntent" property must be of type boolean.');
        }

        this.config.options.readOnlyIntent = config.options.readOnlyIntent;
      }

      if (config.options.requestTimeout !== undefined) {
        if (typeof config.options.requestTimeout !== 'number') {
          throw new TypeError('The "config.options.requestTimeout" property must be of type number.');
        }

        this.config.options.requestTimeout = config.options.requestTimeout;
      }

      if (config.options.maxRetriesOnTransientErrors !== undefined) {
        if (typeof config.options.maxRetriesOnTransientErrors !== 'number') {
          throw new TypeError('The "config.options.maxRetriesOnTransientErrors" property must be of type number.');
        }

        if (config.options.maxRetriesOnTransientErrors < 0) {
          throw new TypeError('The "config.options.maxRetriesOnTransientErrors" property must be equal or greater than 0.');
        }

        this.config.options.maxRetriesOnTransientErrors = config.options.maxRetriesOnTransientErrors;
      }

      if (config.options.connectionRetryInterval !== undefined) {
        if (typeof config.options.connectionRetryInterval !== 'number') {
          throw new TypeError('The "config.options.connectionRetryInterval" property must be of type number.');
        }

        if (config.options.connectionRetryInterval <= 0) {
          throw new TypeError('The "config.options.connectionRetryInterval" property must be greater than 0.');
        }

        this.config.options.connectionRetryInterval = config.options.connectionRetryInterval;
      }

      if (config.options.rowCollectionOnDone !== undefined) {
        if (typeof config.options.rowCollectionOnDone !== 'boolean') {
          throw new TypeError('The "config.options.rowCollectionOnDone" property must be of type boolean.');
        }

        this.config.options.rowCollectionOnDone = config.options.rowCollectionOnDone;
      }

      if (config.options.rowCollectionOnRequestCompletion !== undefined) {
        if (typeof config.options.rowCollectionOnRequestCompletion !== 'boolean') {
          throw new TypeError('The "config.options.rowCollectionOnRequestCompletion" property must be of type boolean.');
        }

        this.config.options.rowCollectionOnRequestCompletion = config.options.rowCollectionOnRequestCompletion;
      }

      if (config.options.tdsVersion !== undefined) {
        if (typeof config.options.tdsVersion !== 'string') {
          throw new TypeError('The "config.options.tdsVersion" property must be of type string.');
        }

        this.config.options.tdsVersion = config.options.tdsVersion;
      }

      if (config.options.textsize !== undefined) {
        if (typeof config.options.textsize !== 'number' && config.options.textsize !== null) {
          throw new TypeError('The "config.options.textsize" property must be of type number or null.');
        }

        if (config.options.textsize > 2147483647) {
          throw new TypeError('The "config.options.textsize" can\'t be greater than 2147483647.');
        } else if (config.options.textsize < -1) {
          throw new TypeError('The "config.options.textsize" can\'t be smaller than -1.');
        }

        this.config.options.textsize = config.options.textsize | 0;
      }

      if (config.options.trustServerCertificate !== undefined) {
        if (typeof config.options.trustServerCertificate !== 'boolean') {
          throw new TypeError('The "config.options.trustServerCertificate" property must be of type boolean.');
        }

        this.config.options.trustServerCertificate = config.options.trustServerCertificate;
      }

      if (config.options.serverName !== undefined) {
        if (typeof config.options.serverName !== 'string') {
          throw new TypeError('The "config.options.serverName" property must be of type string.');
        }
        this.config.options.serverName = config.options.serverName;
      }

      if (config.options.useColumnNames !== undefined) {
        if (typeof config.options.useColumnNames !== 'boolean') {
          throw new TypeError('The "config.options.useColumnNames" property must be of type boolean.');
        }

        this.config.options.useColumnNames = config.options.useColumnNames;
      }

      if (config.options.useUTC !== undefined) {
        if (typeof config.options.useUTC !== 'boolean') {
          throw new TypeError('The "config.options.useUTC" property must be of type boolean.');
        }

        this.config.options.useUTC = config.options.useUTC;
      }

      if (config.options.workstationId !== undefined) {
        if (typeof config.options.workstationId !== 'string') {
          throw new TypeError('The "config.options.workstationId" property must be of type string.');
        }

        this.config.options.workstationId = config.options.workstationId;
      }

      if (config.options.lowerCaseGuids !== undefined) {
        if (typeof config.options.lowerCaseGuids !== 'boolean') {
          throw new TypeError('The "config.options.lowerCaseGuids" property must be of type boolean.');
        }

        this.config.options.lowerCaseGuids = config.options.lowerCaseGuids;
      }
    }

    this.secureContextOptions = this.config.options.cryptoCredentialsDetails;
    if (this.secureContextOptions.secureOptions === undefined) {
      // If the caller has not specified their own `secureOptions`,
      // we set `SSL_OP_DONT_INSERT_EMPTY_FRAGMENTS` here.
      // Older SQL Server instances running on older Windows versions have
      // trouble with the BEAST workaround in OpenSSL.
      // As BEAST is a browser specific exploit, we can just disable this option here.
      this.secureContextOptions = Object.create(this.secureContextOptions, {
        secureOptions: {
          value: constants.SSL_OP_DONT_INSERT_EMPTY_FRAGMENTS
        }
      });
    }

    this.debug = this.createDebug();
    this.inTransaction = false;
    this.transactionDescriptors = [Buffer.from([0, 0, 0, 0, 0, 0, 0, 0])];

    // 'beginTransaction', 'commitTransaction' and 'rollbackTransaction'
    // events are utilized to maintain inTransaction property state which in
    // turn is used in managing transactions. These events are only fired for
    // TDS version 7.2 and beyond. The properties below are used to emulate
    // equivalent behavior for TDS versions before 7.2.
    this.transactionDepth = 0;
    this.isSqlBatch = false;
    this.closed = false;
    this.messageBuffer = Buffer.alloc(0);

    this.curTransientRetryCount = 0;
    this.transientErrorLookup = new TransientErrorLookup();

    this.state = this.STATE.INITIALIZED;
  }

  connect(connectListener?: (err?: Error) => void) {
    if (this.state !== this.STATE.INITIALIZED) {
      throw new ConnectionError('`.connect` can not be called on a Connection in `' + this.state.name + '` state.');
    }

    if (connectListener) {
      const onConnect = (err?: Error) => {
        this.removeListener('error', onError);
        connectListener(err);
      };

      const onError = (err: Error) => {
        this.removeListener('connect', onConnect);
        connectListener(err);
      };

      this.once('connect', onConnect);
      this.once('error', onError);
    }

    this.transitionTo(this.STATE.CONNECTING);
  }

  /**
   * The server has reported that the charset has changed.
   */
  on(event: 'charsetChange', listener: (charset: string) => void): this

  /**
   * The attempt to connect and validate has completed.
   */
  on(
    event: 'connect',
    /**
     * @param err If successfully connected, will be falsey. If there was a
     *   problem (with either connecting or validation), will be an [[Error]] object.
     */
    listener: (err: Error | undefined) => void
  ): this

  /**
   * The server has reported that the active database has changed.
   * This may be as a result of a successful login, or a `use` statement.
   */
  on(event: 'databaseChange', listener: (databaseName: string) => void): this

  /**
   * A debug message is available. It may be logged or ignored.
   */
  on(event: 'debug', listener: (messageText: string) => void): this

  /**
   * Internal error occurs.
   */
  on(event: 'error', listener: (err: Error) => void): this

  /**
   * The server has issued an error message.
   */
  on(event: 'errorMessage', listener: (message: import('./token/token').ErrorMessageToken) => void): this

  /**
   * The connection has ended.
   *
   * This may be as a result of the client calling [[close]], the server
   * closing the connection, or a network error.
   */
  on(event: 'end', listener: () => void): this

  /**
   * The server has issued an information message.
   */
  on(event: 'infoMessage', listener: (message: import('./token/token').InfoMessageToken) => void): this

  /**
   * The server has reported that the language has changed.
   */
  on(event: 'languageChange', listener: (languageName: string) => void): this

  /**
   * The connection was reset.
   */
  on(event: 'resetConnection', listener: () => void): this

  /**
   * A secure connection has been established.
   */
  on(event: 'secure', listener: (cleartext: import('tls').TLSSocket) => void): this

  on(event: string | symbol, listener: (...args: any[]) => void) {
    return super.on(event, listener);
  }

  /**
   * @private
   */
  emit(event: 'charsetChange', charset: string): boolean
  /**
   * @private
   */
  emit(event: 'connect', error?: Error): boolean
  /**
   * @private
   */
  emit(event: 'databaseChange', databaseName: string): boolean
  /**
   * @private
   */
  emit(event: 'debug', messageText: string): boolean
  /**
   * @private
   */
  emit(event: 'error', error: Error): boolean
  /**
   * @private
   */
  emit(event: 'errorMessage', message: import('./token/token').ErrorMessageToken): boolean
  /**
   * @private
   */
  emit(event: 'end'): boolean
  /**
   * @private
   */
  emit(event: 'infoMessage', message: import('./token/token').InfoMessageToken): boolean
  /**
   * @private
   */
  emit(event: 'languageChange', languageName: string): boolean
  /**
   * @private
   */
  emit(event: 'secure', cleartext: import('tls').TLSSocket): boolean
  /**
   * @private
   */
  emit(event: 'rerouting'): boolean
  /**
   * @private
   */
  emit(event: 'resetConnection'): boolean
  /**
   * @private
   */
  emit(event: 'retry'): boolean
  /**
   * @private
   */
  emit(event: 'rollbackTransaction'): boolean

  emit(event: string | symbol, ...args: any[]) {
    return super.emit(event, ...args);
  }

  /**
   * Closes the connection to the database.
   *
   * The [[Event_end]] will be emitted once the connection has been closed.
   */
  close() {
    this.transitionTo(this.STATE.FINAL);
  }

  /**
   * @private
   */
  initialiseConnection() {
    const signal = this.createConnectTimer();

    if (this.config.options.port) {
      return this.connectOnPort(this.config.options.port, this.config.options.multiSubnetFailover, signal, this.config.options.connector);
    } else {
      return instanceLookup({
        server: this.config.server,
        instanceName: this.config.options.instanceName!,
        timeout: this.config.options.connectTimeout,
        signal: signal
      }).then((port) => {
        process.nextTick(() => {
          this.connectOnPort(port, this.config.options.multiSubnetFailover, signal, this.config.options.connector);
        });
      }, (err) => {
        this.clearConnectTimer();
        if (err.name === 'AbortError') {
          // Ignore the AbortError for now, this is still handled by the connectTimer firing
          return;
        }

        process.nextTick(() => {
          this.emit('connect', new ConnectionError(err.message, 'EINSTLOOKUP'));
        });
      });
    }
  }

  /**
   * @private
   */
  cleanupConnection(cleanupType: typeof CLEANUP_TYPE[keyof typeof CLEANUP_TYPE]) {
    if (!this.closed) {
      this.clearConnectTimer();
      this.clearRequestTimer();
      this.clearRetryTimer();
      this.closeConnection();
      if (cleanupType === CLEANUP_TYPE.REDIRECT) {
        this.emit('rerouting');
      } else if (cleanupType !== CLEANUP_TYPE.RETRY) {
        process.nextTick(() => {
          this.emit('end');
        });
      }

      const request = this.request;
      if (request) {
        const err = new RequestError('Connection closed before request completed.', 'ECLOSE');
        request.callback(err);
        this.request = undefined;
      }

      this.closed = true;
      this.loginError = undefined;
    }
  }

  /**
   * @private
   */
  createDebug() {
    const debug = new Debug(this.config.options.debug);
    debug.on('debug', (message) => {
      this.emit('debug', message);
    });
    return debug;
  }

<<<<<<< HEAD
  connectOnPort(port: number, multiSubnetFailover: boolean, signal: AbortSignal, customConnector?: () => Promise<Socket>) {
=======
  /**
   * @private
   */
  createTokenStreamParser(message: Message, handler: TokenHandler) {
    return new TokenStreamParser(message, this.debug, handler, this.config.options);
  }

  socketHandlingForSendPreLogin(socket: net.Socket) {
    socket.on('error', (error) => { this.socketError(error); });
    socket.on('close', () => { this.socketClose(); });
    socket.on('end', () => { this.socketEnd(); });
    socket.setKeepAlive(true, KEEP_ALIVE_INITIAL_DELAY);

    this.messageIo = new MessageIO(socket, this.config.options.packetSize, this.debug);
    this.messageIo.on('secure', (cleartext) => { this.emit('secure', cleartext); });

    this.socket = socket;

    this.closed = false;
    this.debug.log('connected to ' + this.config.server + ':' + this.config.options.port);

    this.sendPreLogin();
    this.transitionTo(this.STATE.SENT_PRELOGIN);
  }

  wrapWithTls(socket: net.Socket): Promise<tls.TLSSocket> {
    return new Promise((resolve, reject) => {
      const secureContext = tls.createSecureContext(this.secureContextOptions);
      // If connect to an ip address directly,
      // need to set the servername to an empty string
      // if the user has not given a servername explicitly
      const serverName = !net.isIP(this.config.server) ? this.config.server : '';
      const encryptOptions = {
        host: this.config.server,
        socket: socket,
        ALPNProtocols: ['tds/8.0'],
        secureContext: secureContext,
        servername: this.config.options.serverName ? this.config.options.serverName : serverName,
      };

      const encryptsocket = tls.connect(encryptOptions, () => {
        encryptsocket.removeListener('error', reject);
        resolve(encryptsocket);
      });

      encryptsocket.once('error', reject);
    });
  }

  connectOnPort(port: number, multiSubnetFailover: boolean, signal: AbortSignal, customConnector?: () => Promise<net.Socket>) {
>>>>>>> b78df149
    const connectOpts = {
      host: this.routingData ? this.routingData.server : this.config.server,
      port: this.routingData ? this.routingData.port : port,
      localAddress: this.config.options.localAddress
    };

    const connect = customConnector || (multiSubnetFailover ? connectInParallel : connectInSequence);

    (async () => {
      let socket = await connect(connectOpts, dns.lookup, signal);

      if (this.config.options.encrypt === 'strict') {
        try {
          // Wrap the socket with TLS for TDS 8.0
          socket = await this.wrapWithTls(socket);
        } catch (err) {
          socket.end();

          throw err;
        }
      }

      this.socketHandlingForSendPreLogin(socket);
    })().catch((err) => {
      this.clearConnectTimer();

      if (err.name === 'AbortError') {
        return;
      }

      process.nextTick(() => { this.socketError(err); });
    });
  }

  /**
   * @private
   */
  closeConnection() {
    if (this.socket) {
      this.socket.destroy();
    }
  }

  /**
   * @private
   */
  createConnectTimer() {
    const controller = new AbortController();
    this.connectTimer = setTimeout(() => {
      controller.abort();
      this.connectTimeout();
    }, this.config.options.connectTimeout);
    return controller.signal;
  }

  /**
   * @private
   */
  createCancelTimer() {
    this.clearCancelTimer();
    const timeout = this.config.options.cancelTimeout;
    if (timeout > 0) {
      this.cancelTimer = setTimeout(() => {
        this.cancelTimeout();
      }, timeout);
    }
  }

  /**
   * @private
   */
  createRequestTimer() {
    this.clearRequestTimer(); // release old timer, just to be safe
    const request = this.request as Request;
    const timeout = (request.timeout !== undefined) ? request.timeout : this.config.options.requestTimeout;
    if (timeout) {
      this.requestTimer = setTimeout(() => {
        this.requestTimeout();
      }, timeout);
    }
  }

  /**
   * @private
   */
  createRetryTimer() {
    this.clearRetryTimer();
    this.retryTimer = setTimeout(() => {
      this.retryTimeout();
    }, this.config.options.connectionRetryInterval);
  }

  /**
   * @private
   */
  connectTimeout() {
    const hostPostfix = this.config.options.port ? `:${this.config.options.port}` : `\\${this.config.options.instanceName}`;
    // If we have routing data stored, this connection has been redirected
    const server = this.routingData ? this.routingData.server : this.config.server;
    const port = this.routingData ? `:${this.routingData.port}` : hostPostfix;
    // Grab the target host from the connection configration, and from a redirect message
    // otherwise, leave the message empty.
    const routingMessage = this.routingData ? ` (redirected from ${this.config.server}${hostPostfix})` : '';
    const message = `Failed to connect to ${server}${port}${routingMessage} in ${this.config.options.connectTimeout}ms`;
    this.debug.log(message);
    this.emit('connect', new ConnectionError(message, 'ETIMEOUT'));
    this.connectTimer = undefined;
    this.dispatchEvent('connectTimeout');
  }

  /**
   * @private
   */
  cancelTimeout() {
    const message = `Failed to cancel request in ${this.config.options.cancelTimeout}ms`;
    this.debug.log(message);
    this.dispatchEvent('socketError', new ConnectionError(message, 'ETIMEOUT'));
  }

  /**
   * @private
   */
  requestTimeout() {
    this.requestTimer = undefined;
    const request = this.request!;
    request.cancel();
    const timeout = (request.timeout !== undefined) ? request.timeout : this.config.options.requestTimeout;
    const message = 'Timeout: Request failed to complete in ' + timeout + 'ms';
    request.error = new RequestError(message, 'ETIMEOUT');
  }

  /**
   * @private
   */
  retryTimeout() {
    this.retryTimer = undefined;
    this.emit('retry');
    this.transitionTo(this.STATE.CONNECTING);
  }

  /**
   * @private
   */
  clearConnectTimer() {
    if (this.connectTimer) {
      clearTimeout(this.connectTimer);
      this.connectTimer = undefined;
    }
  }

  /**
   * @private
   */
  clearCancelTimer() {
    if (this.cancelTimer) {
      clearTimeout(this.cancelTimer);
      this.cancelTimer = undefined;
    }
  }

  /**
   * @private
   */
  clearRequestTimer() {
    if (this.requestTimer) {
      clearTimeout(this.requestTimer);
      this.requestTimer = undefined;
    }
  }

  /**
   * @private
   */
  clearRetryTimer() {
    if (this.retryTimer) {
      clearTimeout(this.retryTimer);
      this.retryTimer = undefined;
    }
  }

  /**
   * @private
   */
  transitionTo(newState: State) {
    if (this.state === newState) {
      this.debug.log('State is already ' + newState.name);
      return;
    }

    if (this.state && this.state.exit) {
      this.state.exit.call(this, newState);
    }

    this.debug.log('State change: ' + (this.state ? this.state.name : 'undefined') + ' -> ' + newState.name);
    this.state = newState;

    if (this.state.enter) {
      this.state.enter.apply(this);
    }
  }

  /**
   * @private
   */
  getEventHandler<T extends keyof State['events']>(eventName: T): NonNullable<State['events'][T]> {
    const handler = this.state.events[eventName];

    if (!handler) {
      throw new Error(`No event '${eventName}' in state '${this.state.name}'`);
    }

    return handler!;
  }

  /**
   * @private
   */
  dispatchEvent<T extends keyof State['events']>(eventName: T, ...args: Parameters<NonNullable<State['events'][T]>>) {
    const handler = this.state.events[eventName] as ((this: Connection, ...args: any[]) => void) | undefined;
    if (handler) {
      handler.apply(this, args);
    } else {
      this.emit('error', new Error(`No event '${eventName}' in state '${this.state.name}'`));
      this.close();
    }
  }

  /**
   * @private
   */
  socketError(error: Error) {
    if (this.state === this.STATE.CONNECTING || this.state === this.STATE.SENT_TLSSSLNEGOTIATION) {
      const hostPostfix = this.config.options.port ? `:${this.config.options.port}` : `\\${this.config.options.instanceName}`;
      // If we have routing data stored, this connection has been redirected
      const server = this.routingData ? this.routingData.server : this.config.server;
      const port = this.routingData ? `:${this.routingData.port}` : hostPostfix;
      // Grab the target host from the connection configration, and from a redirect message
      // otherwise, leave the message empty.
      const routingMessage = this.routingData ? ` (redirected from ${this.config.server}${hostPostfix})` : '';
      const message = `Failed to connect to ${server}${port}${routingMessage} - ${error.message}`;
      this.debug.log(message);
      this.emit('connect', new ConnectionError(message, 'ESOCKET'));
    } else {
      const message = `Connection lost - ${error.message}`;
      this.debug.log(message);
      this.emit('error', new ConnectionError(message, 'ESOCKET'));
    }
    this.dispatchEvent('socketError', error);
  }

  /**
   * @private
   */
  socketEnd() {
    this.debug.log('socket ended');
    if (this.state !== this.STATE.FINAL) {
      const error: ErrorWithCode = new Error('socket hang up');
      error.code = 'ECONNRESET';
      this.socketError(error);
    }
  }

  /**
   * @private
   */
  socketClose() {
    this.debug.log('connection to ' + this.config.server + ':' + this.config.options.port + ' closed');
    if (this.state === this.STATE.REROUTING) {
      this.debug.log('Rerouting to ' + this.routingData!.server + ':' + this.routingData!.port);

      this.dispatchEvent('reconnect');
    } else if (this.state === this.STATE.TRANSIENT_FAILURE_RETRY) {
      const server = this.routingData ? this.routingData.server : this.config.server;
      const port = this.routingData ? this.routingData.port : this.config.options.port;
      this.debug.log('Retry after transient failure connecting to ' + server + ':' + port);

      this.dispatchEvent('retry');
    } else {
      this.transitionTo(this.STATE.FINAL);
    }
  }

  /**
   * @private
   */
  sendPreLogin() {
    const [, major, minor, build] = /^(\d+)\.(\d+)\.(\d+)/.exec(version) ?? ['0.0.0', '0', '0', '0'];
    const payload = new PreloginPayload({
      // If encrypt setting is set to 'strict', then we should have already done the encryption before calling
      // this function. Therefore, the encrypt will be set to false here.
      // Otherwise, we will set encrypt here based on the encrypt Boolean value from the configuration.
      encrypt: typeof this.config.options.encrypt === 'boolean' && this.config.options.encrypt,
      version: { major: Number(major), minor: Number(minor), build: Number(build), subbuild: 0 }
    });

    this.messageIo.sendMessage(TYPE.PRELOGIN, payload.data);
    this.debug.payload(function() {
      return payload.toString('  ');
    });
  }

  /**
   * @private
   */
  sendLogin7Packet() {
    const payload = new Login7Payload({
      tdsVersion: versions[this.config.options.tdsVersion],
      packetSize: this.config.options.packetSize,
      clientProgVer: 0,
      clientPid: process.pid,
      connectionId: 0,
      clientTimeZone: new Date().getTimezoneOffset(),
      clientLcid: 0x00000409
    });

    const { authentication } = this.config;
    switch (authentication.type) {
      case 'azure-active-directory-password':
        payload.fedAuth = {
          type: 'ADAL',
          echo: this.fedAuthRequired,
          workflow: 'default'
        };
        break;

      case 'azure-active-directory-access-token':
        payload.fedAuth = {
          type: 'SECURITYTOKEN',
          echo: this.fedAuthRequired,
          fedAuthToken: authentication.options.token
        };
        break;

      case 'azure-active-directory-msi-vm':
      case 'azure-active-directory-default':
      case 'azure-active-directory-msi-app-service':
      case 'azure-active-directory-service-principal-secret':
        payload.fedAuth = {
          type: 'ADAL',
          echo: this.fedAuthRequired,
          workflow: 'integrated'
        };
        break;

      case 'ntlm':
        payload.sspi = createNTLMRequest({ domain: authentication.options.domain });
        break;

      default:
        payload.userName = authentication.options.userName;
        payload.password = authentication.options.password;
    }

    payload.hostname = this.config.options.workstationId || os.hostname();
    payload.serverName = this.routingData ? this.routingData.server : this.config.server;
    payload.appName = this.config.options.appName || 'Tedious';
    payload.libraryName = libraryName;
    payload.language = this.config.options.language;
    payload.database = this.config.options.database;
    payload.clientId = Buffer.from([1, 2, 3, 4, 5, 6]);

    payload.readOnlyIntent = this.config.options.readOnlyIntent;
    payload.initDbFatal = !this.config.options.fallbackToDefaultDb;

    this.routingData = undefined;
    this.messageIo.sendMessage(TYPE.LOGIN7, payload.toBuffer());

    this.debug.payload(function() {
      return payload.toString('  ');
    });
  }

  /**
   * @private
   */
  sendFedAuthTokenMessage(token: string) {
    const accessTokenLen = Buffer.byteLength(token, 'ucs2');
    const data = Buffer.alloc(8 + accessTokenLen);
    let offset = 0;
    offset = data.writeUInt32LE(accessTokenLen + 4, offset);
    offset = data.writeUInt32LE(accessTokenLen, offset);
    data.write(token, offset, 'ucs2');
    this.messageIo.sendMessage(TYPE.FEDAUTH_TOKEN, data);
    // sent the fedAuth token message, the rest is similar to standard login 7
    this.transitionTo(this.STATE.SENT_LOGIN7_WITH_STANDARD_LOGIN);
  }

  /**
   * @private
   */
  sendInitialSql() {
    const payload = new SqlBatchPayload(this.getInitialSql(), this.currentTransactionDescriptor(), this.config.options);

    const message = new Message({ type: TYPE.SQL_BATCH });
    this.messageIo.outgoingMessageStream.write(message);
    Readable.from(payload).pipe(message);
  }

  /**
   * @private
   */
  getInitialSql() {
    const options = [];

    if (this.config.options.enableAnsiNull === true) {
      options.push('set ansi_nulls on');
    } else if (this.config.options.enableAnsiNull === false) {
      options.push('set ansi_nulls off');
    }

    if (this.config.options.enableAnsiNullDefault === true) {
      options.push('set ansi_null_dflt_on on');
    } else if (this.config.options.enableAnsiNullDefault === false) {
      options.push('set ansi_null_dflt_on off');
    }

    if (this.config.options.enableAnsiPadding === true) {
      options.push('set ansi_padding on');
    } else if (this.config.options.enableAnsiPadding === false) {
      options.push('set ansi_padding off');
    }

    if (this.config.options.enableAnsiWarnings === true) {
      options.push('set ansi_warnings on');
    } else if (this.config.options.enableAnsiWarnings === false) {
      options.push('set ansi_warnings off');
    }

    if (this.config.options.enableArithAbort === true) {
      options.push('set arithabort on');
    } else if (this.config.options.enableArithAbort === false) {
      options.push('set arithabort off');
    }

    if (this.config.options.enableConcatNullYieldsNull === true) {
      options.push('set concat_null_yields_null on');
    } else if (this.config.options.enableConcatNullYieldsNull === false) {
      options.push('set concat_null_yields_null off');
    }

    if (this.config.options.enableCursorCloseOnCommit === true) {
      options.push('set cursor_close_on_commit on');
    } else if (this.config.options.enableCursorCloseOnCommit === false) {
      options.push('set cursor_close_on_commit off');
    }

    if (this.config.options.datefirst !== null) {
      options.push(`set datefirst ${this.config.options.datefirst}`);
    }

    if (this.config.options.dateFormat !== null) {
      options.push(`set dateformat ${this.config.options.dateFormat}`);
    }

    if (this.config.options.enableImplicitTransactions === true) {
      options.push('set implicit_transactions on');
    } else if (this.config.options.enableImplicitTransactions === false) {
      options.push('set implicit_transactions off');
    }

    if (this.config.options.language !== null) {
      options.push(`set language ${this.config.options.language}`);
    }

    if (this.config.options.enableNumericRoundabort === true) {
      options.push('set numeric_roundabort on');
    } else if (this.config.options.enableNumericRoundabort === false) {
      options.push('set numeric_roundabort off');
    }

    if (this.config.options.enableQuotedIdentifier === true) {
      options.push('set quoted_identifier on');
    } else if (this.config.options.enableQuotedIdentifier === false) {
      options.push('set quoted_identifier off');
    }

    if (this.config.options.textsize !== null) {
      options.push(`set textsize ${this.config.options.textsize}`);
    }

    if (this.config.options.connectionIsolationLevel !== null) {
      options.push(`set transaction isolation level ${this.getIsolationLevelText(this.config.options.connectionIsolationLevel)}`);
    }

    if (this.config.options.abortTransactionOnError === true) {
      options.push('set xact_abort on');
    } else if (this.config.options.abortTransactionOnError === false) {
      options.push('set xact_abort off');
    }

    return options.join('\n');
  }

  /**
   * @private
   */
  processedInitialSql() {
    this.clearConnectTimer();
    this.emit('connect');
  }

  /**
   * Execute the SQL batch represented by [[Request]].
   * There is no param support, and unlike [[Request.execSql]],
   * it is not likely that SQL Server will reuse the execution plan it generates for the SQL.
   *
   * In almost all cases, [[Request.execSql]] will be a better choice.
   *
   * @param request A [[Request]] object representing the request.
   */
  execSqlBatch(request: Request) {
    this.makeRequest(request, TYPE.SQL_BATCH, new SqlBatchPayload(request.sqlTextOrProcedure!, this.currentTransactionDescriptor(), this.config.options)).then(() => {
      if (request.error) {
        process.nextTick(() => {
          request.callback(request.error);
        });
      } else {
        process.nextTick(() => {
          request.callback(undefined, request.rowCount, request.rows);
        });
      }
    }, (err) => {
      process.nextTick(() => {
        throw err;
      });
    });
  }

  /**
   *  Execute the SQL represented by [[Request]].
   *
   * As `sp_executesql` is used to execute the SQL, if the same SQL is executed multiples times
   * using this function, the SQL Server query optimizer is likely to reuse the execution plan it generates
   * for the first execution. This may also result in SQL server treating the request like a stored procedure
   * which can result in the [[Event_doneInProc]] or [[Event_doneProc]] events being emitted instead of the
   * [[Event_done]] event you might expect. Using [[execSqlBatch]] will prevent this from occurring but may have a negative performance impact.
   *
   * Beware of the way that scoping rules apply, and how they may [affect local temp tables](http://weblogs.sqlteam.com/mladenp/archive/2006/11/03/17197.aspx)
   * If you're running in to scoping issues, then [[execSqlBatch]] may be a better choice.
   * See also [issue #24](https://github.com/pekim/tedious/issues/24)
   *
   * @param request A [[Request]] object representing the request.
   */
  execSql(request: Request) {
    try {
      request.validateParameters(this.databaseCollation);
    } catch (error: any) {
      request.error = error;

      process.nextTick(() => {
        this.debug.log(error.message);
        request.callback(error);
      });

      return;
    }

    const parameters: Parameter[] = [];

    parameters.push({
      type: TYPES.NVarChar,
      name: 'statement',
      value: request.sqlTextOrProcedure,
      output: false,
      length: undefined,
      precision: undefined,
      scale: undefined
    });

    if (request.parameters.length) {
      parameters.push({
        type: TYPES.NVarChar,
        name: 'params',
        value: request.makeParamsParameter(request.parameters),
        output: false,
        length: undefined,
        precision: undefined,
        scale: undefined
      });

      parameters.push(...request.parameters);
    }

    this.makeRequest(request, TYPE.RPC_REQUEST, new RpcRequestPayload(Procedures.Sp_ExecuteSql, parameters, this.currentTransactionDescriptor(), this.config.options, this.databaseCollation)).then(() => {
      if (request.error) {
        process.nextTick(() => {
          request.callback(request.error);
        });
      } else {
        process.nextTick(() => {
          request.callback(undefined, request.rowCount, request.rows);
        });
      }
    }, (err) => {
      process.nextTick(() => {
        throw err;
      });
    });
  }

  /**
   * Creates a new BulkLoad instance.
   *
   * @param table The name of the table to bulk-insert into.
   * @param options A set of bulk load options.
   */
  newBulkLoad(table: string, callback: BulkLoadCallback): BulkLoad
  newBulkLoad(table: string, options: BulkLoadOptions, callback: BulkLoadCallback): BulkLoad
  newBulkLoad(table: string, callbackOrOptions: BulkLoadOptions | BulkLoadCallback, callback?: BulkLoadCallback) {
    let options: BulkLoadOptions;

    if (callback === undefined) {
      callback = callbackOrOptions as BulkLoadCallback;
      options = {};
    } else {
      options = callbackOrOptions as BulkLoadOptions;
    }

    if (typeof options !== 'object') {
      throw new TypeError('"options" argument must be an object');
    }
    return new BulkLoad(table, this.databaseCollation, this.config.options, options, callback);
  }

  /**
   * Execute a [[BulkLoad]].
   *
   * ```js
   * // We want to perform a bulk load into a table with the following format:
   * // CREATE TABLE employees (first_name nvarchar(255), last_name nvarchar(255), day_of_birth date);
   *
   * const bulkLoad = connection.newBulkLoad('employees', (err, rowCount) => {
   *   // ...
   * });
   *
   * // First, we need to specify the columns that we want to write to,
   * // and their definitions. These definitions must match the actual table,
   * // otherwise the bulk load will fail.
   * bulkLoad.addColumn('first_name', TYPES.NVarchar, { nullable: false });
   * bulkLoad.addColumn('last_name', TYPES.NVarchar, { nullable: false });
   * bulkLoad.addColumn('date_of_birth', TYPES.Date, { nullable: false });
   *
   * // Execute a bulk load with a predefined list of rows.
   * //
   * // Note that these rows are held in memory until the
   * // bulk load was performed, so if you need to write a large
   * // number of rows (e.g. by reading from a CSV file),
   * // passing an `AsyncIterable` is advisable to keep memory usage low.
   * connection.execBulkLoad(bulkLoad, [
   *   { 'first_name': 'Steve', 'last_name': 'Jobs', 'day_of_birth': new Date('02-24-1955') },
   *   { 'first_name': 'Bill', 'last_name': 'Gates', 'day_of_birth': new Date('10-28-1955') }
   * ]);
   * ```
   *
   * @param bulkLoad A previously created [[BulkLoad]].
   * @param rows A [[Iterable]] or [[AsyncIterable]] that contains the rows that should be bulk loaded.
   */
  execBulkLoad(bulkLoad: BulkLoad, rows: AsyncIterable<unknown[] | { [columnName: string]: unknown }> | Iterable<unknown[] | { [columnName: string]: unknown }>): void

  execBulkLoad(bulkLoad: BulkLoad, rows?: AsyncIterable<unknown[] | { [columnName: string]: unknown }> | Iterable<unknown[] | { [columnName: string]: unknown }>) {
    bulkLoad.executionStarted = true;

    if (rows) {
      if (bulkLoad.streamingMode) {
        throw new Error("Connection.execBulkLoad can't be called with a BulkLoad that was put in streaming mode.");
      }

      if (bulkLoad.firstRowWritten) {
        throw new Error("Connection.execBulkLoad can't be called with a BulkLoad that already has rows written to it.");
      }

      const rowStream = Readable.from(rows);

      // Destroy the packet transform if an error happens in the row stream,
      // e.g. if an error is thrown from within a generator or stream.
      rowStream.on('error', (err) => {
        bulkLoad.rowToPacketTransform.destroy(err);
      });

      // Destroy the row stream if an error happens in the packet transform,
      // e.g. if the bulk load is cancelled.
      bulkLoad.rowToPacketTransform.on('error', (err) => {
        rowStream.destroy(err);
      });

      rowStream.pipe(bulkLoad.rowToPacketTransform);
    } else if (!bulkLoad.streamingMode) {
      // If the bulkload was not put into streaming mode by the user,
      // we end the rowToPacketTransform here for them.
      //
      // If it was put into streaming mode, it's the user's responsibility
      // to end the stream.
      bulkLoad.rowToPacketTransform.end();
    }

    const onCancel = () => {
      request.cancel();
    };

    const payload = new BulkLoadPayload(bulkLoad);

    const request = new Request(bulkLoad.getBulkInsertSql(), (error: (Error & { code?: string }) | null | undefined) => {
      bulkLoad.removeListener('cancel', onCancel);

      if (error) {
        if (error.code === 'UNKNOWN') {
          error.message += ' This is likely because the schema of the BulkLoad does not match the schema of the table you are attempting to insert into.';
        }
        bulkLoad.error = error;
        bulkLoad.callback(error);
        return;
      }

      this.makeRequest(bulkLoad, TYPE.BULK_LOAD, payload).then(() => {
        if (bulkLoad.error) {
          process.nextTick(() => {
            bulkLoad.callback(bulkLoad.error);
          });
        } else {
          process.nextTick(() => {
            bulkLoad.callback(undefined, bulkLoad.rowCount);
          });
        }
      }, (err) => {
        process.nextTick(() => {
          throw err;
        });
      });
    });

    bulkLoad.once('cancel', onCancel);

    this.execSqlBatch(request);
  }

  /**
   * Prepare the SQL represented by the request.
   *
   * The request can then be used in subsequent calls to
   * [[execute]] and [[unprepare]]
   *
   * @param request A [[Request]] object representing the request.
   *   Parameters only require a name and type. Parameter values are ignored.
   */
  prepare(request: Request) {
    const parameters: Parameter[] = [];

    parameters.push({
      type: TYPES.Int,
      name: 'handle',
      value: undefined,
      output: true,
      length: undefined,
      precision: undefined,
      scale: undefined
    });

    parameters.push({
      type: TYPES.NVarChar,
      name: 'params',
      value: request.parameters.length ? request.makeParamsParameter(request.parameters) : null,
      output: false,
      length: undefined,
      precision: undefined,
      scale: undefined
    });

    parameters.push({
      type: TYPES.NVarChar,
      name: 'stmt',
      value: request.sqlTextOrProcedure,
      output: false,
      length: undefined,
      precision: undefined,
      scale: undefined
    });

    request.preparing = true;

    // TODO: We need to clean up this event handler, otherwise this leaks memory
    request.on('returnValue', (name: string, value: any) => {
      if (name === 'handle') {
        request.handle = value;
      } else {
        request.error = new RequestError(`Tedious > Unexpected output parameter ${name} from sp_prepare`);
      }
    });

    this.makeRequest(request, TYPE.RPC_REQUEST, new RpcRequestPayload(Procedures.Sp_Prepare, parameters, this.currentTransactionDescriptor(), this.config.options, this.databaseCollation)).then(() => {
      if (request.error) {
        process.nextTick(() => {
          request.callback(request.error);
        });
      } else {
        process.nextTick(() => {
          request.callback(undefined, request.rowCount, request.rows);
        });
      }
    }, (err) => {
      process.nextTick(() => {
        throw err;
      });
    });
  }

  /**
   * Release the SQL Server resources associated with a previously prepared request.
   *
   * @param request A [[Request]] object representing the request.
   *   Parameters only require a name and type.
   *   Parameter values are ignored.
   */
  unprepare(request: Request) {
    const parameters: Parameter[] = [];

    parameters.push({
      type: TYPES.Int,
      name: 'handle',
      // TODO: Abort if `request.handle` is not set
      value: request.handle,
      output: false,
      length: undefined,
      precision: undefined,
      scale: undefined
    });

    this.makeRequest(request, TYPE.RPC_REQUEST, new RpcRequestPayload(Procedures.Sp_Unprepare, parameters, this.currentTransactionDescriptor(), this.config.options, this.databaseCollation)).then(() => {
      if (request.error) {
        process.nextTick(() => {
          request.callback(request.error);
        });
      } else {
        process.nextTick(() => {
          request.callback(undefined, request.rowCount, request.rows);
        });
      }
    }, (err) => {
      process.nextTick(() => {
        throw err;
      });
    });
  }

  /**
   * Execute previously prepared SQL, using the supplied parameters.
   *
   * @param request A previously prepared [[Request]].
   * @param parameters  An object whose names correspond to the names of
   *   parameters that were added to the [[Request]] before it was prepared.
   *   The object's values are passed as the parameters' values when the
   *   request is executed.
   */
  execute(request: Request, parameters?: { [key: string]: unknown }) {
    const executeParameters: Parameter[] = [];

    executeParameters.push({
      type: TYPES.Int,
      name: '',
      // TODO: Abort if `request.handle` is not set
      value: request.handle,
      output: false,
      length: undefined,
      precision: undefined,
      scale: undefined
    });

    try {
      for (let i = 0, len = request.parameters.length; i < len; i++) {
        const parameter = request.parameters[i];

        executeParameters.push({
          ...parameter,
          value: parameter.type.validate(parameters ? parameters[parameter.name] : null, this.databaseCollation)
        });
      }
    } catch (error: any) {
      request.error = error;

      process.nextTick(() => {
        this.debug.log(error.message);
        request.callback(error);
      });

      return;
    }

    this.makeRequest(request, TYPE.RPC_REQUEST, new RpcRequestPayload(Procedures.Sp_Execute, executeParameters, this.currentTransactionDescriptor(), this.config.options, this.databaseCollation)).then(() => {
      if (request.error) {
        process.nextTick(() => {
          request.callback(request.error);
        });
      } else {
        process.nextTick(() => {
          request.callback(undefined, request.rowCount, request.rows);
        });
      }
    }, (err) => {
      process.nextTick(() => {
        throw err;
      });
    });
  }

  /**
   * Call a stored procedure represented by [[Request]].
   *
   * @param request A [[Request]] object representing the request.
   */
  callProcedure(request: Request) {
    try {
      request.validateParameters(this.databaseCollation);
    } catch (error: any) {
      request.error = error;

      process.nextTick(() => {
        this.debug.log(error.message);
        request.callback(error);
      });

      return;
    }

    this.makeRequest(request, TYPE.RPC_REQUEST, new RpcRequestPayload(request.sqlTextOrProcedure!, request.parameters, this.currentTransactionDescriptor(), this.config.options, this.databaseCollation)).then(() => {
      if (request.error) {
        process.nextTick(() => {
          request.callback(request.error);
        });
      } else {
        process.nextTick(() => {
          request.callback(undefined, request.rowCount, request.rows);
        });
      }
    }, (err) => {
      process.nextTick(() => {
        throw err;
      });
    });
  }

  /**
   * Start a transaction.
   *
   * @param callback
   * @param name A string representing a name to associate with the transaction.
   *   Optional, and defaults to an empty string. Required when `isolationLevel`
   *   is present.
   * @param isolationLevel The isolation level that the transaction is to be run with.
   *
   *   The isolation levels are available from `require('tedious').ISOLATION_LEVEL`.
   *   * `READ_UNCOMMITTED`
   *   * `READ_COMMITTED`
   *   * `REPEATABLE_READ`
   *   * `SERIALIZABLE`
   *   * `SNAPSHOT`
   *
   *   Optional, and defaults to the Connection's isolation level.
   */
  beginTransaction(callback: BeginTransactionCallback, name = '', isolationLevel = this.config.options.isolationLevel) {
    assertValidIsolationLevel(isolationLevel, 'isolationLevel');

    const transaction = new Transaction(name, isolationLevel);

    if (this.config.options.tdsVersion < '7_2') {
      return this.execSqlBatch(new Request('SET TRANSACTION ISOLATION LEVEL ' + (transaction.isolationLevelToTSQL()) + ';BEGIN TRAN ' + transaction.name, (err) => {
        this.transactionDepth++;
        if (this.transactionDepth === 1) {
          this.inTransaction = true;
        }
        callback(err);
      }));
    }

    const request = new Request(undefined, (err) => {
      return callback(err, this.currentTransactionDescriptor());
    });
    this.makeRequest(request, TYPE.TRANSACTION_MANAGER, transaction.beginPayload(this.currentTransactionDescriptor())).then(() => {
      if (request.error) {
        process.nextTick(() => {
          request.callback(request.error);
        });
      } else {
        process.nextTick(() => {
          request.callback(undefined, request.rowCount, request.rows);
        });
      }
    }, (err) => {
      process.nextTick(() => {
        throw err;
      });
    });
  }

  /**
   * Commit a transaction.
   *
   * There should be an active transaction - that is, [[beginTransaction]]
   * should have been previously called.
   *
   * @param callback
   * @param name A string representing a name to associate with the transaction.
   *   Optional, and defaults to an empty string. Required when `isolationLevel`is present.
   */
  commitTransaction(callback: CommitTransactionCallback, name = '') {
    const transaction = new Transaction(name);
    if (this.config.options.tdsVersion < '7_2') {
      return this.execSqlBatch(new Request('COMMIT TRAN ' + transaction.name, (err) => {
        this.transactionDepth--;
        if (this.transactionDepth === 0) {
          this.inTransaction = false;
        }

        callback(err);
      }));
    }
    const request = new Request(undefined, callback);
    this.makeRequest(request, TYPE.TRANSACTION_MANAGER, transaction.commitPayload(this.currentTransactionDescriptor())).then(() => {
      if (request.error) {
        process.nextTick(() => {
          request.callback(request.error);
        });
      } else {
        process.nextTick(() => {
          request.callback(undefined, request.rowCount, request.rows);
        });
      }
    }, (err) => {
      process.nextTick(() => {
        throw err;
      });
    });
  }

  /**
   * Rollback a transaction.
   *
   * There should be an active transaction - that is, [[beginTransaction]]
   * should have been previously called.
   *
   * @param callback
   * @param name A string representing a name to associate with the transaction.
   *   Optional, and defaults to an empty string.
   *   Required when `isolationLevel` is present.
   */
  rollbackTransaction(callback: RollbackTransactionCallback, name = '') {
    const transaction = new Transaction(name);
    if (this.config.options.tdsVersion < '7_2') {
      return this.execSqlBatch(new Request('ROLLBACK TRAN ' + transaction.name, (err) => {
        this.transactionDepth--;
        if (this.transactionDepth === 0) {
          this.inTransaction = false;
        }
        callback(err);
      }));
    }
    const request = new Request(undefined, callback);
    this.makeRequest(request, TYPE.TRANSACTION_MANAGER, transaction.rollbackPayload(this.currentTransactionDescriptor())).then(() => {
      if (request.error) {
        process.nextTick(() => {
          request.callback(request.error);
        });
      } else {
        process.nextTick(() => {
          request.callback(undefined, request.rowCount, request.rows);
        });
      }
    }, (err) => {
      process.nextTick(() => {
        throw err;
      });
    });
  }

  /**
   * Set a savepoint within a transaction.
   *
   * There should be an active transaction - that is, [[beginTransaction]]
   * should have been previously called.
   *
   * @param callback
   * @param name A string representing a name to associate with the transaction.\
   *   Optional, and defaults to an empty string.
   *   Required when `isolationLevel` is present.
   */
  saveTransaction(callback: SaveTransactionCallback, name: string) {
    const transaction = new Transaction(name);
    if (this.config.options.tdsVersion < '7_2') {
      return this.execSqlBatch(new Request('SAVE TRAN ' + transaction.name, (err) => {
        this.transactionDepth++;
        callback(err);
      }));
    }
    const request = new Request(undefined, callback);

    this.makeRequest(request, TYPE.TRANSACTION_MANAGER, transaction.savePayload(this.currentTransactionDescriptor())).then(() => {
      if (request.error) {
        process.nextTick(() => {
          request.callback(request.error);
        });
      } else {
        process.nextTick(() => {
          request.callback(undefined, request.rowCount, request.rows);
        });
      }
    }, (err) => {
      process.nextTick(() => {
        throw err;
      });
    });
  }

  /**
   * Run the given callback after starting a transaction, and commit or
   * rollback the transaction afterwards.
   *
   * This is a helper that employs [[beginTransaction]], [[commitTransaction]],
   * [[rollbackTransaction]], and [[saveTransaction]] to greatly simplify the
   * use of database transactions and automatically handle transaction nesting.
   *
   * @param cb
   * @param isolationLevel
   *   The isolation level that the transaction is to be run with.
   *
   *   The isolation levels are available from `require('tedious').ISOLATION_LEVEL`.
   *   * `READ_UNCOMMITTED`
   *   * `READ_COMMITTED`
   *   * `REPEATABLE_READ`
   *   * `SERIALIZABLE`
   *   * `SNAPSHOT`
   *
   *   Optional, and defaults to the Connection's isolation level.
   */
  transaction(cb: (err: Error | null | undefined, txDone?: <T extends TransactionDoneCallback>(err: Error | null | undefined, done: T, ...args: CallbackParameters<T>) => void) => void, isolationLevel?: typeof ISOLATION_LEVEL[keyof typeof ISOLATION_LEVEL]) {
    if (typeof cb !== 'function') {
      throw new TypeError('`cb` must be a function');
    }

    const useSavepoint = this.inTransaction;
    const name = '_tedious_' + (crypto.randomBytes(10).toString('hex'));
    const txDone: <T extends TransactionDoneCallback>(err: Error | null | undefined, done: T, ...args: CallbackParameters<T>) => void = (err, done, ...args) => {
      if (err) {
        if (this.inTransaction && this.state === this.STATE.LOGGED_IN) {
          this.rollbackTransaction((txErr) => {
            done(txErr || err, ...args);
          }, name);
        } else {
          done(err, ...args);
        }
      } else if (useSavepoint) {
        if (this.config.options.tdsVersion < '7_2') {
          this.transactionDepth--;
        }
        done(null, ...args);
      } else {
        this.commitTransaction((txErr) => {
          done(txErr, ...args);
        }, name);
      }
    };

    if (useSavepoint) {
      return this.saveTransaction((err) => {
        if (err) {
          return cb(err);
        }

        if (isolationLevel) {
          return this.execSqlBatch(new Request('SET transaction isolation level ' + this.getIsolationLevelText(isolationLevel), (err) => {
            return cb(err, txDone);
          }));
        } else {
          return cb(null, txDone);
        }
      }, name);
    } else {
      return this.beginTransaction((err) => {
        if (err) {
          return cb(err);
        }

        return cb(null, txDone);
      }, name, isolationLevel);
    }
  }

  /**
   * @private
   */
  async makeRequest(request: Request | BulkLoad, packetType: number, payload: (Iterable<Buffer> | AsyncIterable<Buffer>) & { toString: (indent?: string) => string }) {
    if (this.state !== this.STATE.LOGGED_IN) {
      const message = 'Requests can only be made in the ' + this.STATE.LOGGED_IN.name + ' state, not the ' + this.state.name + ' state';
      this.debug.log(message);
      request.error = new RequestError(message, 'EINVALIDSTATE');
      return;
    }

    if (request.canceled) {
      request.error = new RequestError('Canceled.', 'ECANCEL');
      return;
    }

    if (packetType === TYPE.SQL_BATCH) {
      this.isSqlBatch = true;
    } else {
      this.isSqlBatch = false;
    }

    this.request = request;
    request.connection! = this;
    request.rowCount! = 0;
    request.rows! = [];
    request.rst! = [];

    this.createRequestTimer();

    const message = new Message({ type: packetType, resetConnection: this.resetConnectionOnNextRequest });
    this.messageIo.outgoingMessageStream.write(message);
    this.transitionTo(this.STATE.SENT_CLIENT_REQUEST);

    {
      const payloadStream = Readable.from(payload);

      const onCancel = () => {
        payloadStream.destroy(new RequestError('Canceled.', 'ECANCEL'));
      };

      request.once('cancel', onCancel);

      try {
        for await (const chunk of payloadStream) {
          if (message.write(chunk) === false) {
            // Wait for the message to drain, or the request to be cancelled.
            await new Promise<void>((resolve) => {
              const onDrain = () => {
                request.removeListener('cancel', onCancel);
                message.removeListener('drain', onDrain);

                resolve();
              };

              const onCancel = () => {
                request.removeListener('cancel', onCancel);
                message.removeListener('drain', onDrain);

                resolve();
              };

              message.once('drain', onDrain);
              request.once('cancel', onCancel);
            });

            if (request.canceled) {
              break;
            }
          }
        }
      } catch (error) {
        request.error ??= error as Error;
        message.ignore = true;

        if (request instanceof Request && request.paused) {
          // resume the request if it was paused so we can read the remaining tokens
          request.resume();
        }
      } finally {
        request.removeListener('cancel', onCancel);
      }

      message.end();

      this.resetConnectionOnNextRequest = false;
      this.debug.payload(function() {
        return payload!.toString('  ');
      });
    }

    let waitForAttentionResponse = false;
    const onCancelAfterRequestSent = () => {
      this.messageIo.sendMessage(TYPE.ATTENTION);
      waitForAttentionResponse = true;
      this.createCancelTimer();
      this.transitionTo(this.STATE.SENT_ATTENTION);
    };

    request.once('cancel', onCancelAfterRequestSent);
    try {
      let message;
      try {
        message = await this.messageIo.readMessage();
      } catch (err: any) {
        return this.socketError(err);
      }
      // request timer is stopped on first data package
      this.clearRequestTimer();

      const onCancel = () => {
        if (request instanceof Request && request.paused) {
          // resume the request if it was paused so we can read the remaining tokens
          request.resume();
        }
      };

      request.once('cancel', onCancel);
      try {
        if (request instanceof Request && request.paused) {
          await once(request, 'resume');
        }

        const handler = new RequestTokenHandler(this, request);
        for await (const token of StreamParser.parseTokens(message, this.debug, this.config.options)) {
          // If the request was canceled, we discard any data contained in the response.
          if (request.canceled) {
            continue;
          }

          if (request instanceof Request && request.paused) {
            // Wait for the request to be unpaused or canceled
            await new Promise<void>((resolve) => {
              const onResume = () => {
                request.removeListener('resume', onResume);
                request.removeListener('cancel', onCancel);

                resolve();
              };

              const onCancel = () => {
                request.removeListener('resume', onResume);
                request.removeListener('cancel', onCancel);

                resolve();
              };

              request.on('resume', onResume);
              request.on('cancel', onCancel);
            });
          }

          handler[token.handlerName](token as any);
        }
      } finally {
        request.removeListener('cancel', onCancel);
      }

      if (waitForAttentionResponse) {
        // 3.2.5.7 Sent Attention State
        while (true) {
          try {
            message = await this.messageIo.readMessage();
          } catch (err: any) {
            return this.socketError(err);
          }

          const handler = new AttentionTokenHandler(this, request);
          for await (const token of StreamParser.parseTokens(message, this.debug, this.config.options)) {
            handler[token.handlerName](token as any);
          }

          if (handler.attentionReceived) {
            this.clearCancelTimer();

            if (!request.error || !(request.error instanceof RequestError) || request.error.code !== 'ETIMEOUT') {
              request.error = new RequestError('Canceled.', 'ECANCEL');
            }

            break;
          }
        }
      }
    } finally {
      request.removeListener('cancel', onCancelAfterRequestSent);
    }

    this.transitionTo(this.STATE.LOGGED_IN);
    this.request = undefined;

    if (this.config.options.tdsVersion < '7_2' && request.error && this.isSqlBatch) {
      this.inTransaction = false;
    }
  }

  /**
   * Cancel currently executed request.
   */
  cancel() {
    if (!this.request) {
      return false;
    }

    if (this.request.canceled) {
      return false;
    }

    this.request.cancel();
    return true;
  }

  /**
   * Reset the connection to its initial state.
   * Can be useful for connection pool implementations.
   *
   * @param callback
   */
  reset(callback: ResetCallback) {
    const request = new Request(this.getInitialSql(), (err) => {
      if (this.config.options.tdsVersion < '7_2') {
        this.inTransaction = false;
      }
      callback(err);
    });
    this.resetConnectionOnNextRequest = true;
    this.execSqlBatch(request);
  }

  /**
   * @private
   */
  currentTransactionDescriptor() {
    return this.transactionDescriptors[this.transactionDescriptors.length - 1];
  }

  /**
   * @private
   */
  getIsolationLevelText(isolationLevel: typeof ISOLATION_LEVEL[keyof typeof ISOLATION_LEVEL]) {
    switch (isolationLevel) {
      case ISOLATION_LEVEL.READ_UNCOMMITTED:
        return 'read uncommitted';
      case ISOLATION_LEVEL.REPEATABLE_READ:
        return 'repeatable read';
      case ISOLATION_LEVEL.SERIALIZABLE:
        return 'serializable';
      case ISOLATION_LEVEL.SNAPSHOT:
        return 'snapshot';
      default:
        return 'read committed';
    }
  }
}

function isTransientError(error: AggregateError | ConnectionError): boolean {
  if (error instanceof AggregateError) {
    error = error.errors[0];
  }
  return (error instanceof ConnectionError) && !!error.isTransient;
}

export default Connection;
module.exports = Connection;

Connection.prototype.STATE = {
  INITIALIZED: {
    name: 'Initialized',
    events: {}
  },
  CONNECTING: {
    name: 'Connecting',
    enter: function() {
      this.initialiseConnection();
    },
    events: {
      socketError: function() {
        this.transitionTo(this.STATE.FINAL);
      },
      connectTimeout: function() {
        this.transitionTo(this.STATE.FINAL);
      }
    }
  },
  SENT_PRELOGIN: {
    name: 'SentPrelogin',
    enter: function() {
      (async () => {
        let messageBuffer = Buffer.alloc(0);

        let message;
        try {
          message = await this.messageIo.readMessage();
        } catch (err: any) {
          return this.socketError(err);
        }

        for await (const data of message) {
          messageBuffer = Buffer.concat([messageBuffer, data]);
        }

        const preloginPayload = new PreloginPayload(messageBuffer);
        this.debug.payload(function() {
          return preloginPayload.toString('  ');
        });

        if (preloginPayload.fedAuthRequired === 1) {
          this.fedAuthRequired = true;
        }
        if ('strict' !== this.config.options.encrypt && (preloginPayload.encryptionString === 'ON' || preloginPayload.encryptionString === 'REQ')) {
          if (!this.config.options.encrypt) {
            this.emit('connect', new ConnectionError("Server requires encryption, set 'encrypt' config option to true.", 'EENCRYPT'));
            return this.close();
          }

          try {
            this.transitionTo(this.STATE.SENT_TLSSSLNEGOTIATION);
            await this.messageIo.startTls(this.secureContextOptions, this.config.options.serverName ? this.config.options.serverName : this.routingData?.server ?? this.config.server, this.config.options.trustServerCertificate);
          } catch (err: any) {
            return this.socketError(err);
          }
        }

        this.sendLogin7Packet();

        const { authentication } = this.config;

        switch (authentication.type) {
          case 'azure-active-directory-password':
          case 'azure-active-directory-msi-vm':
          case 'azure-active-directory-msi-app-service':
          case 'azure-active-directory-service-principal-secret':
          case 'azure-active-directory-default':
            this.transitionTo(this.STATE.SENT_LOGIN7_WITH_FEDAUTH);
            break;
          case 'ntlm':
            this.transitionTo(this.STATE.SENT_LOGIN7_WITH_NTLM);
            break;
          default:
            this.transitionTo(this.STATE.SENT_LOGIN7_WITH_STANDARD_LOGIN);
            break;
        }
      })().catch((err) => {
        process.nextTick(() => {
          throw err;
        });
      });
    },
    events: {
      socketError: function() {
        this.transitionTo(this.STATE.FINAL);
      },
      connectTimeout: function() {
        this.transitionTo(this.STATE.FINAL);
      }
    }
  },
  REROUTING: {
    name: 'ReRouting',
    enter: function() {
      this.cleanupConnection(CLEANUP_TYPE.REDIRECT);
    },
    events: {
      message: function() {
      },
      socketError: function() {
        this.transitionTo(this.STATE.FINAL);
      },
      connectTimeout: function() {
        this.transitionTo(this.STATE.FINAL);
      },
      reconnect: function() {
        this.transitionTo(this.STATE.CONNECTING);
      }
    }
  },
  TRANSIENT_FAILURE_RETRY: {
    name: 'TRANSIENT_FAILURE_RETRY',
    enter: function() {
      this.curTransientRetryCount++;
      this.cleanupConnection(CLEANUP_TYPE.RETRY);
    },
    events: {
      message: function() {
      },
      socketError: function() {
        this.transitionTo(this.STATE.FINAL);
      },
      connectTimeout: function() {
        this.transitionTo(this.STATE.FINAL);
      },
      retry: function() {
        this.createRetryTimer();
      }
    }
  },
  SENT_TLSSSLNEGOTIATION: {
    name: 'SentTLSSSLNegotiation',
    events: {
      socketError: function() {
        this.transitionTo(this.STATE.FINAL);
      },
      connectTimeout: function() {
        this.transitionTo(this.STATE.FINAL);
      }
    }
  },
  SENT_LOGIN7_WITH_STANDARD_LOGIN: {
    name: 'SentLogin7WithStandardLogin',
    enter: function() {
      (async () => {
        let message;
        try {
          message = await this.messageIo.readMessage();
        } catch (err: any) {
          return this.socketError(err);
        }

        const handler = new Login7TokenHandler(this);
        for await (const token of StreamParser.parseTokens(message, this.debug, this.config.options)) {
          handler[token.handlerName](token as any);
        }

        if (handler.loginAckReceived) {
          if (handler.routingData) {
            this.routingData = handler.routingData;
            this.transitionTo(this.STATE.REROUTING);
          } else {
            this.transitionTo(this.STATE.LOGGED_IN_SENDING_INITIAL_SQL);
          }
        } else if (this.loginError) {
          if (isTransientError(this.loginError)) {
            this.debug.log('Initiating retry on transient error');
            this.transitionTo(this.STATE.TRANSIENT_FAILURE_RETRY);
          } else {
            this.emit('connect', this.loginError);
            this.transitionTo(this.STATE.FINAL);
          }
        } else {
          this.emit('connect', new ConnectionError('Login failed.', 'ELOGIN'));
          this.transitionTo(this.STATE.FINAL);
        }
      })().catch((err) => {
        process.nextTick(() => {
          throw err;
        });
      });
    },
    events: {
      socketError: function() {
        this.transitionTo(this.STATE.FINAL);
      },
      connectTimeout: function() {
        this.transitionTo(this.STATE.FINAL);
      }
    }
  },
  SENT_LOGIN7_WITH_NTLM: {
    name: 'SentLogin7WithNTLMLogin',
    enter: function() {
      (async () => {
        while (true) {
          let message;
          try {
            message = await this.messageIo.readMessage();
          } catch (err: any) {
            return this.socketError(err);
          }

          const handler = new Login7TokenHandler(this);
          for await (const token of StreamParser.parseTokens(message, this.debug, this.config.options)) {
            handler[token.handlerName](token as any);
          }

          if (handler.loginAckReceived) {
            if (handler.routingData) {
              this.routingData = handler.routingData;
              return this.transitionTo(this.STATE.REROUTING);
            } else {
              return this.transitionTo(this.STATE.LOGGED_IN_SENDING_INITIAL_SQL);
            }
          } else if (this.ntlmpacket) {
            const authentication = this.config.authentication as NtlmAuthentication;

            const payload = new NTLMResponsePayload({
              domain: authentication.options.domain,
              userName: authentication.options.userName,
              password: authentication.options.password,
              ntlmpacket: this.ntlmpacket
            });

            this.messageIo.sendMessage(TYPE.NTLMAUTH_PKT, payload.data);
            this.debug.payload(function() {
              return payload.toString('  ');
            });

            this.ntlmpacket = undefined;
          } else if (this.loginError) {
            if (isTransientError(this.loginError)) {
              this.debug.log('Initiating retry on transient error');
              return this.transitionTo(this.STATE.TRANSIENT_FAILURE_RETRY);
            } else {
              this.emit('connect', this.loginError);
              return this.transitionTo(this.STATE.FINAL);
            }
          } else {
            this.emit('connect', new ConnectionError('Login failed.', 'ELOGIN'));
            return this.transitionTo(this.STATE.FINAL);
          }
        }

      })().catch((err) => {
        process.nextTick(() => {
          throw err;
        });
      });
    },
    events: {
      socketError: function() {
        this.transitionTo(this.STATE.FINAL);
      },
      connectTimeout: function() {
        this.transitionTo(this.STATE.FINAL);
      }
    }
  },
  SENT_LOGIN7_WITH_FEDAUTH: {
    name: 'SentLogin7Withfedauth',
    enter: function() {
      (async () => {
        let message;
        try {
          message = await this.messageIo.readMessage();
        } catch (err: any) {
          return this.socketError(err);
        }

        const handler = new Login7TokenHandler(this);
        for await (const token of StreamParser.parseTokens(message, this.debug, this.config.options)) {
          handler[token.handlerName](token as any);
        }

        if (handler.loginAckReceived) {
          if (handler.routingData) {
            this.routingData = handler.routingData;
            this.transitionTo(this.STATE.REROUTING);
          } else {
            this.transitionTo(this.STATE.LOGGED_IN_SENDING_INITIAL_SQL);
          }

          return;
        }

        const fedAuthInfoToken = handler.fedAuthInfoToken;

        if (fedAuthInfoToken && fedAuthInfoToken.stsurl && fedAuthInfoToken.spn) {
          const authentication = this.config.authentication as AzureActiveDirectoryPasswordAuthentication | AzureActiveDirectoryMsiVmAuthentication | AzureActiveDirectoryMsiAppServiceAuthentication | AzureActiveDirectoryServicePrincipalSecret | AzureActiveDirectoryDefaultAuthentication;
          const tokenScope = new URL('/.default', fedAuthInfoToken.spn).toString();

          let credentials;

          switch (authentication.type) {
            case 'azure-active-directory-password':
              credentials = new UsernamePasswordCredential(
                authentication.options.tenantId ?? 'common',
                authentication.options.clientId,
                authentication.options.userName,
                authentication.options.password
              );
              break;
            case 'azure-active-directory-msi-vm':
            case 'azure-active-directory-msi-app-service':
              const msiArgs = authentication.options.clientId ? [authentication.options.clientId, {}] : [{}];
              credentials = new ManagedIdentityCredential(...msiArgs);
              break;
            case 'azure-active-directory-default':
              const args = authentication.options.clientId ? { managedIdentityClientId: authentication.options.clientId } : {};
              credentials = new DefaultAzureCredential(args);
              break;
            case 'azure-active-directory-service-principal-secret':
              credentials = new ClientSecretCredential(
                authentication.options.tenantId,
                authentication.options.clientId,
                authentication.options.clientSecret
              );
              break;
          }

          let tokenResponse;
          try {
            tokenResponse = await credentials.getToken(tokenScope);
          } catch (err) {
            this.loginError = new AggregateError(
              [new ConnectionError('Security token could not be authenticated or authorized.', 'EFEDAUTH'), err]);
            this.emit('connect', this.loginError);
            this.transitionTo(this.STATE.FINAL);
            return;
          }


          const token = tokenResponse.token;
          this.sendFedAuthTokenMessage(token);

        } else if (this.loginError) {
          if (isTransientError(this.loginError)) {
            this.debug.log('Initiating retry on transient error');
            this.transitionTo(this.STATE.TRANSIENT_FAILURE_RETRY);
          } else {
            this.emit('connect', this.loginError);
            this.transitionTo(this.STATE.FINAL);
          }
        } else {
          this.emit('connect', new ConnectionError('Login failed.', 'ELOGIN'));
          this.transitionTo(this.STATE.FINAL);
        }

      })().catch((err) => {
        process.nextTick(() => {
          throw err;
        });
      });
    },
    events: {
      socketError: function() {
        this.transitionTo(this.STATE.FINAL);
      },
      connectTimeout: function() {
        this.transitionTo(this.STATE.FINAL);
      }
    }
  },
  LOGGED_IN_SENDING_INITIAL_SQL: {
    name: 'LoggedInSendingInitialSql',
    enter: function() {
      (async () => {
        this.sendInitialSql();
        let message;
        try {
          message = await this.messageIo.readMessage();
        } catch (err: any) {
          return this.socketError(err);
        }

        const handler = new InitialSqlTokenHandler(this);
        for await (const token of StreamParser.parseTokens(message, this.debug, this.config.options)) {
          handler[token.handlerName](token as any);
        }

        this.transitionTo(this.STATE.LOGGED_IN);
        this.processedInitialSql();

      })().catch((err) => {
        process.nextTick(() => {
          throw err;
        });
      });
    },
    events: {
      socketError: function socketError() {
        this.transitionTo(this.STATE.FINAL);
      },
      connectTimeout: function() {
        this.transitionTo(this.STATE.FINAL);
      }
    }
  },
  LOGGED_IN: {
    name: 'LoggedIn',
    events: {
      socketError: function() {
        this.transitionTo(this.STATE.FINAL);
      }
    }
  },
  SENT_CLIENT_REQUEST: {
    name: 'SentClientRequest',
    enter: function() { },
    exit: function(nextState) {
      this.clearRequestTimer();
    },
    events: {
      socketError: function(err) {
        const sqlRequest = this.request!;
        this.request = undefined;
        this.transitionTo(this.STATE.FINAL);

        sqlRequest.callback(err);
      }
    }
  },
  SENT_ATTENTION: {
    name: 'SentAttention',
    enter: function() { },
    events: {
      socketError: function(err) {
        const sqlRequest = this.request!;
        this.request = undefined;

        this.transitionTo(this.STATE.FINAL);

        sqlRequest.callback(err);
      }
    }
  },
  FINAL: {
    name: 'Final',
    enter: function() {
      this.cleanupConnection(CLEANUP_TYPE.NORMAL);
    },
    events: {
      connectTimeout: function() {
        // Do nothing, as the timer should be cleaned up.
      },
      message: function() {
        // Do nothing
      },
      socketError: function() {
        // Do nothing
      }
    }
  }
};<|MERGE_RESOLUTION|>--- conflicted
+++ resolved
@@ -1973,9 +1973,6 @@
     return debug;
   }
 
-<<<<<<< HEAD
-  connectOnPort(port: number, multiSubnetFailover: boolean, signal: AbortSignal, customConnector?: () => Promise<Socket>) {
-=======
   /**
    * @private
    */
@@ -2026,7 +2023,6 @@
   }
 
   connectOnPort(port: number, multiSubnetFailover: boolean, signal: AbortSignal, customConnector?: () => Promise<net.Socket>) {
->>>>>>> b78df149
     const connectOpts = {
       host: this.routingData ? this.routingData.server : this.config.server,
       port: this.routingData ? this.routingData.port : port,
