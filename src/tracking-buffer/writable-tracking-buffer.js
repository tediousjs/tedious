--- conflicted
+++ resolved
@@ -27,19 +27,10 @@
 
   constructor(initialSize: number, encoding: ?Encoding, doubleSizeGrowth: ?boolean) {
     this.initialSize = initialSize;
-<<<<<<< HEAD
-    this.encoding = encoding;
-    this.doubleSizeGrowth = doubleSizeGrowth;
-    this.doubleSizeGrowth || (this.doubleSizeGrowth = false);
-    this.encoding || (this.encoding = 'ucs2');
-    this.buffer = new Buffer(this.initialSize);
-    console.log('this.buffer :' + this.buffer.length);
-=======
     this.encoding = encoding || 'ucs2';
     this.doubleSizeGrowth = doubleSizeGrowth || false;
     this.buffer = new Buffer(this.initialSize).fill(0);
     this.compositeBuffer = new Buffer(0);
->>>>>>> e2152d44
     this.position = 0;
   }
 
@@ -91,7 +82,6 @@
     return this.position += length;
   }
 
-<<<<<<< HEAD
   writeUInt32LE_(value, pos) {
     this.buffer.writeUInt32LE(value, pos);
   }
@@ -104,10 +94,7 @@
     return this.buffer.length;
   }
 
-  writeUShort(value) {
-=======
   writeUShort(value: number) {
->>>>>>> e2152d44
     return this.writeUInt16LE(value);
   }
 
@@ -257,32 +244,7 @@
     }
   }
 
-<<<<<<< HEAD
-  writeLVarbyte(value, encoding) {
-    if (encoding == null) {
-      encoding = this.encoding;
-    }
-    let length;
-    if (Buffer.isBuffer(value)) {
-      length = value.length;
-    } else {
-      value = value.toString();
-      length = Buffer.byteLength(value, encoding);
-    }
-    this.writeInt32LE(length);
-    if (Buffer.isBuffer(value)) {
-      return this.writeBuffer(value);
-    } else {
-      this.makeRoomFor(length);
-      this.buffer.write(value, this.position, encoding);
-      return this.position += length;
-    }
-  }
-
-  writePLPBody(value, encoding) {
-=======
   writePLPBody(value: any, encoding: ?Encoding) {
->>>>>>> e2152d44
     if (encoding == null) {
       encoding = this.encoding;
     }
