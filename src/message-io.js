--- conflicted
+++ resolved
@@ -117,21 +117,6 @@
     securePair.encrypted.on('data', (data) => {
       this.sendMessage(TYPE.PRELOGIN, data);
     });
-<<<<<<< HEAD
-
-    // If an error happens in the TLS layer, there is nothing we can do about it.
-    // Forward the error to the socket so the connection gets properly cleaned up.
-    this.securePair.cleartext.on('error', (err) => {
-      this.socket.destroy(err);
-    });
-
-    // On Node >= 0.12, the encrypted stream automatically starts spewing out
-    // data once we attach a `data` listener. But on Node <= 0.10.x, this is not
-    // the case. We need to kick the cleartext stream once to get the
-    // encrypted end of the secure pair to emit the TLS handshake data.
-    this.securePair.cleartext.write('');
-=======
->>>>>>> d42004e9
   }
 
   encryptAllFutureTraffic() {
