'use strict';

const tls = require('tls');
const crypto = require('crypto');
const EventEmitter = require('events').EventEmitter;
const Transform = require('readable-stream').Transform;

require('./buffertools');

const Packet = require('./packet').Packet;
const TYPE = require('./packet').TYPE;
const packetHeaderLength = require('./packet').HEADER_LENGTH;

class ReadablePacketStream extends Transform {
  constructor() {
    super({ objectMode: true });

    this.buffer = new Buffer(0);
    this.position = 0;
  }

  _transform(chunk, encoding, callback) {
    if (this.position === this.buffer.length) {
      // If we have fully consumed the previous buffer,
      // we can just replace it with the new chunk
      this.buffer = chunk;
    } else {
      // If we haven't fully consumed the previous buffer,
      // we simply concatenate the leftovers and the new chunk.
      this.buffer = Buffer.concat([
        this.buffer.slice(this.position), chunk
      ], (this.buffer.length - this.position) + chunk.length);
    }

    this.position = 0;

    // The packet header is always 8 bytes of length.
    while (this.buffer.length >= this.position + packetHeaderLength) {
      // Get the full packet length
      const length = this.buffer.readUInt16BE(this.position + 2);

      if (this.buffer.length >= this.position + length) {
        const data = this.buffer.slice(this.position, this.position + length);
        this.position += length;
        this.push(new Packet(data));
      } else {
        // Not enough data to provide the next packet. Stop here and wait for
        // the next call to `_transform`.
        break;
      }
    }

    callback();
  }
}

module.exports = class MessageIO extends EventEmitter {
  constructor(socket, _packetSize, debug) {
    super();

    this.socket = socket;
    this._packetSize = _packetSize;
    this.debug = debug;
    this.sendPacket = this.sendPacket.bind(this);

    this.packetStream = new ReadablePacketStream();
    this.packetStream.on('data', (packet) => {
      this.logPacket('Received', packet);
      this.emit('data', packet.data());
      if (packet.isLast()) {
        this.emit('message');
      }
    });

    this.socket.pipe(this.packetStream);
    this.packetDataSize = this._packetSize - packetHeaderLength;
  }

  packetSize(packetSize) {
    if (arguments.length > 0) {
      this.debug.log('Packet size changed from ' + this._packetSize + ' to ' + packetSize);
      this._packetSize = packetSize;
      this.packetDataSize = this._packetSize - packetHeaderLength;
    }
    return this._packetSize;
  }

  startTls(credentialsDetails, trustServerCertificate) {
<<<<<<< HEAD
    const messageIO = this;
=======
>>>>>>> b523f1a6
    const credentials = tls.createSecureContext ? tls.createSecureContext(credentialsDetails) : crypto.createCredentials(credentialsDetails);

    this.securePair = tls.createSecurePair(credentials);
    this.tlsNegotiationComplete = false;

<<<<<<< HEAD

    this.securePair.on('secure', function() {
      const cipher = messageIO.securePair.cleartext.getCipher();

      if (!trustServerCertificate) {
        const verifyError = this.ssl.verifyError();
        if (verifyError) {
          messageIO.securePair.destroy();
          messageIO.socket.destroy();
          messageIO.emit('error', verifyError);
=======
    this.securePair.on('secure', () => {
      const cipher = this.securePair.cleartext.getCipher();

      if (!trustServerCertificate) {
        const verifyError = this.securePair.ssl.verifyError();

        if (verifyError) {
          this.securePair.destroy();
          this.socket.destroy(verifyError);
>>>>>>> b523f1a6
          return;
        }
      }

<<<<<<< HEAD
      messageIO.debug.log('TLS negotiated (' + cipher.name + ', ' + cipher.version + ')');
      messageIO.emit('secure', messageIO.securePair.cleartext);
      messageIO.encryptAllFutureTraffic();
=======
      this.debug.log('TLS negotiated (' + cipher.name + ', ' + cipher.version + ')');
      this.emit('secure', this.securePair.cleartext);
      this.encryptAllFutureTraffic();
>>>>>>> b523f1a6
    });

    this.securePair.encrypted.on('data', (data) => {
      this.sendMessage(TYPE.PRELOGIN, data);
    });

    // On Node >= 0.12, the encrypted stream automatically starts spewing out
    // data once we attach a `data` listener. But on Node <= 0.10.x, this is not
    // the case. We need to kick the cleartext stream once to get the
    // encrypted end of the secure pair to emit the TLS handshake data.
    this.securePair.cleartext.write('');
  }

  encryptAllFutureTraffic() {
    this.socket.unpipe(this.packetStream);
    this.securePair.encrypted.removeAllListeners('data');
    this.socket.pipe(this.securePair.encrypted);
    this.securePair.encrypted.pipe(this.socket);
    this.securePair.cleartext.pipe(this.packetStream);
    this.tlsNegotiationComplete = true;
  }

  tlsHandshakeData(data) {
    this.securePair.encrypted.write(data);
  }

  // TODO listen for 'drain' event when socket.write returns false.
  // TODO implement incomplete request cancelation (2.2.1.6)
  sendMessage(packetType, data, resetConnection) {
    let numberOfPackets;
    if (data) {
      numberOfPackets = (Math.floor((data.length - 1) / this.packetDataSize)) + 1;
    } else {
      numberOfPackets = 1;
      data = new Buffer(0);
    }

    for (let packetNumber = 0; packetNumber < numberOfPackets; packetNumber++) {
      const payloadStart = packetNumber * this.packetDataSize;

      let payloadEnd;
      if (packetNumber < numberOfPackets - 1) {
        payloadEnd = payloadStart + this.packetDataSize;
      } else {
        payloadEnd = data.length;
      }

      const packetPayload = data.slice(payloadStart, payloadEnd);

      const packet = new Packet(packetType);
      packet.last(packetNumber === numberOfPackets - 1);
      packet.resetConnection(resetConnection);
      packet.packetId(packetNumber + 1);
      packet.addData(packetPayload);
      this.sendPacket(packet);
    }
  }

  sendPacket(packet) {
    this.logPacket('Sent', packet);
    if (this.securePair && this.tlsNegotiationComplete) {
      this.securePair.cleartext.write(packet.buffer);
    } else {
      this.socket.write(packet.buffer);
    }
  }

  logPacket(direction, packet) {
    this.debug.packet(direction, packet);
    return this.debug.data(packet);
  }
};<|MERGE_RESOLUTION|>--- conflicted
+++ resolved
@@ -86,27 +86,11 @@
   }
 
   startTls(credentialsDetails, trustServerCertificate) {
-<<<<<<< HEAD
-    const messageIO = this;
-=======
->>>>>>> b523f1a6
     const credentials = tls.createSecureContext ? tls.createSecureContext(credentialsDetails) : crypto.createCredentials(credentialsDetails);
 
     this.securePair = tls.createSecurePair(credentials);
     this.tlsNegotiationComplete = false;
 
-<<<<<<< HEAD
-
-    this.securePair.on('secure', function() {
-      const cipher = messageIO.securePair.cleartext.getCipher();
-
-      if (!trustServerCertificate) {
-        const verifyError = this.ssl.verifyError();
-        if (verifyError) {
-          messageIO.securePair.destroy();
-          messageIO.socket.destroy();
-          messageIO.emit('error', verifyError);
-=======
     this.securePair.on('secure', () => {
       const cipher = this.securePair.cleartext.getCipher();
 
@@ -116,20 +100,13 @@
         if (verifyError) {
           this.securePair.destroy();
           this.socket.destroy(verifyError);
->>>>>>> b523f1a6
           return;
         }
       }
 
-<<<<<<< HEAD
-      messageIO.debug.log('TLS negotiated (' + cipher.name + ', ' + cipher.version + ')');
-      messageIO.emit('secure', messageIO.securePair.cleartext);
-      messageIO.encryptAllFutureTraffic();
-=======
       this.debug.log('TLS negotiated (' + cipher.name + ', ' + cipher.version + ')');
       this.emit('secure', this.securePair.cleartext);
       this.encryptAllFutureTraffic();
->>>>>>> b523f1a6
     });
 
     this.securePair.encrypted.on('data', (data) => {
