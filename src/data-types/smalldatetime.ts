--- conflicted
+++ resolved
@@ -41,7 +41,6 @@
     }
   },
 
-<<<<<<< HEAD
   toBuffer: function(parameter, options) {
     const value = parameter.value as Date;
 
@@ -64,10 +63,7 @@
     }
   },
 
-  validate: function(value): null | Date| TypeError {
-=======
   validate: function(value): null | Date | TypeError {
->>>>>>> 7b23dbc0
     if (value == null) {
       return null;
     }
