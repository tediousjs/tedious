--- conflicted
+++ resolved
@@ -1,9 +1,5 @@
-<<<<<<< HEAD
 import { InternalConnectionOptions } from '../connection';
-import { DataType } from '../data-type';
-=======
 import { type DataType } from '../data-type';
->>>>>>> 57998f2a
 import DateTimeN from './datetimen';
 
 const EPOCH_DATE = new Date(1900, 0, 1);
