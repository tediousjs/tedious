--- conflicted
+++ resolved
@@ -4,16 +4,12 @@
   id: 0x6A,
   type: 'DECIMALN',
   name: 'DecimalN',
-<<<<<<< HEAD
-  dataLengthLength: 1,
-  hasPrecision: true,
-  hasScale: true,
 
   getDataType: function(dataLength: number) {
     const decimal = require('./decimal');
 
     return (dataLength === 17) ? decimal : this;
-=======
+  },
 
   declaration() {
     throw new Error('not implemented');
@@ -29,7 +25,6 @@
 
   validate() {
     throw new Error('not implemented');
->>>>>>> 7e5c3877
   }
 };
 
