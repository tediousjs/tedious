--- conflicted
+++ resolved
@@ -58,16 +58,14 @@
     } else {
       buffer.writeUInt16LE(MAX, 1);
     }
-<<<<<<< HEAD
-=======
 
     if (parameter.collation) {
       parameter.collation.toBuffer().copy(buffer, 3, 0, 5);
     }
 
->>>>>>> b100407b
     return buffer;
   },
+
   toBuffer: function(parameter) {
     const value = parameter.value as string | Buffer;
 
@@ -150,12 +148,14 @@
     if (value == null) {
       return null;
     }
+
     if (typeof value !== 'string') {
       if (typeof value.toString !== 'function') {
         throw new TypeError('Invalid string.');
       }
       value = value.toString();
     }
+
     return value;
   }
 };
