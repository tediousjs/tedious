--- conflicted
+++ resolved
@@ -56,7 +56,6 @@
     buffer.writeBuffer(Buffer.from([0x00, 0x00, 0x00, 0x00, 0x00]));
   },
 
-<<<<<<< HEAD
   toBuffer: function(parameter) {
     const value = parameter.value as string | Buffer;
 
@@ -68,15 +67,12 @@
     }
   },
 
-  writeParameterData: function(buffer, parameter, options, cb) {
-=======
   writeParameterData: function(buff, parameter, options, cb) {
     buff.writeBuffer(Buffer.concat(Array.from(this.generate(parameter, options))));
     cb();
   },
 
   generate: function*(parameter, options) {
->>>>>>> e94c4d01
     if (parameter.value != null) {
       const buffer = new WritableTrackingBuffer(0);
       if (parameter.length! <= this.maximumLength) {
