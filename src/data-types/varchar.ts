--- conflicted
+++ resolved
@@ -58,42 +58,10 @@
       buffer.writeUInt16LE(MAX, 1);
     }
 
-<<<<<<< HEAD
-    const collation = Buffer.alloc(5);
-
-    if (parameter.collation != null) {
-      const { lcid, flags, version, sortId } = parameter.collation;
-      collation.writeUInt8(
-        (lcid) & 0xFF,
-        0,
-      );
-      collation.writeUInt8(
-        (lcid >> 8) & 0xFF,
-        1,
-      );
-      // byte index 2 contains data for both lcid and flags
-      collation.writeUInt8(
-        ((lcid >> 16) & 0x0F) | (((flags) & 0x0F) << 4),
-        2,
-      );
-      // byte index 3 contains data for both flags and version
-      collation.writeUInt8(
-        ((flags) & 0xF0) | ((version) & 0x0F),
-        3,
-      );
-      collation.writeUInt8(
-        (sortId) & 0xFF,
-        4,
-      );
-    }
-
-    collation.copy(buffer, collation.length);
-=======
     if (parameter.collation) {
       parameter.collation.toBuffer().copy(buffer, 3, 0, 5);
     }
 
->>>>>>> b100407b
     return buffer;
   },
 
@@ -139,22 +107,18 @@
     }
   },
 
-<<<<<<< HEAD
   toBuffer: function(parameter) {
-    const value = parameter.value as string | Buffer;
+    const value = parameter.value as Buffer | null;
 
     if (value != null) {
-      return Buffer.isBuffer(value) ? value : Buffer.from(value);
+      return value;
     } else {
       // PLP NULL
       return Buffer.from([ 0xFF, 0xFF, 0xFF, 0xFF, 0xFF, 0xFF, 0xFF, 0xFF ]);
     }
   },
 
-  validate: function(value): string | null {
-=======
   validate: function(value, collation): Buffer | null {
->>>>>>> b100407b
     if (value == null) {
       return null;
     }
