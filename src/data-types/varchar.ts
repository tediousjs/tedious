--- conflicted
+++ resolved
@@ -92,14 +92,6 @@
     return buffer;
   },
 
-<<<<<<< HEAD
-
-  *generateParameterData(parameter, options) {
-    if (parameter.value != null) {
-      let value = parameter.value;
-
-      const length = Buffer.byteLength(value, 'ascii');
-=======
   generateParameterLength(parameter, options) {
     if (parameter.value == null) {
       if (parameter.length! <= this.maximumLength) {
@@ -108,7 +100,6 @@
         return MAX_NULL_LENGTH;
       }
     }
->>>>>>> e295dee2
 
     let value = parameter.value;
     if (parameter.length! <= this.maximumLength) {
