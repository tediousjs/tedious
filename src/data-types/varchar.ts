--- conflicted
+++ resolved
@@ -62,11 +62,7 @@
     return buffer;
   },
 
-<<<<<<< HEAD
-  generate: function*(parameter, options) {
-=======
   *generateParameterData(parameter, options) {
->>>>>>> 7b23dbc0
     if (parameter.value != null) {
       let value = parameter.value;
 
