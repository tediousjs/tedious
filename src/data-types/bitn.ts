--- conflicted
+++ resolved
@@ -4,14 +4,12 @@
   id: 0x68,
   type: 'BITN',
   name: 'BitN',
-<<<<<<< HEAD
-  dataLengthLength: 1,
-
+  
   getDataType: function(dataLength: number) {
     const bit = require('./bit');
 
     return (dataLength === 1) ? bit : this;
-=======
+  },
 
   declaration() {
     throw new Error('not implemented');
@@ -27,9 +25,8 @@
 
   validate() {
     throw new Error('not implemented');
->>>>>>> 7e5c3877
   }
-};
+}
 
 export default BitN;
 module.exports = BitN;