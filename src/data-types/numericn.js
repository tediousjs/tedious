--- conflicted
+++ resolved
@@ -1,18 +1,12 @@
 module.exports = {
   id: 0x6C,
   type: 'NUMERICN',
-<<<<<<< HEAD
   name: 'NumericN',
   dataLengthLength: 1,
-  hasPrecision: true,
-  hasScale: true,
 
   getDataType: function(dataLength) {
     const numeric = require('./numeric');
 
     return (dataLength === 17) ? numeric : this;
   }
-=======
-  name: 'NumericN'
->>>>>>> 7e5c3877
 };