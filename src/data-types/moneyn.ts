import { DataType } from '../data-type';

const MoneyN: DataType = {
  id: 0x6E,
  type: 'MONEYN',
  name: 'MoneyN',
<<<<<<< HEAD
  dataLengthLength: 1,

  getDataType: function(dataLength: number) {
    const smallmoney = require('./smallmoney');
    const money = require('./money');

    switch (dataLength) {
      case 4:
        return smallmoney;

      case 8:
        return money;

      default: return this;
    }
=======

  declaration() {
    throw new Error('not implemented');
  },

  writeTypeInfo() {
    throw new Error('not implemented');
  },

  writeParameterData() {
    throw new Error('not implemented');
  },

  validate() {
    throw new Error('not implemented');
>>>>>>> 7e5c3877
  }
};

export default MoneyN;
module.exports = MoneyN;<|MERGE_RESOLUTION|>--- conflicted
+++ resolved
@@ -4,8 +4,6 @@
   id: 0x6E,
   type: 'MONEYN',
   name: 'MoneyN',
-<<<<<<< HEAD
-  dataLengthLength: 1,
 
   getDataType: function(dataLength: number) {
     const smallmoney = require('./smallmoney');
@@ -20,7 +18,7 @@
 
       default: return this;
     }
-=======
+  },
 
   declaration() {
     throw new Error('not implemented');
@@ -36,7 +34,6 @@
 
   validate() {
     throw new Error('not implemented');
->>>>>>> 7e5c3877
   }
 };
 
