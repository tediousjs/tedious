--- conflicted
+++ resolved
@@ -33,13 +33,6 @@
   SRVERROR: 0x100
 };
 
-<<<<<<< HEAD
-type Options = {
-  checkConstraints: boolean,
-  fireTriggers: boolean,
-  keepNulls: boolean,
-  lockTable: boolean
-=======
 type InternalOptions = {
   checkConstraints: boolean,
   fireTriggers: boolean,
@@ -52,7 +45,6 @@
   fireTriggers?: $PropertyType<InternalOptions, 'fireTriggers'>,
   keepNulls?: $PropertyType<InternalOptions, 'keepNulls'>,
   lockTable?: $PropertyType<InternalOptions, 'lockTable'>,
->>>>>>> d5b9a7c0
 };
 
 type Column = {
@@ -76,26 +68,12 @@
   nullable?: boolean
 };
 
-<<<<<<< HEAD
-// Note that the Connection module uses this class in the same way as the Request class.
-class BulkLoad extends EventEmitter {
-  isBulkLoad: boolean;
-  error: Error | typeof undefined;
-  canceled: boolean;
-  executionStarted: boolean;
-  firstRowWritten: boolean;
-  streamingMode: boolean;
-  table: string;
-  options: Object;
-  callback: (err: ?Error, rowCount: number) => void;
-  columns: Array<Column>;
-  columnsByName: { [name: string]: Column };
-  bulkOptions: Options;
-  rowToPacketTransform: RowTransform;
-=======
 class BulkLoad extends EventEmitter {
   error: Error | typeof undefined;
   canceled: boolean;
+  isBulkLoad: boolean;
+  executionStarted: boolean;
+  streamingMode: boolean;
   table: string;
   timeout: number | typeof undefined
 
@@ -106,10 +84,9 @@
   columnsByName: { [name: string]: Column };
 
   firstRowWritten: boolean;
-  rowsData: WritableTrackingBuffer;
+  rowToPacketTransform: RowTransform;
 
   bulkOptions: InternalOptions;
->>>>>>> d5b9a7c0
 
   constructor(table: string, connectionOptions: Object, {
     checkConstraints = false,
@@ -117,23 +94,6 @@
     keepNulls = false,
     lockTable = false,
   }: Options, callback: (err: ?Error, rowCount: number) => void) {
-<<<<<<< HEAD
-=======
-    super();
-
-    this.error = undefined;
-    this.canceled = false;
-    this.timeout = undefined;
-
-    this.table = table;
-    this.options = connectionOptions;
-    this.callback = callback;
-    this.columns = [];
-    this.columnsByName = {};
-    this.rowsData = new WritableTrackingBuffer(1024, 'ucs2', true);
-    this.firstRowWritten = false;
-
->>>>>>> d5b9a7c0
     if (typeof checkConstraints !== 'boolean') {
       throw new TypeError('The "options.checkConstraints" property must be of type boolean.');
     }
@@ -213,12 +173,7 @@
     this.columnsByName[name] = column;
   }
 
-<<<<<<< HEAD
   addRow(...input: Array<{ [string]: any } | any>) {
-    if (this.streamingMode) {
-      throw new Error('BulkLoad.addRow() cannot be used in streaming mode.');
-=======
-  addRow(...input: [ { [string]: any } ] | Array<any>) {
     this.firstRowWritten = true;
 
     let row;
@@ -226,48 +181,16 @@
       row = input;
     } else {
       row = input[0];
->>>>>>> d5b9a7c0
-    }
-
-    this.firstRowWritten = true;
-
-<<<<<<< HEAD
-    if (input.length === 1 && typeof input[0] === 'object') {
-      if (Array.isArray(input[0])) {
-        const row: Array<any> = input[0];
-        this.rowToPacketTransform.write(row);
-      } else {
-        const row: { [string]: any } = input[0];
-        this.rowToPacketTransform.write(this.columns.map((column) => {
-          return row[column.objName];
-        }));
-      }
+    }
+
+    // write each column
+    if (Array.isArray(row)) {
+      this.rowToPacketTransform.write(row);
     } else {
-      const row: Array<any> = input;
-      this.rowToPacketTransform.write(row);
-=======
-    // write each column
-    if (row instanceof Array) {
-      for (let i = 0, len = this.columns.length; i < len; i++) {
-        const c = this.columns[i];
-        c.type.writeParameterData(this.rowsData, {
-          length: c.length,
-          scale: c.scale,
-          precision: c.precision,
-          value: row[i]
-        }, this.options);
-      }
-    } else {
-      for (let i = 0, len = this.columns.length; i < len; i++) {
-        const c = this.columns[i];
-        c.type.writeParameterData(this.rowsData, {
-          length: c.length,
-          scale: c.scale,
-          precision: c.precision,
-          value: row[c.objName]
-        }, this.options);
-      }
->>>>>>> d5b9a7c0
+      const object = row;
+      this.rowToPacketTransform.write(this.columns.map((column) => {
+        return object[column.objName];
+      }));
     }
   }
 
@@ -362,7 +285,10 @@
     return tBuf.data;
   }
 
-<<<<<<< HEAD
+  setTimeout(timeout: number | typeof undefined) {
+    this.timeout = timeout;
+  }
+
   createDoneToken() {
     // It might be nice to make DoneToken a class if anything needs to create them, but for now, just do it here
     const tBuf = new WritableTrackingBuffer(this.options.tdsVersion < '7_2' ? 9 : 13);
@@ -445,12 +371,4 @@
 
     callback();
   }
-}
-=======
-  setTimeout(timeout: number | typeof undefined) {
-    this.timeout = timeout;
-  }
-}
-
-module.exports = BulkLoad;
->>>>>>> d5b9a7c0
+}