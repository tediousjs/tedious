import Debug from '../debug';
import { InternalConnectionOptions } from '../connection';
import ReadableTrackingBuffer from '../tracking-buffer/readable-tracking-buffer';
import JSBI from 'jsbi';

import { Transform } from 'readable-stream';
import { TYPE, Token, EndOfMessageToken, ColMetadataToken } from './token';

import colMetadataParser, { ColumnMetadata } from './colmetadata-token-parser';
import { doneParser, doneInProcParser, doneProcParser } from './done-token-parser';
import envChangeParser from './env-change-token-parser';
import { errorParser, infoParser } from './infoerror-token-parser';
import fedAuthInfoParser from './fedauth-info-parser';
import featureExtAckParser from './feature-ext-ack-parser';
import loginAckParser from './loginack-token-parser';
import orderParser from './order-token-parser';
import returnStatusParser from './returnstatus-token-parser';
import returnValueParser from './returnvalue-token-parser';
import rowParser from './row-token-parser';
import nbcRowParser from './nbcrow-token-parser';
import sspiParser from './sspi-token-parser';

const tokenParsers = {
  [TYPE.COLMETADATA]: colMetadataParser,
  [TYPE.DONE]: doneParser,
  [TYPE.DONEINPROC]: doneInProcParser,
  [TYPE.DONEPROC]: doneProcParser,
  [TYPE.ENVCHANGE]: envChangeParser,
  [TYPE.ERROR]: errorParser,
  [TYPE.FEDAUTHINFO]: fedAuthInfoParser,
  [TYPE.FEATUREEXTACK]: featureExtAckParser,
  [TYPE.INFO]: infoParser,
  [TYPE.LOGINACK]: loginAckParser,
  [TYPE.ORDER]: orderParser,
  [TYPE.RETURNSTATUS]: returnStatusParser,
  [TYPE.RETURNVALUE]: returnValueParser,
  [TYPE.ROW]: rowParser,
  [TYPE.NBCROW]: nbcRowParser,
  [TYPE.SSPI]: sspiParser
};

class EndOfMessageMarker {}

class Parser extends Transform {
  debug: Debug;
  colMetadata: ColumnMetadata[];
  options: InternalConnectionOptions;
  endOfMessageMarker: EndOfMessageMarker;

  buffers: ReadableTrackingBuffer[];
  suspended: boolean;
  processingQueue: number;
  readyToEnd: boolean;
  next?: () => void;

  constructor(debug: Debug, options: InternalConnectionOptions) {
    super({ objectMode: true });

    this.debug = debug;
    this.colMetadata = [];
    this.options = options;
    this.endOfMessageMarker = new EndOfMessageMarker();

    this.buffers = [ new ReadableTrackingBuffer(Buffer.alloc(0)) ];
    this.suspended = false;
    this.next = undefined;
    this.readyToEnd = false;
    this.processingQueue = 0;
  }

  streamBuffer() {
    return this.buffers[0];
  }

  activeBuffer() {
    const lastBufferIndex = this.buffers.length - 1;
    return this.buffers[lastBufferIndex];
  }

  processingStarted() {
    this.processingQueue += 1;
  }

  processingComplete() {
    this.processingQueue -= 1;
    this.pushEndOfMessage();
  }

  pushEndOfMessage() {
    if (this.processingQueue <= 0 && this.readyToEnd === true && this.activeBuffer().availableLength() === 0) {
      this.readyToEnd = false;
      this.push(new EndOfMessageToken());
    }
  }

  pushIntermediateBuffer(input: Buffer) {
    this.buffers.push(new ReadableTrackingBuffer(input));
  }

  popIntermediateBuffer() {
    this.buffers.pop();
  }

  _transform(input: Buffer | EndOfMessageMarker, _encoding: string, done: (error?: Error | undefined, token?: Token) => void) {
    if (input instanceof EndOfMessageMarker) {
      this.readyToEnd = true;
      this.pushEndOfMessage();
      done();
      return;
    }

    this.streamBuffer().concat(input);

    if (this.suspended) {
      // Unsuspend and continue from where ever we left off.
      this.suspended = false;
      const next = this.next!;

      next();
    }

    // If we're no longer suspended, parse new tokens
    if (!this.suspended) {
      // Start the parser
      this.parseTokens();
    }

    done();
  }

  async parseTokens() {
    const doneParsing = (token: Token | undefined) => {
      if (token) {
        if (token instanceof ColMetadataToken) {
          this.colMetadata = token.columns;
        }
        this.debug.token(token);
        this.push(token);
      }
      this.processingComplete();
    };


<<<<<<< HEAD
    while (!this.suspended && this.activeBuffer().availableLength() > 0) {
      this.processingStarted();
      await new Promise((resolve) => {
        this.readUInt8((type) => {
          if (tokenParsers[type]) {
            tokenParsers[type](this, this.colMetadata, this.options, (token: Token | undefined) => {
              doneParsing(token);
              resolve();
            });
          } else {
            this.emit('error', new Error('Unknown type: ' + type));
          }
        });
      });
=======
      this.position += 1;

      if (tokenParsers[type]) {
        tokenParsers[type](this, this.options, doneParsing);
      } else {
        this.emit('error', new Error('Unknown type: ' + type));
      }
>>>>>>> ad4ce3f9
    }
  }

  suspend(next: () => void) {
    this.suspended = true;
    this.next = next;
  }

  awaitData(length: number, callback: () => void) {
    if (this.buffers.length > 1) {
      // inside an intermediate buffer
      // use the readable-buffer await-data to verify enough data exists
      // if not, this will throw an insufficient-data error
      try {
        return this.activeBuffer().awaitData(length, callback);
      } catch (err) {
        return this.emit('error', err);
      }
    }

    // inside the main buffer, check if enough is available or wait if not
    if (this.activeBuffer().availableLength() >= length) {
      callback();
    } else {
      this.suspend(() => {
        this.awaitData(length, callback);
      });
    }
  }

  readInt8(callback: (data: number) => void) {
    this.awaitData(1, () => this.activeBuffer().readInt8(callback));
  }

  readUInt8(callback: (data: number) => void) {
    this.awaitData(1, () => this.activeBuffer().readUInt8(callback));
  }

  readInt16LE(callback: (data: number) => void) {
    this.awaitData(2, () => this.activeBuffer().readInt16LE(callback));
  }

  readInt16BE(callback: (data: number) => void) {
    this.awaitData(2, () => this.activeBuffer().readInt16BE(callback));
  }

  readUInt16LE(callback: (data: number) => void) {
    this.awaitData(2, () => this.activeBuffer().readUInt16LE(callback));
  }

  readUInt16BE(callback: (data: number) => void) {
    this.awaitData(2, () => this.activeBuffer().readUInt16BE(callback));
  }

  readInt32LE(callback: (data: number) => void) {
    this.awaitData(4, () => this.activeBuffer().readInt32LE(callback));
  }

  readInt32BE(callback: (data: number) => void) {
    this.awaitData(4, () => this.activeBuffer().readInt32BE(callback));
  }

  readUInt32LE(callback: (data: number) => void) {
    this.awaitData(4, () => this.activeBuffer().readUInt32LE(callback));
  }

  readUInt32BE(callback: (data: number) => void) {
    this.awaitData(4, () => this.activeBuffer().readUInt32BE(callback));
  }

  readBigInt64LE(callback: (data: JSBI) => void) {
    this.awaitData(8, () => this.activeBuffer().readBigInt64LE(callback));
  }

  readInt64LE(callback: (data: number) => void) {
    this.awaitData(8, () => this.activeBuffer().readInt64LE(callback));
  }

  readInt64BE(callback: (data: number) => void) {
    this.awaitData(8, () => this.activeBuffer().readInt64BE(callback));
  }

  readBigUInt64LE(callback: (data: JSBI) => void) {
    this.awaitData(8, () => this.activeBuffer().readBigUInt64LE(callback));
  }

  readUInt64LE(callback: (data: number) => void) {
    this.awaitData(8, () => this.activeBuffer().readUInt64LE(callback));
  }

  readUInt64BE(callback: (data: number) => void) {
    this.awaitData(8, () => this.activeBuffer().readUInt64BE(callback));
  }

  readFloatLE(callback: (data: number) => void) {
    this.awaitData(4, () => this.activeBuffer().readFloatLE(callback));
  }

  readFloatBE(callback: (data: number) => void) {
    this.awaitData(4, () => this.activeBuffer().readFloatBE(callback));
  }

  readDoubleLE(callback: (data: number) => void) {
    this.awaitData(8, () => this.activeBuffer().readDoubleLE(callback));
  }

  readDoubleBE(callback: (data: number) => void) {
    this.awaitData(8, () => this.activeBuffer().readDoubleBE(callback));
  }

  readUInt24LE(callback: (data: number) => void) {
    this.awaitData(3, () => this.activeBuffer().readUInt24LE(callback));
  }

  readUInt40LE(callback: (data: number) => void) {
    this.awaitData(5, () => this.activeBuffer().readUInt40LE(callback));
  }

  readUNumeric64LE(callback: (data: number) => void) {
    this.awaitData(8, () => this.activeBuffer().readUNumeric64LE(callback));
  }

  readUNumeric96LE(callback: (data: number) => void) {
    this.awaitData(12, () => this.activeBuffer().readUNumeric96LE(callback));
  }

  readUNumeric128LE(callback: (data: number) => void) {
    this.awaitData(16, () => this.activeBuffer().readUNumeric128LE(callback));
  }

  // Variable length data

  readBuffer(length: number, callback: (data: Buffer) => void) {
    this.awaitData(length, () => this.activeBuffer().readBuffer(length, callback));
  }

  // Read a Unicode String (BVARCHAR)
  readBVarChar(callback: (data: string) => void) {
    // read the length and buffer separately to ensure it awaits data correctly
    this.readUInt8((length) => {
      this.readBuffer(length * 2, (data) => {
        callback(data.toString('ucs2'));
      });
    });
  }

  // Read a Unicode String (USVARCHAR)
  readUsVarChar(callback: (data: string) => void) {
    // read the length and buffer separately to ensure it awaits data correctly
    this.readUInt16LE((length) => {
      this.readBuffer(length * 2, (data) => {
        callback(data.toString('ucs2'));
      });
    });
  }

  // Read binary data (BVARBYTE)
  readBVarByte(callback: (data: Buffer) => void) {
    // read the length and buffer separately to ensure it awaits data correctly
    this.readUInt8((length) => {
      this.readBuffer(length, callback);
    });
  }

  // Read binary data (USVARBYTE)
  readUsVarByte(callback: (data: Buffer) => void) {
    // read the length and buffer separately to ensure it awaits data correctly
    this.readUInt16LE((length) => {
      this.readBuffer(length, callback);
    });
  }
}

export default Parser;
module.exports = Parser;<|MERGE_RESOLUTION|>--- conflicted
+++ resolved
@@ -140,14 +140,12 @@
       this.processingComplete();
     };
 
-
-<<<<<<< HEAD
     while (!this.suspended && this.activeBuffer().availableLength() > 0) {
       this.processingStarted();
       await new Promise((resolve) => {
         this.readUInt8((type) => {
           if (tokenParsers[type]) {
-            tokenParsers[type](this, this.colMetadata, this.options, (token: Token | undefined) => {
+            tokenParsers[type](this, this.options, (token: Token | undefined) => {
               doneParsing(token);
               resolve();
             });
@@ -156,15 +154,7 @@
           }
         });
       });
-=======
-      this.position += 1;
-
-      if (tokenParsers[type]) {
-        tokenParsers[type](this, this.options, doneParsing);
-      } else {
-        this.emit('error', new Error('Unknown type: ' + type));
-      }
->>>>>>> ad4ce3f9
+
     }
   }
 
