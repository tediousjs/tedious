--- conflicted
+++ resolved
@@ -318,24 +318,17 @@
   fedAuth: Buffer | undefined;
   columnEncryption: boolean | undefined;
 
-<<<<<<< HEAD
-  constructor(featureData: { fedAuth?: Buffer, columnEncryption?: boolean }) {
-    super('FEATUREEXTACK', 'featureExtAck');
-
-    this.fedAuth = featureData.fedAuth;
-    this.columnEncryption = featureData.columnEncryption;
-=======
   /** Value of UTF8_SUPPORT acknowledgement.
    *
    * undefined when UTF8_SUPPORT not included in token. */
   utf8Support: boolean | undefined;
 
-  constructor(fedAuth: Buffer | undefined, utf8Support: boolean | undefined) {
+  constructor(fedAuth: Buffer | undefined, utf8Support: boolean | undefined, columnEncryption: boolean | undefined) {
     super('FEATUREEXTACK', 'featureExtAck');
 
     this.fedAuth = fedAuth;
     this.utf8Support = utf8Support;
->>>>>>> b100407b
+    this.columnEncryption = columnEncryption;
   }
 }
 
