--- conflicted
+++ resolved
@@ -13,12 +13,7 @@
   metadata: ColumnMetadata;
 };
 
-<<<<<<< HEAD
-function rowParser(parser: Parser, _colMetadata: ColumnMetadata[], options: InternalConnectionOptions, callback: (token: RowToken) => void) {
-=======
 function rowParser(parser: Parser, options: InternalConnectionOptions, callback: (token: RowToken) => void) {
-  const colMetadata = parser.colMetadata;
->>>>>>> b27fbe29
   const columns: Column[] = [];
 
   const len = parser.colMetadata.length;
