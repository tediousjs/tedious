--- conflicted
+++ resolved
@@ -4,20 +4,15 @@
 import { InternalConnectionOptions } from '../connection';
 import { ColMetadataToken } from './token';
 
-<<<<<<< HEAD
 import { typeByName } from '../data-type';
 
-export type ColumnMetadata = Metadata & {
-=======
 export interface ColumnMetadata extends Metadata {
   /**
    * The column's name。
    */
->>>>>>> 46f23bcc
   colName: string;
 
   tableName?: string | string[];
-<<<<<<< HEAD
   typeName?: string;
 };
 
@@ -88,9 +83,6 @@
   },
 
 };
-=======
-}
->>>>>>> 46f23bcc
 
 function readTableName(parser: Parser, options: InternalConnectionOptions, metadata: Metadata, callback: (tableName?: string | string[]) => void) {
   if (metadata.type.hasTableName) {
@@ -161,7 +153,6 @@
   });
 }
 
-<<<<<<< HEAD
 export function specifyDataType(columns: ColumnMetadata[]): ColumnMetadata[] {
   return columns.map((col: ColumnMetadata) => {
     if (
@@ -183,9 +174,6 @@
 }
 
 export default function colMetadataParser(parser: Parser, _colMetadata: ColumnMetadata[], options: InternalConnectionOptions, callback: (token: ColMetadataToken) => void) {
-=======
-function colMetadataParser(parser: Parser, options: InternalConnectionOptions, callback: (token: ColMetadataToken) => void) {
->>>>>>> 46f23bcc
   parser.readUInt16LE((columnCount) => {
     const columns: ColumnMetadata[] = [];
 
