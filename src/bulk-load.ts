import { EventEmitter } from 'events';
import WritableTrackingBuffer from './tracking-buffer/writable-tracking-buffer';
<<<<<<< HEAD
import Connection, { InternalConnectionOptions } from './connection';
import { ParameterValidationError } from './errors';
=======
import Connection, { type InternalConnectionOptions } from './connection';
>>>>>>> 4f3e2109

import { Transform } from 'stream';
import { TYPE as TOKEN_TYPE } from './token/token';

import { type DataType, type Parameter } from './data-type';
import { Collation } from './collation';

/**
 * @private
 */
const FLAGS = {
  nullable: 1 << 0,
  caseSen: 1 << 1,
  updateableReadWrite: 1 << 2,
  updateableUnknown: 1 << 3,
  identity: 1 << 4,
  computed: 1 << 5, // introduced in TDS 7.2
  fixedLenCLRType: 1 << 8, // introduced in TDS 7.2
  sparseColumnSet: 1 << 10, // introduced in TDS 7.3.B
  hidden: 1 << 13, // introduced in TDS 7.2
  key: 1 << 14, // introduced in TDS 7.2
  nullableUnknown: 1 << 15 // introduced in TDS 7.2
};

/**
 * @private
 */
const DONE_STATUS = {
  FINAL: 0x00,
  MORE: 0x1,
  ERROR: 0x2,
  INXACT: 0x4,
  COUNT: 0x10,
  ATTN: 0x20,
  SRVERROR: 0x100
};

/**
 * @private
 */
interface InternalOptions {
  checkConstraints: boolean;
  fireTriggers: boolean;
  keepNulls: boolean;
  lockTable: boolean;
  order: { [columnName: string]: 'ASC' | 'DESC' };
}

export interface Options {
  /**
   * Honors constraints during bulk load, using T-SQL
   * [CHECK_CONSTRAINTS](https://technet.microsoft.com/en-us/library/ms186247(v=sql.105).aspx).
   * (default: `false`)
   */
  checkConstraints?: InternalOptions['checkConstraints'] | undefined;

  /**
   * Honors insert triggers during bulk load, using the T-SQL [FIRE_TRIGGERS](https://technet.microsoft.com/en-us/library/ms187640(v=sql.105).aspx). (default: `false`)
   */
  fireTriggers?: InternalOptions['fireTriggers'] | undefined;

  /**
   * Honors null value passed, ignores the default values set on table, using T-SQL [KEEP_NULLS](https://msdn.microsoft.com/en-us/library/ms187887(v=sql.120).aspx). (default: `false`)
   */
  keepNulls?: InternalOptions['keepNulls'] | undefined;

  /**
   * Places a bulk update(BU) lock on table while performing bulk load, using T-SQL [TABLOCK](https://technet.microsoft.com/en-us/library/ms180876(v=sql.105).aspx). (default: `false`)
   */
  lockTable?: InternalOptions['lockTable'] | undefined;

  /**
   * Specifies the ordering of the data to possibly increase bulk insert performance, using T-SQL [ORDER](https://docs.microsoft.com/en-us/previous-versions/sql/sql-server-2008-r2/ms177468(v=sql.105)). (default: `{}`)
   */
  order?: InternalOptions['order'] | undefined;
}


export type Callback =
  /**
   * A function which will be called after the [[BulkLoad]] finishes executing.
   *
   * @param rowCount the number of rows inserted
   */
  (err: Error | undefined | null, rowCount?: number) => void;

interface Column extends Parameter {
  objName: string;
  collation: Collation | undefined;
}

interface ColumnOptions {
  output?: boolean;

  /**
   * For VarChar, NVarChar, VarBinary. Use length as `Infinity` for VarChar(max), NVarChar(max) and VarBinary(max).
   */
  length?: number;

  /**
   * For Numeric, Decimal.
   */
  precision?: number;

  /**
   * For Numeric, Decimal, Time, DateTime2, DateTimeOffset.
   */
  scale?: number;

  /**
   * If the name of the column is different from the name of the property found on `rowObj` arguments passed to [[addRow]], then you can use this option to specify the property name.
   */
  objName?: string;

  /**
   * Indicates whether the column accepts NULL values.
   */
  nullable?: boolean;
}

const rowTokenBuffer = Buffer.from([ TOKEN_TYPE.ROW ]);
const textPointerAndTimestampBuffer = Buffer.from([
  // TextPointer length
  0x10,

  // TextPointer
  0x00, 0x00, 0x00, 0x00, 0x00, 0x00, 0x00, 0x00, 0x00, 0x00, 0x00, 0x00, 0x00, 0x00, 0x00, 0x00,

  // Timestamp
  0x00, 0x00, 0x00, 0x00, 0x00, 0x00, 0x00, 0x00
]);
const textPointerNullBuffer = Buffer.from([0x00]);

// A transform that converts rows to packets.
class RowTransform extends Transform {
  /**
   * @private
   */
  columnMetadataWritten: boolean;
  /**
   * @private
   */
  bulkLoad: BulkLoad;
  /**
   * @private
   */
  mainOptions: BulkLoad['options'];
  /**
   * @private
   */
  columns: BulkLoad['columns'];

  /**
   * @private
   */
  constructor(bulkLoad: BulkLoad) {
    super({ writableObjectMode: true });

    this.bulkLoad = bulkLoad;
    this.mainOptions = bulkLoad.options;
    this.columns = bulkLoad.columns;

    this.columnMetadataWritten = false;
  }

  /**
   * @private
   */
  _transform(row: Array<unknown> | { [colName: string]: unknown }, _encoding: string, callback: (error?: Error) => void) {
    if (!this.columnMetadataWritten) {
      this.push(this.bulkLoad.getColMetaData());
      this.columnMetadataWritten = true;
    }

    this.push(rowTokenBuffer);

    for (let i = 0; i < this.columns.length; i++) {
      const c = this.columns[i];
      let value = Array.isArray(row) ? row[i] : row[c.objName];

      if (!this.bulkLoad.firstRowWritten) {
        try {
          value = c.type.validate(value, c.collation);
        } catch (error: any) {
          const validateError = new ParameterValidationError(error.message, c.name, value);
          return callback(validateError);
        }
      }

      const parameter = {
        length: c.length,
        scale: c.scale,
        precision: c.precision,
        value: value
      };

      if (c.type.name === 'Text' || c.type.name === 'Image' || c.type.name === 'NText') {
        if (value == null) {
          this.push(textPointerNullBuffer);
          continue;
        }

        this.push(textPointerAndTimestampBuffer);
      }

      this.push(c.type.generateParameterLength(parameter, this.mainOptions));
      for (const chunk of c.type.generateParameterData(parameter, this.mainOptions)) {
        this.push(chunk);
      }
    }

    process.nextTick(callback);
  }

  /**
   * @private
   */
  _flush(callback: () => void) {
    this.push(this.bulkLoad.createDoneToken());

    process.nextTick(callback);
  }
}

/**
 * A BulkLoad instance is used to perform a bulk insert.
 *
 * Use [[Connection.newBulkLoad]] to create a new instance, and [[Connection.execBulkLoad]] to execute it.
 *
 * Example of BulkLoad Usages:
 *
 * ```js
 * // optional BulkLoad options
 * const options = { keepNulls: true };
 *
 * // instantiate - provide the table where you'll be inserting to, options and a callback
 * const bulkLoad = connection.newBulkLoad('MyTable', options, (error, rowCount) => {
 *   console.log('inserted %d rows', rowCount);
 * });
 *
 * // setup your columns - always indicate whether the column is nullable
 * bulkLoad.addColumn('myInt', TYPES.Int, { nullable: false });
 * bulkLoad.addColumn('myString', TYPES.NVarChar, { length: 50, nullable: true });
 *
 * // execute
 * connection.execBulkLoad(bulkLoad, [
 *   { myInt: 7, myString: 'hello' },
 *   { myInt: 23, myString: 'world' }
 * ]);
 * ```
 */
class BulkLoad extends EventEmitter {
  /**
   * @private
   */
  error: Error | undefined;
  /**
   * @private
   */
  canceled: boolean;
  /**
   * @private
   */
  executionStarted: boolean;
  /**
   * @private
   */
  streamingMode: boolean;
  /**
   * @private
   */
  table: string;
  /**
   * @private
   */
  timeout: number | undefined;

  /**
   * @private
   */
  options: InternalConnectionOptions;
  /**
   * @private
   */
  callback: Callback;

  /**
   * @private
   */
  columns: Array<Column>;
  /**
   * @private
   */
  columnsByName: { [name: string]: Column };

  /**
   * @private
   */
  firstRowWritten: boolean;
  /**
   * @private
   */
  rowToPacketTransform: RowTransform;

  /**
   * @private
   */
  bulkOptions: InternalOptions;

  /**
   * @private
   */
  connection: Connection | undefined;
  /**
   * @private
   */
  rows: Array<any> | undefined;
  /**
   * @private
   */
  rst: Array<any> | undefined;
  /**
   * @private
   */
  rowCount: number | undefined;

  collation: Collation | undefined;

  /**
   * @private
   */
  constructor(table: string, collation: Collation | undefined, connectionOptions: InternalConnectionOptions, {
    checkConstraints = false,
    fireTriggers = false,
    keepNulls = false,
    lockTable = false,
    order = {},
  }: Options, callback: Callback) {
    if (typeof checkConstraints !== 'boolean') {
      throw new TypeError('The "options.checkConstraints" property must be of type boolean.');
    }

    if (typeof fireTriggers !== 'boolean') {
      throw new TypeError('The "options.fireTriggers" property must be of type boolean.');
    }

    if (typeof keepNulls !== 'boolean') {
      throw new TypeError('The "options.keepNulls" property must be of type boolean.');
    }

    if (typeof lockTable !== 'boolean') {
      throw new TypeError('The "options.lockTable" property must be of type boolean.');
    }

    if (typeof order !== 'object' || order === null) {
      throw new TypeError('The "options.order" property must be of type object.');
    }

    for (const [column, direction] of Object.entries(order)) {
      if (direction !== 'ASC' && direction !== 'DESC') {
        throw new TypeError('The value of the "' + column + '" key in the "options.order" object must be either "ASC" or "DESC".');
      }
    }

    super();

    this.error = undefined;
    this.canceled = false;
    this.executionStarted = false;

    this.collation = collation;

    this.table = table;
    this.options = connectionOptions;
    this.callback = callback;
    this.columns = [];
    this.columnsByName = {};
    this.firstRowWritten = false;
    this.streamingMode = false;

    this.rowToPacketTransform = new RowTransform(this); // eslint-disable-line no-use-before-define

    this.bulkOptions = { checkConstraints, fireTriggers, keepNulls, lockTable, order };
  }

  /**
   * Adds a column to the bulk load.
   *
   * The column definitions should match the table you are trying to insert into.
   * Attempting to call addColumn after the first row has been added will throw an exception.
   *
   * ```js
   * bulkLoad.addColumn('MyIntColumn', TYPES.Int, { nullable: false });
   * ```
   *
   * @param name The name of the column.
   * @param type One of the supported `data types`.
   * @param __namedParameters Additional column type information. At a minimum, `nullable` must be set to true or false.
   * @param length For VarChar, NVarChar, VarBinary. Use length as `Infinity` for VarChar(max), NVarChar(max) and VarBinary(max).
   * @param nullable Indicates whether the column accepts NULL values.
   * @param objName If the name of the column is different from the name of the property found on `rowObj` arguments passed to [[addRow]] or [[Connection.execBulkLoad]], then you can use this option to specify the property name.
   * @param precision For Numeric, Decimal.
   * @param scale For Numeric, Decimal, Time, DateTime2, DateTimeOffset.
  */
  addColumn(name: string, type: DataType, { output = false, length, precision, scale, objName = name, nullable = true }: ColumnOptions) {
    if (this.firstRowWritten) {
      throw new Error('Columns cannot be added to bulk insert after the first row has been written.');
    }
    if (this.executionStarted) {
      throw new Error('Columns cannot be added to bulk insert after execution has started.');
    }

    const column: Column = {
      type: type,
      name: name,
      value: null,
      output: output,
      length: length,
      precision: precision,
      scale: scale,
      objName: objName,
      nullable: nullable,
      collation: this.collation
    };

    if ((type.id & 0x30) === 0x20) {
      if (column.length == null && type.resolveLength) {
        column.length = type.resolveLength(column);
      }
    }

    if (type.resolvePrecision && column.precision == null) {
      column.precision = type.resolvePrecision(column);
    }

    if (type.resolveScale && column.scale == null) {
      column.scale = type.resolveScale(column);
    }

    this.columns.push(column);

    this.columnsByName[name] = column;
  }

  /**
   * @private
   */
  getOptionsSql() {
    const addOptions = [];

    if (this.bulkOptions.checkConstraints) {
      addOptions.push('CHECK_CONSTRAINTS');
    }

    if (this.bulkOptions.fireTriggers) {
      addOptions.push('FIRE_TRIGGERS');
    }

    if (this.bulkOptions.keepNulls) {
      addOptions.push('KEEP_NULLS');
    }

    if (this.bulkOptions.lockTable) {
      addOptions.push('TABLOCK');
    }

    if (this.bulkOptions.order) {
      const orderColumns = [];

      for (const [column, direction] of Object.entries(this.bulkOptions.order)) {
        orderColumns.push(`${column} ${direction}`);
      }

      if (orderColumns.length) {
        addOptions.push(`ORDER (${orderColumns.join(', ')})`);
      }
    }

    if (addOptions.length > 0) {
      return ` WITH (${addOptions.join(',')})`;
    } else {
      return '';
    }
  }

  /**
   * @private
   */
  getBulkInsertSql() {
    let sql = 'insert bulk ' + this.table + '(';
    for (let i = 0, len = this.columns.length; i < len; i++) {
      const c = this.columns[i];
      if (i !== 0) {
        sql += ', ';
      }
      sql += '[' + c.name + '] ' + (c.type.declaration(c));
    }
    sql += ')';

    sql += this.getOptionsSql();
    return sql;
  }

  /**
   * This is simply a helper utility function which returns a `CREATE TABLE SQL` statement based on the columns added to the bulkLoad object.
   * This may be particularly handy when you want to insert into a temporary table (a table which starts with `#`).
   *
   * ```js
   * var sql = bulkLoad.getTableCreationSql();
   * ```
   *
   * A side note on bulk inserting into temporary tables: if you want to access a local temporary table after executing the bulk load,
   * you'll need to use the same connection and execute your requests using [[Connection.execSqlBatch]] instead of [[Connection.execSql]]
   */
  getTableCreationSql() {
    let sql = 'CREATE TABLE ' + this.table + '(\n';
    for (let i = 0, len = this.columns.length; i < len; i++) {
      const c = this.columns[i];
      if (i !== 0) {
        sql += ',\n';
      }
      sql += '[' + c.name + '] ' + (c.type.declaration(c));
      if (c.nullable !== undefined) {
        sql += ' ' + (c.nullable ? 'NULL' : 'NOT NULL');
      }
    }
    sql += '\n)';
    return sql;
  }

  /**
   * @private
   */
  getColMetaData() {
    const tBuf = new WritableTrackingBuffer(100, null, true);
    // TokenType
    tBuf.writeUInt8(TOKEN_TYPE.COLMETADATA);
    // Count
    tBuf.writeUInt16LE(this.columns.length);

    for (let j = 0, len = this.columns.length; j < len; j++) {
      const c = this.columns[j];
      // UserType
      if (this.options.tdsVersion < '7_2') {
        tBuf.writeUInt16LE(0);
      } else {
        tBuf.writeUInt32LE(0);
      }

      // Flags
      let flags = FLAGS.updateableReadWrite;
      if (c.nullable) {
        flags |= FLAGS.nullable;
      } else if (c.nullable === undefined && this.options.tdsVersion >= '7_2') {
        flags |= FLAGS.nullableUnknown;
      }
      tBuf.writeUInt16LE(flags);

      // TYPE_INFO
      tBuf.writeBuffer(c.type.generateTypeInfo(c, this.options));

      // TableName
      if (c.type.hasTableName) {
        tBuf.writeUsVarchar(this.table, 'ucs2');
      }

      // ColName
      tBuf.writeBVarchar(c.name, 'ucs2');
    }
    return tBuf.data;
  }

  /**
   * Sets a timeout for this bulk load.
   *
   * ```js
   * bulkLoad.setTimeout(timeout);
   * ```
   *
   * @param timeout The number of milliseconds before the bulk load is considered failed, or 0 for no timeout.
   *   When no timeout is set for the bulk load, the [[ConnectionOptions.requestTimeout]] of the Connection is used.
   */
  setTimeout(timeout?: number) {
    this.timeout = timeout;
  }

  /**
   * @private
   */
  createDoneToken() {
    // It might be nice to make DoneToken a class if anything needs to create them, but for now, just do it here
    const tBuf = new WritableTrackingBuffer(this.options.tdsVersion < '7_2' ? 9 : 13);
    tBuf.writeUInt8(TOKEN_TYPE.DONE);
    const status = DONE_STATUS.FINAL;
    tBuf.writeUInt16LE(status);
    tBuf.writeUInt16LE(0); // CurCmd (TDS ignores this)
    tBuf.writeUInt32LE(0); // row count - doesn't really matter
    if (this.options.tdsVersion >= '7_2') {
      tBuf.writeUInt32LE(0); // row count is 64 bits in >= TDS 7.2
    }
    return tBuf.data;
  }

  /**
   * @private
   */
  cancel() {
    if (this.canceled) {
      return;
    }

    this.canceled = true;
    this.emit('cancel');
  }
}

export default BulkLoad;
module.exports = BulkLoad;<|MERGE_RESOLUTION|>--- conflicted
+++ resolved
@@ -1,11 +1,7 @@
 import { EventEmitter } from 'events';
 import WritableTrackingBuffer from './tracking-buffer/writable-tracking-buffer';
-<<<<<<< HEAD
-import Connection, { InternalConnectionOptions } from './connection';
 import { ParameterValidationError } from './errors';
-=======
 import Connection, { type InternalConnectionOptions } from './connection';
->>>>>>> 4f3e2109
 
 import { Transform } from 'stream';
 import { TYPE as TOKEN_TYPE } from './token/token';
