--- conflicted
+++ resolved
@@ -1,10 +1,5 @@
-<<<<<<< HEAD
-import { codepageBySortId, codepageByLcid } from './collation';
+import { Collation } from './collation';
 import Parser, { IParser } from './token/stream-parser';
-=======
-import { Collation } from './collation';
-import Parser from './token/stream-parser';
->>>>>>> b100407b
 import { InternalConnectionOptions } from './connection';
 import { TYPE, DataType } from './data-type';
 import { CryptoMetadata } from './always-encrypted/types';
@@ -59,12 +54,7 @@
   cryptoMetadata?: CryptoMetadata;
 } & BaseMetadata;
 
-<<<<<<< HEAD
-function readCollation(parser: IParser, callback: (collation: Collation | undefined) => void) {
-=======
-
-function readCollation(parser: Parser, callback: (collation: Collation) => void) {
->>>>>>> b100407b
+function readCollation(parser: IParser, callback: (collation: Collation) => void) {
   // s2.2.5.1.2
   parser.readBuffer(5, (collationData) => {
     callback(Collation.fromBuffer(collationData));
