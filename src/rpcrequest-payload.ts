--- conflicted
+++ resolved
@@ -21,12 +21,7 @@
 /*
   s2.2.6.5
  */
-<<<<<<< HEAD
 class RpcRequestPayload implements AsyncIterable<Buffer> {
-  request: Request;
-=======
-class RpcRequestPayload implements Iterable<Buffer> {
->>>>>>> 3b8d92a5
   procedure: string | number;
   parameters: Parameter[];
 
@@ -62,16 +57,9 @@
     buffer.writeUInt16LE(optionFlags);
     yield buffer.data;
 
-<<<<<<< HEAD
-    const parameters = this.request.parameters;
-    const encryptedParams = await this._encryptParameters(parameters);
-    for (let i = 0; i < parameters.length; i++) {
+    const encryptedParams = await this._encryptParameters(this.parameters);
+    for (let i = 0; i < this.parameters.length; i++) {
       yield * this.generateParameter(encryptedParams[i]);
-=======
-    const parametersLength = this.parameters.length;
-    for (let i = 0; i < parametersLength; i++) {
-      yield * this.generateParameterData(this.parameters[i]);
->>>>>>> 3b8d92a5
     }
   }
 
