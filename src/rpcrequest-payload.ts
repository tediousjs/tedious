import WritableTrackingBuffer from './tracking-buffer/writable-tracking-buffer';
import { writeToTrackingBuffer } from './all-headers';
import { Parameter, ParameterData } from './data-type';
import { InternalConnectionOptions } from './connection';
<<<<<<< HEAD
import { encryptWithKey } from './always-encrypted/key-crypto';
import VarBinary from './data-types/varbinary';
import { CryptoMetadata } from './always-encrypted/types';
=======
import { Collation } from './collation';
>>>>>>> b100407b

// const OPTION = {
//   WITH_RECOMPILE: 0x01,
//   NO_METADATA: 0x02,
//   REUSE_METADATA: 0x04
// };

const STATUS = {
  BY_REF_VALUE: 0x01,
  DEFAULT_VALUE: 0x02,
  ENCRYPTED_VALUE: 0x08,
};

/*
  s2.2.6.5
 */
class RpcRequestPayload implements AsyncIterable<Buffer> {
  procedure: string | number;
  parameters: Parameter[];

  options: InternalConnectionOptions;
  txnDescriptor: Buffer;
  collation: Collation | undefined;

  constructor(procedure: string | number, parameters: Parameter[], txnDescriptor: Buffer, options: InternalConnectionOptions, collation: Collation | undefined) {
    this.procedure = procedure;
    this.parameters = parameters;
    this.options = options;
    this.txnDescriptor = txnDescriptor;
    this.collation = collation;
  }

  [Symbol.asyncIterator]() {
    return this.generateData();
  }

  async* generateData() {
    const buffer = new WritableTrackingBuffer(500);
    if (this.options.tdsVersion >= '7_2') {
      const outstandingRequestCount = 1;
      writeToTrackingBuffer(buffer, this.txnDescriptor, outstandingRequestCount);
    }

    if (typeof this.procedure === 'string') {
      buffer.writeUsVarchar(this.procedure);
    } else {
      buffer.writeUShort(0xFFFF);
      buffer.writeUShort(this.procedure);
    }

    const optionFlags = 0;
    buffer.writeUInt16LE(optionFlags);
    yield buffer.data;

    const encryptedParams = await this._encryptParameters(this.parameters);
    for (let i = 0; i < this.parameters.length; i++) {
      yield * this.generateParameter(encryptedParams[i]);
    }
  }

  toString(indent = '') {
    return indent + ('RPC Request - ' + this.procedure);
  }

  *generateParameter(parameter: Parameter) {
    const buffer = new WritableTrackingBuffer(1 + 2 + Buffer.byteLength(parameter.name, 'ucs-2') + 1);
    buffer.writeBVarchar('@' + parameter.name);

    let statusFlags = 0;
    if (parameter.output) {
      statusFlags |= STATUS.BY_REF_VALUE;
    }
    if (parameter.cryptoMetadata) {
      statusFlags |= STATUS.ENCRYPTED_VALUE;
    }
    buffer.writeUInt8(statusFlags);
    yield buffer.data;

    if (parameter.cryptoMetadata) {
      yield* this._generateEncryptedParameter(parameter);
    } else {
      yield* this.generateParameterData(parameter, true);
    }
  }

  *generateParameterData(parameter: Parameter, writeValue: boolean) {
    const buffer = new WritableTrackingBuffer(1 + 2 + Buffer.byteLength(parameter.name, 'ucs-2') + 1);
    const param: ParameterData = {
      value: parameter.value,
      cryptoMetadata: parameter.cryptoMetadata
    };

    yield buffer.data;

    const type = parameter.type;

    if ((type.id & 0x30) === 0x20) {
      if (parameter.length) {
        param.length = parameter.length;
      } else if (type.resolveLength) {
        param.length = type.resolveLength(parameter);
      }
    }

    if (parameter.precision) {
      param.precision = parameter.precision;
    } else if (type.resolvePrecision) {
      param.precision = type.resolvePrecision(parameter);
    }

    if (parameter.scale) {
      param.scale = parameter.scale;
    } else if (type.resolveScale) {
      param.scale = type.resolveScale(parameter);
    }

<<<<<<< HEAD
    if (parameter.collation) {
      param.collation = parameter.collation;
    }

    const typeINfo = type.generateTypeInfo(param, this.options);
    yield typeINfo;
    if (writeValue) {
      yield type.generateParameterLength(param, this.options);
      yield * type.generateParameterData(param, this.options);
    }
  }

  *_generateEncryptedParameter(parameter: Parameter) {
    const encryptedParam = {
      value: parameter.encryptedVal,
      type: VarBinary,
      output: parameter.output,
      name: parameter.name,
      forceEncrypt: parameter.forceEncrypt
    };
    yield* this.generateParameterData(encryptedParam, true);
    yield* this.generateParameterData(parameter, false);
    yield* this._writeEncryptionMetadata(parameter.cryptoMetadata);

  }

  _encryptParameters(parameters: Parameter[]): Promise<Parameter[]> | Parameter[] {
    return new Promise((resolve) => {
      if (this.options.serverSupportsColumnEncryption === true) {
        const promises: Promise<void>[] = [];

        for (let i = 0, len = parameters.length; i < len; i++) {
          const type = parameters[i].type;
          const paramValue = parameters[i].value;
          if (parameters[i].cryptoMetadata && (paramValue !== undefined && paramValue !== null)) {
            if (!type.toBuffer) {
              throw new Error(`Column encryption error. Cannot convert type ${type.name} to buffer.`);
            }
            const plainTextBuffer = type.toBuffer(parameters[i], this.options);
            if (plainTextBuffer) {
              promises.push(encryptWithKey(plainTextBuffer, parameters[i].cryptoMetadata as CryptoMetadata, this.options).then((encryptedValue: Buffer) => {
                parameters[i].encryptedVal = encryptedValue;
              }));
            }
          }
        }

        Promise.all(promises).then(() => resolve(parameters));
      } else {
        resolve(parameters);
      }
    });

  }

  *_writeEncryptionMetadata(cryptoMetadata: CryptoMetadata | undefined) {
    if (!cryptoMetadata || !cryptoMetadata.cekEntry || !cryptoMetadata.cekEntry.columnEncryptionKeyValues || cryptoMetadata.cekEntry.columnEncryptionKeyValues.length <= 0) {
      throw new Error('Invalid Crypto Metadata in _writeEncryptionMetadata');
    }

    const buffer = new WritableTrackingBuffer(0);

    buffer.writeUInt8(cryptoMetadata.cipherAlgorithmId);
    if (cryptoMetadata.cipherAlgorithmId === 0) {
      buffer.writeBVarchar(cryptoMetadata.cipherAlgorithmName || '');
    }

    buffer.writeUInt8(cryptoMetadata.encryptionType);
    buffer.writeUInt32LE(cryptoMetadata.cekEntry.columnEncryptionKeyValues[0].dbId);
    buffer.writeUInt32LE(cryptoMetadata.cekEntry.columnEncryptionKeyValues[0].keyId);
    buffer.writeUInt32LE(cryptoMetadata.cekEntry.columnEncryptionKeyValues[0].keyVersion);
    buffer.writeBuffer(cryptoMetadata.cekEntry.columnEncryptionKeyValues[0].mdVersion);
    buffer.writeUInt8(cryptoMetadata.normalizationRuleVersion[0]);
    yield buffer.data;
=======
    if (this.collation) {
      param.collation = this.collation;
    }

    yield type.generateTypeInfo(param, this.options);
    yield type.generateParameterLength(param, this.options);
    yield * type.generateParameterData(param, this.options);
>>>>>>> b100407b
  }
}

export default RpcRequestPayload;
module.exports = RpcRequestPayload;<|MERGE_RESOLUTION|>--- conflicted
+++ resolved
@@ -2,13 +2,10 @@
 import { writeToTrackingBuffer } from './all-headers';
 import { Parameter, ParameterData } from './data-type';
 import { InternalConnectionOptions } from './connection';
-<<<<<<< HEAD
 import { encryptWithKey } from './always-encrypted/key-crypto';
 import VarBinary from './data-types/varbinary';
 import { CryptoMetadata } from './always-encrypted/types';
-=======
 import { Collation } from './collation';
->>>>>>> b100407b
 
 // const OPTION = {
 //   WITH_RECOMPILE: 0x01,
@@ -125,9 +122,8 @@
       param.scale = type.resolveScale(parameter);
     }
 
-<<<<<<< HEAD
-    if (parameter.collation) {
-      param.collation = parameter.collation;
+    if (this.collation) {
+      param.collation = this.collation;
     }
 
     const typeINfo = type.generateTypeInfo(param, this.options);
@@ -200,15 +196,6 @@
     buffer.writeBuffer(cryptoMetadata.cekEntry.columnEncryptionKeyValues[0].mdVersion);
     buffer.writeUInt8(cryptoMetadata.normalizationRuleVersion[0]);
     yield buffer.data;
-=======
-    if (this.collation) {
-      param.collation = this.collation;
-    }
-
-    yield type.generateTypeInfo(param, this.options);
-    yield type.generateParameterLength(param, this.options);
-    yield * type.generateParameterData(param, this.options);
->>>>>>> b100407b
   }
 }
 
