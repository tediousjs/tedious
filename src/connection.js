<<<<<<< HEAD

const WritableTrackingBuffer = require('./tracking-buffer/writable-tracking-buffer');
=======
const deprecate = require('depd')('tedious');

>>>>>>> 9a0caa2a
const BulkLoad = require('./bulk-load');
const Debug = require('./debug');
const EventEmitter = require('events').EventEmitter;
const InstanceLookup = require('./instance-lookup').InstanceLookup;
const TransientErrorLookup = require('./transient-error-lookup.js').TransientErrorLookup;
const TYPE = require('./packet').TYPE;
const PreloginPayload = require('./prelogin-payload');
const Login7Payload = require('./login7-payload');
const NTLMResponsePayload = require('./ntlm-payload');
const Request = require('./request');
const RpcRequestPayload = require('./rpcrequest-payload');
const SqlBatchPayload = require('./sqlbatch-payload');
const MessageIO = require('./message-io');
const TokenStreamParser = require('./token/token-stream-parser').Parser;
const Transaction = require('./transaction').Transaction;
const ISOLATION_LEVEL = require('./transaction').ISOLATION_LEVEL;
const crypto = require('crypto');
const ConnectionError = require('./errors').ConnectionError;
const RequestError = require('./errors').RequestError;
const Connector = require('./connector').Connector;
const AuthenticationContext = require('adal-node').AuthenticationContext;

// A rather basic state machine for managing a connection.
// Implements something approximating s3.2.1.

const KEEP_ALIVE_INITIAL_DELAY = 30 * 1000;
const DEFAULT_CONNECT_TIMEOUT = 15 * 1000;
const DEFAULT_CLIENT_REQUEST_TIMEOUT = 15 * 1000;
const DEFAULT_CANCEL_TIMEOUT = 5 * 1000;
const DEFAULT_CONNECT_RETRY_INTERVAL = 500;
const DEFAULT_PACKET_SIZE = 4 * 1024;
const DEFAULT_TEXTSIZE = '2147483647';
const DEFAULT_DATEFIRST = 7;
const DEFAULT_PORT = 1433;
const DEFAULT_TDS_VERSION = '7_4';
const DEFAULT_LANGUAGE = 'us_english';
const DEFAULT_DATEFORMAT = 'mdy';

function deprecateNonBooleanConfigValue(optionName, value) {
  if (typeof value !== 'boolean') {
    deprecate(`Passing non-boolean values for ${optionName} is deprecated and will be removed. Please specify \`true\` or \`false\` instead.`);
  }
}

function deprecateNullConfigValue(optionName, value) {
  if (value === null) {
    deprecate(`Passing \`null\` for ${optionName} is deprecated and will be removed. Please pass an explicit value or \`undefined\` instead.`);
  }
}

function deprecateNullFallbackToDefaultConfigValue(optionName, value) {
  if (value === null) {
    deprecate(`Passing \`null\` for ${optionName} will not fallback to a default value in future tedious versions. Please set a value explicitly if you require a different value from the one configured for your target SQL Server.`);
  }
}

function deprecateNonStringConfigValue(optionName, value) {
  if (typeof value !== 'string') {
    deprecate(`Passing non-string values for ${optionName} will throw an error in future tedious versions. Please pass a string instead.`);
  }
}

function deprecateNonNumberConfigValue(optionName, value) {
  if (typeof value !== 'number') {
    deprecate(`Passing non-number values for ${optionName} will throw an error in future tedious versions. Please pass a number instead.`);
  }
}

class Connection extends EventEmitter {
  constructor(config) {
    super();

    if (!config) {
      throw new TypeError('No connection configuration given');
    }

    if (typeof config.server !== 'string') {
      throw new TypeError('Invalid server: ' + config.server);
    }

<<<<<<< HEAD
    this.fedAuthInfo = {
      ValidFedAuthEnum: {
        SqlPassword: 'SQLPASSWORD',
        ActiveDirectoryPassword: 'ACTIVEDIRECTORYPASSWORD',
        // TODO: ActiveDirectoryIntegrated
      },
      method: undefined,
      fedAuthLibrary: undefined,
      requiredPreLoginResponse: false,
      fedAuthInfoRequested: false,
      responsePending: false,
      token: undefined
    };
=======
    if (config.domain != undefined) {
      deprecateNonStringConfigValue('domain', config.domain);
    }
    deprecateNullConfigValue('domain', config.domain);

    if (config.userName != undefined) {
      deprecateNonStringConfigValue('userName', config.userName);
    }
    deprecateNullConfigValue('userName', config.userName);

    if (config.password != undefined) {
      deprecateNonStringConfigValue('password', config.password);
    }
    deprecateNullConfigValue('password', config.password);
>>>>>>> 9a0caa2a

    this.config = {
      server: config.server,
      userName: config.userName,
      password: config.password,
      domain: config.domain && config.domain.toUpperCase(),
      options: {
        abortTransactionOnError: false,
        appName: undefined,
        camelCaseColumns: false,
        cancelTimeout: DEFAULT_CANCEL_TIMEOUT,
        columnNameReplacer: undefined,
        connectionRetryInterval: DEFAULT_CONNECT_RETRY_INTERVAL,
        connectTimeout: DEFAULT_CONNECT_TIMEOUT,
        connectionIsolationLevel: ISOLATION_LEVEL.READ_COMMITTED,
        cryptoCredentialsDetails: {},
        database: undefined,
        datefirst: DEFAULT_DATEFIRST,
        dateFormat: DEFAULT_DATEFORMAT,
        debug: {
          data: false,
          packet: false,
          payload: false,
          token: false
        },
        enableAnsiNull: true,
        enableAnsiNullDefault: true,
        enableAnsiPadding: true,
        enableAnsiWarnings: true,
        enableArithAbort: false,
        enableConcatNullYieldsNull: true,
        enableCursorCloseOnCommit: undefined,
        enableImplicitTransactions: false,
        enableNumericRoundabort: false,
        enableQuotedIdentifier: true,
        encrypt: false,
        fallbackToDefaultDb: false,
        instanceName: undefined,
        isolationLevel: ISOLATION_LEVEL.READ_COMMITTED,
        language: DEFAULT_LANGUAGE,
        localAddress: undefined,
        maxRetriesOnTransientErrors: 3,
        multiSubnetFailover: false,
        packetSize: DEFAULT_PACKET_SIZE,
        port: DEFAULT_PORT,
        readOnlyIntent: false,
        requestTimeout: DEFAULT_CLIENT_REQUEST_TIMEOUT,
        rowCollectionOnDone: false,
        rowCollectionOnRequestCompletion: false,
        tdsVersion: DEFAULT_TDS_VERSION,
        textsize: DEFAULT_TEXTSIZE,
        trustServerCertificate: true,
        authentication: undefined,
        useColumnNames: false,
        useUTC: true
      }
    };

    if (config.options) {
      if (config.options.port && config.options.instanceName) {
        throw new Error('Port and instanceName are mutually exclusive, but ' + config.options.port + ' and ' + config.options.instanceName + ' provided');
      }

      if (config.options.abortTransactionOnError != undefined) {
        if (typeof config.options.abortTransactionOnError !== 'boolean') {
          throw new TypeError('options.abortTransactionOnError must be a boolean (true or false).');
        }

        this.config.options.abortTransactionOnError = config.options.abortTransactionOnError;
      }
      deprecateNullFallbackToDefaultConfigValue('options.abortTransactionOnError', config.options.abortTransactionOnError);

      if (config.options.appName != undefined) {
        deprecateNonStringConfigValue('options.appName', config.options.appName);
        this.config.options.appName = config.options.appName;
      }
      deprecateNullConfigValue('options.appName', config.options.appName);

      if (config.options.camelCaseColumns != undefined) {
        deprecateNonBooleanConfigValue('options.camelCaseColumns', config.options.camelCaseColumns);
        this.config.options.camelCaseColumns = config.options.camelCaseColumns;
      }
      deprecateNullConfigValue('options.camelCaseColumns', config.options.camelCaseColumns);

      if (config.options.cancelTimeout != undefined) {
        this.config.options.cancelTimeout = config.options.cancelTimeout;
      }
      deprecateNullConfigValue('options.cancelTimeout', config.options.cancelTimeout);

      if (config.options.columnNameReplacer) {
        if (typeof config.options.columnNameReplacer !== 'function') {
          throw new TypeError('options.columnNameReplacer must be a function or null.');
        }

        this.config.options.columnNameReplacer = config.options.columnNameReplacer;
      }
      deprecateNullConfigValue('options.columnNameReplacer', config.options.columnNameReplacer);

      if (config.options.connectTimeout) {
        this.config.options.connectTimeout = config.options.connectTimeout;
      }
      deprecateNullConfigValue('options.connectTimeout', config.options.connectTimeout);

      if (config.options.connectionIsolationLevel) {
        this.config.options.connectionIsolationLevel = config.options.connectionIsolationLevel;
      }
      deprecateNullFallbackToDefaultConfigValue('options.connectionIsolationLevel', config.options.connectionIsolationLevel);

      if (config.options.cryptoCredentialsDetails) {
        this.config.options.cryptoCredentialsDetails = config.options.cryptoCredentialsDetails;
      }
      deprecateNullConfigValue('options.cryptoCredentialsDetails', config.options.cryptoCredentialsDetails);

      if (config.options.database != undefined) {
        deprecateNonStringConfigValue('options.database', config.options.database);
        this.config.options.database = config.options.database;
      }
      deprecateNullConfigValue('options.database', config.options.database);

      if (config.options.datefirst) {
        if (config.options.datefirst < 1 || config.options.datefirst > 7) {
          throw new RangeError('DateFirst should be >= 1 and <= 7');
        }

        deprecateNonNumberConfigValue('options.datefirst', config.options.datefirst);

        this.config.options.datefirst = config.options.datefirst;
      }
      deprecateNullFallbackToDefaultConfigValue('options.datefirst', config.options.datefirst);

      if (config.options.dateFormat != undefined) {
        deprecateNonStringConfigValue('options.dateFormat', config.options.dateFormat);

        this.config.options.dateFormat = config.options.dateFormat;
      }
      deprecateNullFallbackToDefaultConfigValue('options.dateFormat', config.options.dateFormat);

      if (config.options.debug) {
        if (config.options.debug.data != undefined) {
          deprecateNonBooleanConfigValue('options.debug.data', config.options.debug.data);
          this.config.options.debug.data = config.options.debug.data;
        }
        deprecateNullConfigValue('options.debug.data', config.options.debug.data);

        if (config.options.debug.packet != undefined) {
          deprecateNonBooleanConfigValue('options.debug.packet', config.options.debug.packet);
          this.config.options.debug.packet = config.options.debug.packet;
        }
        deprecateNullConfigValue('options.debug.packet', config.options.debug.packet);

        if (config.options.debug.payload != undefined) {
          deprecateNonBooleanConfigValue('options.debug.payload', config.options.debug.payload);
          this.config.options.debug.payload = config.options.debug.payload;
        }
        deprecateNullConfigValue('options.debug.payload', config.options.debug.payload);

        if (config.options.debug.token != undefined) {
          deprecateNonBooleanConfigValue('options.debug.token', config.options.debug.token);
          this.config.options.debug.token = config.options.debug.token;
        }
        deprecateNullConfigValue('options.debug.token', config.options.debug.token);
      }

      if (config.options.enableAnsiNull != undefined) {
        if (typeof config.options.enableAnsiNull !== 'boolean') {
          throw new TypeError('options.enableAnsiNull must be a boolean (true or false).');
        }

        this.config.options.enableAnsiNull = config.options.enableAnsiNull;
      }
      deprecateNullFallbackToDefaultConfigValue('options.enableAnsiNull', config.options.enableAnsiNull);

      if (config.options.enableAnsiNullDefault != undefined) {
        if (typeof config.options.enableAnsiNullDefault !== 'boolean') {
          throw new TypeError('options.enableAnsiNullDefault must be a boolean (true or false).');
        }

        this.config.options.enableAnsiNullDefault = config.options.enableAnsiNullDefault;
      }
      deprecateNullFallbackToDefaultConfigValue('options.enableAnsiNullDefault', config.options.enableAnsiNullDefault);

      if (config.options.enableAnsiPadding != undefined) {
        if (typeof config.options.enableAnsiPadding !== 'boolean') {
          throw new TypeError('options.enableAnsiPadding must be a boolean (true or false).');
        }

        this.config.options.enableAnsiPadding = config.options.enableAnsiPadding;
      }
      deprecateNullFallbackToDefaultConfigValue('options.enableAnsiPadding', config.options.enableAnsiPadding);

      if (config.options.enableAnsiWarnings != undefined) {
        if (typeof config.options.enableAnsiWarnings !== 'boolean') {
          throw new TypeError('options.enableAnsiWarnings must be a boolean (true or false).');
        }

        this.config.options.enableAnsiWarnings = config.options.enableAnsiWarnings;
      }
      deprecateNullFallbackToDefaultConfigValue('options.enableAnsiWarnings', config.options.enableAnsiWarnings);

      if (config.options.enableArithAbort !== undefined) {
        if (typeof config.options.enableArithAbort !== 'boolean') {
          throw new TypeError('options.enableArithAbort must be a boolean (true or false).');
        }

        this.config.options.enableArithAbort = config.options.enableArithAbort;
      }
      deprecateNullFallbackToDefaultConfigValue('options.enableArithAbort', config.options.enableArithAbort);

      if (config.options.enableConcatNullYieldsNull != undefined) {
        if (typeof config.options.enableConcatNullYieldsNull !== 'boolean') {
          throw new TypeError('options.enableConcatNullYieldsNull must be a boolean (true or false).');
        }

        this.config.options.enableConcatNullYieldsNull = config.options.enableConcatNullYieldsNull;
      }
      deprecateNullFallbackToDefaultConfigValue('options.enableConcatNullYieldsNull', config.options.enableConcatNullYieldsNull);

      if (config.options.enableCursorCloseOnCommit != undefined) {
        if (typeof config.options.enableCursorCloseOnCommit !== 'boolean') {
          throw new TypeError('options.enableCursorCloseOnCommit must be a boolean (true or false).');
        }

        this.config.options.enableCursorCloseOnCommit = config.options.enableCursorCloseOnCommit;
      }
      deprecateNullFallbackToDefaultConfigValue('options.enableCursorCloseOnCommit', config.options.enableCursorCloseOnCommit);

      if (config.options.enableImplicitTransactions != undefined) {
        if (typeof config.options.enableImplicitTransactions !== 'boolean') {
          throw new TypeError('options.enableImplicitTransactions must be a boolean (true or false).');
        }

        this.config.options.enableImplicitTransactions = config.options.enableImplicitTransactions;
      }
      deprecateNullFallbackToDefaultConfigValue('options.enableImplicitTransactions', config.options.enableImplicitTransactions);

      if (config.options.enableNumericRoundabort != undefined) {
        if (typeof config.options.enableNumericRoundabort !== 'boolean') {
          throw new TypeError('options.enableNumericRoundabort must be a boolean (true or false).');
        }

        this.config.options.enableNumericRoundabort = config.options.enableNumericRoundabort;
      }
      deprecateNullFallbackToDefaultConfigValue('options.enableNumericRoundabort', config.options.enableNumericRoundabort);

      if (config.options.enableQuotedIdentifier !== undefined) {
        if (typeof config.options.enableQuotedIdentifier !== 'boolean') {
          throw new TypeError('options.enableQuotedIdentifier must be a boolean (true or false).');
        }

        this.config.options.enableQuotedIdentifier = config.options.enableQuotedIdentifier;
      }
      deprecateNullFallbackToDefaultConfigValue('options.enableQuotedIdentifier', config.options.enableQuotedIdentifier);

      if (config.options.encrypt != undefined) {
        deprecateNonBooleanConfigValue('options.encrypt', config.options.encrypt);
        this.config.options.encrypt = config.options.encrypt;
      }
      deprecateNullConfigValue('options.encrypt', config.options.encrypt);

      if (config.options.fallbackToDefaultDb != undefined) {
        deprecateNonBooleanConfigValue('options.fallbackToDefaultDb', config.options.fallbackToDefaultDb);
        this.config.options.fallbackToDefaultDb = config.options.fallbackToDefaultDb;
      }
      deprecateNullConfigValue('options.fallbackToDefaultDb', config.options.fallbackToDefaultDb);

      if (config.options.instanceName != undefined) {
        deprecateNonStringConfigValue('options.instanceName', config.options.instanceName);

        this.config.options.instanceName = config.options.instanceName;
        this.config.options.port = undefined;
      }
      deprecateNullConfigValue('options.instanceName', config.options.instanceName);

      if (config.options.isolationLevel) {
        this.config.options.isolationLevel = config.options.isolationLevel;
      }
      deprecateNullConfigValue('options.isolationLevel', config.options.isolationLevel);

      if (config.options.language != undefined) {
        deprecateNonStringConfigValue('options.language', config.options.language);

        this.config.options.language = config.options.language;
      }
      deprecateNullFallbackToDefaultConfigValue('options.language', config.options.language);

      if (config.options.localAddress != undefined) {
        this.config.options.localAddress = config.options.localAddress;
      }
      deprecateNullConfigValue('options.localAddress', config.options.localAddress);

      if (config.options.multiSubnetFailover != undefined) {
        deprecateNonBooleanConfigValue('options.multiSubnetFailover', config.options.multiSubnetFailover);

        this.config.options.multiSubnetFailover = !!config.options.multiSubnetFailover;
      }
      deprecateNullConfigValue('options.multiSubnetFailover', config.options.multiSubnetFailover);

      if (config.options.packetSize) {
        deprecateNonNumberConfigValue('options.packetSize', config.options.packetSize);

        this.config.options.packetSize = config.options.packetSize;
      }
      deprecateNullConfigValue('options.packetSize', config.options.packetSize);

      if (config.options.port) {
        if (config.options.port <= 0 || config.options.port >= 65536) {
          throw new RangeError('Port must be > 0 and < 65536');
        }

        deprecateNonNumberConfigValue('options.port', config.options.port);

        this.config.options.port = config.options.port;
        this.config.options.instanceName = undefined;
      }
      deprecateNullConfigValue('options.port', config.options.port);

      if (config.options.readOnlyIntent != undefined) {
        deprecateNonBooleanConfigValue('options.readOnlyIntent', config.options.readOnlyIntent);
        this.config.options.readOnlyIntent = config.options.readOnlyIntent;
      }
      deprecateNullConfigValue('options.readOnlyIntent', config.options.readOnlyIntent);

      if (config.options.requestTimeout != undefined) {
        deprecateNonNumberConfigValue('options.requestTimeout', config.options.requestTimeout);

        this.config.options.requestTimeout = config.options.requestTimeout;
      }
      deprecateNullConfigValue('options.requestTimeout', config.options.requestTimeout);

      if (config.options.maxRetriesOnTransientErrors != undefined) {
        if (!Number.isInteger(config.options.maxRetriesOnTransientErrors) || config.options.maxRetriesOnTransientErrors < 0) {
          throw new RangeError('options.maxRetriesOnTransientErrors must be a non-negative integer.');
        }

        this.config.options.maxRetriesOnTransientErrors = config.options.maxRetriesOnTransientErrors;
      }
      deprecateNullConfigValue('options.maxRetriesOnTransientErrors', config.options.maxRetriesOnTransientErrors);

      if (config.options.connectionRetryInterval != undefined) {
        if (!Number.isInteger(config.options.connectionRetryInterval) || config.options.connectionRetryInterval <= 0) {
          throw new TypeError('options.connectionRetryInterval must be a non-zero positive integer.');
        }

        this.config.options.connectionRetryInterval = config.options.connectionRetryInterval;
      }
      deprecateNullConfigValue('options.connectionRetryInterval', config.options.connectionRetryInterval);

      if (config.options.rowCollectionOnDone != undefined) {
        deprecateNonBooleanConfigValue('options.rowCollectionOnDone', config.options.rowCollectionOnDone);
        this.config.options.rowCollectionOnDone = config.options.rowCollectionOnDone;
      }
      deprecateNullConfigValue('options.rowCollectionOnDone', config.options.rowCollectionOnDone);

      if (config.options.rowCollectionOnRequestCompletion != undefined) {
        deprecateNonBooleanConfigValue('options.rowCollectionOnRequestCompletion', config.options.rowCollectionOnRequestCompletion);
        this.config.options.rowCollectionOnRequestCompletion = config.options.rowCollectionOnRequestCompletion;
      }
      deprecateNullConfigValue('options.rowCollectionOnRequestCompletion', config.options.rowCollectionOnRequestCompletion);

      if (config.options.tdsVersion) {
        deprecateNonStringConfigValue('options.tdsVersion', config.options.tdsVersion);
        this.config.options.tdsVersion = config.options.tdsVersion;
      }
      deprecateNullConfigValue('options.tdsVersion', config.options.tdsVersion);

      if (config.options.textsize) {
        deprecateNonNumberConfigValue('options.textsize', config.options.textsize);
        this.config.options.textsize = config.options.textsize;
      }
      deprecateNullFallbackToDefaultConfigValue('options.textsize', config.options.textsize);

      if (config.options.trustServerCertificate != undefined) {
        deprecateNonBooleanConfigValue('options.trustServerCertificate', config.options.trustServerCertificate);
        this.config.options.trustServerCertificate = config.options.trustServerCertificate;
      }
      deprecateNullConfigValue('options.trustServerCertificate', config.options.trustServerCertificate);

      if (config.options.useColumnNames != undefined) {
        deprecateNonBooleanConfigValue('options.useColumnNames', config.options.useColumnNames);
        this.config.options.useColumnNames = config.options.useColumnNames;
      }
      deprecateNullConfigValue('options.useColumnNames', config.options.useColumnNames);

      if (config.options.useUTC != undefined) {
        deprecateNonBooleanConfigValue('options.useUTC', config.options.useUTC);
        this.config.options.useUTC = config.options.useUTC;
      }
<<<<<<< HEAD

      // Whenever authentication property is used to specify an authentication method,
      // the client will request encryption (the default value of the Encrypt property will be true)
      // and it will validate the server certificate (regardless of the encryption setting), unless TrustServerCertificate = true
      if (config.options.authentication != undefined) {
        // check for valid options
        if (!(config.options.authentication.toUpperCase() === this.fedAuthInfo.ValidFedAuthEnum.SqlPassword ||
        config.options.authentication.toUpperCase() === this.fedAuthInfo.ValidFedAuthEnum.ActiveDirectoryPassword)) {
          throw new Error('An invalid authentication method is specified');
        }
        if (this.config.options.tdsVersion < '7_4') {
          throw new Error(`Azure Active Directory authentication is not supported in the TDS version ${this.config.options.tdsVersion}`);
        }
        this.config.options.encrypt = true;
        this.fedAuthInfo.method = config.options.authentication;
        if (!config.options.trustServerCertificate) {
          this.config.options.trustServerCertificate = false;
        }
      }
=======
      deprecateNullConfigValue('options.useUTC', config.options.useUTC);
>>>>>>> 9a0caa2a
    }

    this.reset = this.reset.bind(this);
    this.socketClose = this.socketClose.bind(this);
    this.socketEnd = this.socketEnd.bind(this);
    this.socketConnect = this.socketConnect.bind(this);
    this.socketError = this.socketError.bind(this);
    this.requestTimeout = this.requestTimeout.bind(this);
    this.connectTimeout = this.connectTimeout.bind(this);
    this.retryTimeout = this.retryTimeout.bind(this);
    this.createDebug();
    this.createTokenStreamParser();
    this.inTransaction = false;
    this.transactionDescriptors = [new Buffer([0, 0, 0, 0, 0, 0, 0, 0])];
    this.transitionTo(this.STATE.CONNECTING);


    if (this.config.options.tdsVersion < '7_2') {
      // 'beginTransaction', 'commitTransaction' and 'rollbackTransaction'
      // events are utilized to maintain inTransaction property state which in
      // turn is used in managing transactions. These events are only fired for
      // TDS version 7.2 and beyond. The properties below are used to emulate
      // equivalent behavior for TDS versions before 7.2.
      this.transactionDepth = 0;
      this.isSqlBatch = false;
    }

    this.curTransientRetryCount = 0;
    this.transientErrorLookup = new TransientErrorLookup();

    this.cleanupTypeEnum = {
      NORMAL: 0,
      REDIRECT: 1,
      RETRY: 2
    };
  }

  close() {
    this.transitionTo(this.STATE.FINAL);
  }

  initialiseConnection() {
    this.connect();
    this.createConnectTimer();
  }

  cleanupConnection(cleanupTypeEnum) {
    if (!this.closed) {
      this.clearConnectTimer();
      this.clearRequestTimer();
      this.clearRetryTimer();
      this.closeConnection();
      if (cleanupTypeEnum === this.cleanupTypeEnum.REDIRECT) {
        this.emit('rerouting');
      } else if (cleanupTypeEnum !== this.cleanupTypeEnum.RETRY) {
        this.emit('end');
      }
      if (this.request) {
        const err = RequestError('Connection closed before request completed.', 'ECLOSE');
        this.request.callback(err);
        this.request = undefined;
      }
      this.closed = true;
      this.loggedIn = false;
      this.loginError = null;
    }
  }

  createDebug() {
    this.debug = new Debug(this.config.options.debug);
    this.debug.on('debug', (message) => {
      this.emit('debug', message);
    });
  }

  createTokenStreamParser() {
    this.tokenStreamParser = new TokenStreamParser(this.debug, undefined, this.config.options);

    this.tokenStreamParser.on('infoMessage', (token) => {
      this.emit('infoMessage', token);
    });

    this.tokenStreamParser.on('sspichallenge', (token) => {
      if (token.ntlmpacket) {
        this.ntlmpacket = token.ntlmpacket;
        this.ntlmpacketBuffer = token.ntlmpacketBuffer;
      }

      this.emit('sspichallenge', token);
    });

    this.tokenStreamParser.on('errorMessage', (token) => {
      this.emit('errorMessage', token);
      if (this.loggedIn) {
        if (this.request) {
          this.request.error = RequestError(token.message, 'EREQUEST');
          this.request.error.number = token.number;
          this.request.error.state = token.state;
          this.request.error['class'] = token['class'];
          this.request.error.serverName = token.serverName;
          this.request.error.procName = token.procName;
          this.request.error.lineNumber = token.lineNumber;
        }
      } else {
        const isLoginErrorTransient = this.transientErrorLookup.isTransientError(token.number);
        if (isLoginErrorTransient && this.curTransientRetryCount !== this.config.options.maxRetriesOnTransientErrors) {
          this.debug.log('Initiating retry on transient error = ', token.number);
          this.transitionTo(this.STATE.TRANSIENT_FAILURE_RETRY);
        } else {
          this.loginError = ConnectionError(token.message, 'ELOGIN');
        }
      }
    });

    this.tokenStreamParser.on('databaseChange', (token) => {
      this.emit('databaseChange', token.newValue);
    });

    this.tokenStreamParser.on('languageChange', (token) => {
      this.emit('languageChange', token.newValue);
    });

    this.tokenStreamParser.on('charsetChange', (token) => {
      this.emit('charsetChange', token.newValue);
    });

    this.tokenStreamParser.on('fedAuthInfo', (token) => {
      const clientId = '7f98cb04-cd1e-40df-9140-3bf7e2cea4db';
      if (token.fedAuthInfoData.stsurl && token.fedAuthInfoData.spn) {
        this.fedAuthInfo.responsePending = true;
        var context = new AuthenticationContext(token.fedAuthInfoData.stsurl);
        context.acquireTokenWithUsernamePassword(token.fedAuthInfoData.spn, this.config.userName, this.config.password, clientId, (err, tokenResponse) => {
          if (err) {
            this.fedAuthInfo.responsePending = false;
            this.loginError = ConnectionError('Security token could not be authenticated or authorized.', 'EFEDAUTH');
          } else {
            this.fedAuthInfo.responsePending = false;
            this.fedAuthInfo.token = tokenResponse;
          }
        });
      }
    });

    this.tokenStreamParser.on('loginack', (token) => {
      if (!token.tdsVersion) {
        // unsupported TDS version
        this.loginError = ConnectionError('Server responded with unknown TDS version.', 'ETDS');
        this.loggedIn = false;
        return;
      }

      if (!token['interface']) {
        // unsupported interface
        this.loginError = ConnectionError('Server responded with unsupported interface.', 'EINTERFACENOTSUPP');
        this.loggedIn = false;
        return;
      }

      // use negotiated version
      this.config.options.tdsVersion = token.tdsVersion;
      this.loggedIn = true;
    });

    this.tokenStreamParser.on('routingChange', (token) => {
      this.routingData = token.newValue;
      this.dispatchEvent('routingChange');
    });

    this.tokenStreamParser.on('packetSizeChange', (token) => {
      this.messageIo.packetSize(token.newValue);
    });

    // A new top-level transaction was started. This is not fired
    // for nested transactions.
    this.tokenStreamParser.on('beginTransaction', (token) => {
      this.transactionDescriptors.push(token.newValue);
      this.inTransaction = true;
    });

    // A top-level transaction was committed. This is not fired
    // for nested transactions.
    this.tokenStreamParser.on('commitTransaction', () => {
      this.transactionDescriptors.length = 1;
      this.inTransaction = false;
    });

    // A top-level transaction was rolled back. This is not fired
    // for nested transactions. This is also fired if a batch
    // aborting error happened that caused a rollback.
    this.tokenStreamParser.on('rollbackTransaction', () => {
      this.transactionDescriptors.length = 1;
      // An outermost transaction was rolled back. Reset the transaction counter
      this.inTransaction = false;
      this.emit('rollbackTransaction');
    });

    this.tokenStreamParser.on('columnMetadata', (token) => {
      if (this.request) {
        let columns;
        if (this.config.options.useColumnNames) {
          columns = {};
          for (let j = 0, len = token.columns.length; j < len; j++) {
            const col = token.columns[j];
            if (columns[col.colName] == null) {
              columns[col.colName] = col;
            }
          }
        } else {
          columns = token.columns;
        }
        this.request.emit('columnMetadata', columns);
      } else {
        this.emit('error', new Error("Received 'columnMetadata' when no sqlRequest is in progress"));
        this.close();
      }
    });

    this.tokenStreamParser.on('order', (token) => {
      if (this.request) {
        this.request.emit('order', token.orderColumns);
      } else {
        this.emit('error', new Error("Received 'order' when no sqlRequest is in progress"));
        this.close();
      }
    });

    this.tokenStreamParser.on('row', (token) => {
      if (this.request) {
        if (this.config.options.rowCollectionOnRequestCompletion) {
          this.request.rows.push(token.columns);
        }
        if (this.config.options.rowCollectionOnDone) {
          this.request.rst.push(token.columns);
        }
        if (!(this.state === this.STATE.SENT_ATTENTION && this.request.paused)) {
          this.request.emit('row', token.columns);
        }
      } else {
        this.emit('error', new Error("Received 'row' when no sqlRequest is in progress"));
        this.close();
      }
    });

    this.tokenStreamParser.on('returnStatus', (token) => {
      if (this.request) {
        // Keep value for passing in 'doneProc' event.
        this.procReturnStatusValue = token.value;
      }
    });

    this.tokenStreamParser.on('returnValue', (token) => {
      if (this.request) {
        this.request.emit('returnValue', token.paramName, token.value, token.metadata);
      }
    });

    this.tokenStreamParser.on('doneProc', (token) => {
      if (this.request) {
        this.request.emit('doneProc', token.rowCount, token.more, this.procReturnStatusValue, this.request.rst);
        this.procReturnStatusValue = undefined;
        if (token.rowCount !== undefined) {
          this.request.rowCount += token.rowCount;
        }
        if (this.config.options.rowCollectionOnDone) {
          this.request.rst = [];
        }
      }
    });

    this.tokenStreamParser.on('doneInProc', (token) => {
      if (this.request) {
        this.request.emit('doneInProc', token.rowCount, token.more, this.request.rst);
        if (token.rowCount !== undefined) {
          this.request.rowCount += token.rowCount;
        }
        if (this.config.options.rowCollectionOnDone) {
          this.request.rst = [];
        }
      }
    });

    this.tokenStreamParser.on('done', (token) => {
      if (this.request) {
        if (token.attention) {
          this.dispatchEvent('attention');
        }
        if (token.sqlError && !this.request.error) {
          // check if the DONE_ERROR flags was set, but an ERROR token was not sent.
          this.request.error = RequestError('An unknown error has occurred.', 'UNKNOWN');
        }
        this.request.emit('done', token.rowCount, token.more, this.request.rst);
        if (token.rowCount !== undefined) {
          this.request.rowCount += token.rowCount;
        }
        if (this.config.options.rowCollectionOnDone) {
          this.request.rst = [];
        }
      }
    });

    this.tokenStreamParser.on('endOfMessage', () => {      // EOM pseudo token received
      if (this.state === this.STATE.SENT_CLIENT_REQUEST) {
        this.dispatchEvent('endOfMessageMarkerReceived');
      }
    });

    this.tokenStreamParser.on('resetConnection', () => {
      this.emit('resetConnection');
    });

    this.tokenStreamParser.on('tokenStreamError', (error) => {
      this.emit('error', error);
      this.close();
    });

    this.tokenStreamParser.on('drain', () => {
      // Bridge the release of backpressure from the token stream parser
      // transform to the packet stream transform.
      this.messageIo.resume();
    });
  }

  connect() {
    if (this.config.options.port) {
      return this.connectOnPort(this.config.options.port, this.config.options.multiSubnetFailover);
    } else {
      return new InstanceLookup().instanceLookup({
        server: this.config.server,
        instanceName: this.config.options.instanceName,
        timeout: this.config.options.connectTimeout
      }, (message, port) => {
        if (this.state === this.STATE.FINAL) {
          return;
        }
        if (message) {
          this.emit('connect', ConnectionError(message, 'EINSTLOOKUP'));
        } else {
          this.connectOnPort(port, this.config.options.multiSubnetFailover);
        }
      });
    }
  }

  connectOnPort(port, multiSubnetFailover) {
    const connectOpts = {
      host: this.routingData ? this.routingData.server : this.config.server,
      port: this.routingData ? this.routingData.port : port,
      localAddress: this.config.options.localAddress
    };

    new Connector(connectOpts, multiSubnetFailover).execute((err, socket) => {
      if (err) {
        return this.socketError(err);
      }

      if (this.state === this.STATE.FINAL) {
        socket.destroy();
        return;
      }

      this.socket = socket;
      this.socket.on('error', this.socketError);
      this.socket.on('close', this.socketClose);
      this.socket.on('end', this.socketEnd);
      this.messageIo = new MessageIO(this.socket, this.config.options.packetSize, this.debug);
      this.messageIo.on('data', (data) => { this.dispatchEvent('data', data); });
      this.messageIo.on('message', () => { this.dispatchEvent('message'); });
      this.messageIo.on('secure', this.emit.bind(this, 'secure'));

      this.socketConnect();
    });
  }

  closeConnection() {
    if (this.socket) {
      this.socket.destroy();
    }
  }

  createConnectTimer() {
    this.connectTimer = setTimeout(this.connectTimeout, this.config.options.connectTimeout);
  }

  createRequestTimer() {
    this.clearRequestTimer();                              // release old timer, just to be safe
    if (this.config.options.requestTimeout) {
      this.requestTimer = setTimeout(this.requestTimeout, this.config.options.requestTimeout);
    }
  }

  createRetryTimer() {
    this.clearRetryTimer();
    this.retryTimer = setTimeout(this.retryTimeout, this.config.options.connectionRetryInterval);
  }

  connectTimeout() {
    const message = 'Failed to connect to ' + this.config.server + ':' + this.config.options.port + ' in ' + this.config.options.connectTimeout + 'ms';
    this.debug.log(message);
    this.emit('connect', ConnectionError(message, 'ETIMEOUT'));
    this.connectTimer = undefined;
    this.dispatchEvent('connectTimeout');
  }

  requestTimeout() {
    this.requestTimer = undefined;
    this.messageIo.sendMessage(TYPE.ATTENTION);
    this.transitionTo(this.STATE.SENT_ATTENTION);
  }

  retryTimeout() {
    this.retryTimer = undefined;
    this.emit('retry');
    this.transitionTo(this.STATE.CONNECTING);
  }

  clearConnectTimer() {
    if (this.connectTimer) {
      clearTimeout(this.connectTimer);
    }
  }

  clearRequestTimer() {
    if (this.requestTimer) {
      clearTimeout(this.requestTimer);
      this.requestTimer = undefined;
    }
  }

  clearRetryTimer() {
    if (this.retryTimer) {
      clearTimeout(this.retryTimer);
      this.retryTimer = undefined;
    }
  }

  transitionTo(newState) {
    if (this.state === newState) {
      this.debug.log('State is already ' + newState.name);
      return;
    }

    if (this.state && this.state.exit) {
      this.state.exit.call(this, newState);
    }

    this.debug.log('State change: ' + (this.state ? this.state.name : undefined) + ' -> ' + newState.name);
    this.state = newState;

    if (this.state.enter) {
      this.state.enter.apply(this);
    }
  }

  dispatchEvent(eventName) {
    if (this.state.events[eventName]) {
      const args = new Array(arguments.length - 1);
      for (let i = 0; i < args.length;) {
        args[i++] = arguments[i];
      }
      this.state.events[eventName].apply(this, args);
    } else {
      this.emit('error', new Error(`No event '${eventName}' in state '${this.state.name}'`));
      this.close();
    }
  }

  socketError(error) {
    if (this.state === this.STATE.CONNECTING) {
      const message = `Failed to connect to ${this.config.server}:${this.config.options.port} - ${error.message}`;
      this.debug.log(message);
      this.emit('connect', ConnectionError(message, 'ESOCKET'));
    } else {
      const message = `Connection lost - ${error.message}`;
      this.debug.log(message);
      this.emit('error', ConnectionError(message, 'ESOCKET'));
    }
    this.dispatchEvent('socketError', error);
  }

  socketConnect() {
    this.socket.setKeepAlive(true, KEEP_ALIVE_INITIAL_DELAY);
    this.closed = false;
    this.debug.log('connected to ' + this.config.server + ':' + this.config.options.port);
    this.dispatchEvent('socketConnect');
  }

  socketEnd() {
    this.debug.log('socket ended');
    this.transitionTo(this.STATE.FINAL);
  }

  socketClose() {
    this.debug.log('connection to ' + this.config.server + ':' + this.config.options.port + ' closed');
    if (this.state === this.STATE.REROUTING) {
      this.debug.log('Rerouting to ' + this.routingData.server + ':' + this.routingData.port);
      this.dispatchEvent('reconnect');
    } else if (this.state === this.STATE.TRANSIENT_FAILURE_RETRY) {
      const server = this.routingData ? this.routingData.server : this.server;
      const port = this.routingData ? this.routingData.port : this.config.options.port;
      this.debug.log('Retry after transient failure connecting to ' + server + ':' + port);

      this.dispatchEvent('retry');
    } else {
      this.transitionTo(this.STATE.FINAL);
    }
  }

  sendPreLogin() {
    const payload = new PreloginPayload({
      encrypt: this.config.options.encrypt,
      fedAuthRequested: (this.fedAuthInfo.method != undefined)
    });
    this.messageIo.sendMessage(TYPE.PRELOGIN, payload.data);
    this.debug.payload(function() {
      return payload.toString('  ');
    });
  }

  emptyMessageBuffer() {
    this.messageBuffer = new Buffer(0);
  }

  addToMessageBuffer(data) {
    this.messageBuffer = Buffer.concat([this.messageBuffer, data]);
  }

  processPreLoginResponse() {
    const preloginPayload = new PreloginPayload(this.messageBuffer);
    this.debug.payload(function() {
      return preloginPayload.toString('  ');
    });
    if (this.fedAuthInfo.method != undefined) {
      if (0 != preloginPayload.fedAuthRequired && 1 != preloginPayload.fedAuthRequired) {
        this.emit('connect', ConnectionError(`Server sent an unexpected response for federated authentication value during negotiation. Value was  ${preloginPayload.fedAuthRequired}`, 'EFEDAUTH'));
        return this.close();
      }
      // fedAuthRequired is used for capability negotiation when choosing between SSPI and federated authentication
      if (preloginPayload.fedAuthRequired === 1 && this.config.domain) {
        this.emit('connect', ConnectionError('Server sent federated authentication required response, value domain should not be set', 'EFEDAUTH'));
        return this.close();
      }
      this.fedAuthInfo.requiredPreLoginResponse = (preloginPayload.fedAuthRequired == 1);
    }
    if (preloginPayload.encryptionString === 'ON' || preloginPayload.encryptionString === 'REQ') {
      if (!this.config.options.encrypt) {
        this.emit('connect', ConnectionError("Server requires encryption, set 'encrypt' config option to true.", 'EENCRYPT'));
        return this.close();
      }

      this.dispatchEvent('tls');
    } else {
      this.dispatchEvent('noTls');
    }
  }

  sendLogin7Packet(cb) {
    const sendPayload = function(clientResponse) {
      const payload = new Login7Payload({
        domain: this.config.domain,
        userName: this.config.userName,
        password: this.config.password,
        database: this.config.options.database,
        serverName: this.routingData ? this.routingData.server : this.config.server,
        appName: this.config.options.appName,
        packetSize: this.config.options.packetSize,
        tdsVersion: this.config.options.tdsVersion,
        initDbFatal: !this.config.options.fallbackToDefaultDb,
        readOnlyIntent: this.config.options.readOnlyIntent,
        sspiBlob: clientResponse,
        language: this.config.options.language,
        fedAuthInfo: this.fedAuthInfo
      });

      this.routingData = undefined;
      this.messageIo.sendMessage(TYPE.LOGIN7, payload.data);

      this.debug.payload(function() {
        return payload.toString('  ');
      });
    };

    sendPayload.call(this);
    process.nextTick(cb);
  }

  sendNTLMResponsePacket() {
    const payload = new NTLMResponsePayload({
      domain: this.config.domain,
      userName: this.config.userName,
      password: this.config.password,
      database: this.config.options.database,
      appName: this.config.options.appName,
      packetSize: this.config.options.packetSize,
      tdsVersion: this.config.options.tdsVersion,
      ntlmpacket: this.ntlmpacket,
      additional: this.additional
    });

    this.messageIo.sendMessage(TYPE.NTLMAUTH_PKT, payload.data);
    this.debug.payload(function() {
      return payload.toString('  ');
    });

    const boundTransitionTo = this.transitionTo.bind(this);
    process.nextTick(boundTransitionTo, this.STATE.SENT_NTLM_RESPONSE);
  }

  sendFedAuthResponsePacket() {
    const accessTokenLen = Buffer.byteLength(this.fedAuthInfo.token.accessToken, 'ucs2');
    const data = new WritableTrackingBuffer(4 + accessTokenLen);
    data.writeUInt32LE(accessTokenLen + 4);
    data.writeUInt32LE(accessTokenLen);
    data.writeString(this.fedAuthInfo.token.accessToken, 'ucs2');
    this.messageIo.sendMessage(TYPE.FEDAUTH_TOKEN, data.data);

    const boundTransitionTo = this.transitionTo.bind(this);
    // sent the fedAuth token message, the rest is similar to standard login 7
    process.nextTick(boundTransitionTo, this.STATE.SENT_LOGIN7_WITH_STANDARD_LOGIN);
  }

  // Returns false to apply backpressure.
  sendDataToTokenStreamParser(data) {
    return this.tokenStreamParser.addBuffer(data);
  }

  // This is an internal method that is called from Request.pause().
  // It has to check whether the passed Request object represents the currently
  // active request, because the application might have called Request.pause()
  // on an old inactive Request object.
  pauseRequest(request) {
    if (this.isRequestActive(request)) {
      this.tokenStreamParser.pause();
    }
  }

  // This is an internal method that is called from Request.resume().
  resumeRequest(request) {
    if (this.isRequestActive(request)) {
      this.tokenStreamParser.resume();
    }
  }

  // Returns true if the passed request is the currently active request of the connection.
  isRequestActive(request) {
    return request === this.request && this.state === this.STATE.SENT_CLIENT_REQUEST;
  }

  sendInitialSql() {
    const payload = new SqlBatchPayload(this.getInitialSql(), this.currentTransactionDescriptor(), this.config.options);
    return this.messageIo.sendMessage(TYPE.SQL_BATCH, payload.data);
  }

  getInitialSql() {
    const options = [];

    if (this.config.options.enableAnsiNull) {
      options.push('set ansi_nulls on');
    } else {
      options.push('set ansi_nulls off');
    }

    if (this.config.options.enableAnsiNullDefault) {
      options.push('set ansi_null_dflt_on on');
    } else {
      options.push('set ansi_null_dflt_on off');
    }

    if (this.config.options.enableAnsiPadding) {
      options.push('set ansi_padding on');
    } else {
      options.push('set ansi_padding off');
    }

    if (this.config.options.enableAnsiWarnings) {
      options.push('set ansi_warnings on');
    } else {
      options.push('set ansi_warnings off');
    }

    if (this.config.options.enableArithAbort) {
      options.push('set arithabort on');
    } else {
      options.push('set arithabort off');
    }

    if (this.config.options.enableConcatNullYieldsNull) {
      options.push('set concat_null_yields_null on');
    } else {
      options.push('set concat_null_yields_null off');
    }

    if (this.config.options.enableCursorCloseOnCommit !== undefined) {
      if (this.config.options.enableCursorCloseOnCommit) {
        options.push('set cursor_close_on_commit on');
      } else {
        options.push('set cursor_close_on_commit off');
      }
    }

    options.push(`set datefirst ${this.config.options.datefirst}`);
    options.push(`set dateformat ${this.config.options.dateFormat}`);

    if (this.config.options.enableImplicitTransactions) {
      options.push('set implicit_transactions on');
    } else {
      options.push('set implicit_transactions off');
    }

    options.push(`set language ${this.config.options.language}`);

    if (this.config.options.enableNumericRoundabort) {
      options.push('set numeric_roundabort on');
    } else {
      options.push('set numeric_roundabort off');
    }

    if (this.config.options.enableQuotedIdentifier) {
      options.push('set quoted_identifier on');
    } else {
      options.push('set quoted_identifier off');
    }

    options.push(`set textsize ${this.config.options.textsize}`);
    options.push(`set transaction isolation level ${this.getIsolationLevelText(this.config.options.connectionIsolationLevel)}`);

    if (this.config.options.abortTransactionOnError) {
      options.push('set xact_abort on');
    } else {
      options.push('set xact_abort off');
    }

    return options.join('\n');
  }

  processedInitialSql() {
    this.clearConnectTimer();
    this.emit('connect');
  }

  processLogin7Response() {
    if (this.loggedIn) {
      this.dispatchEvent('loggedIn');
    } else {
      if (this.loginError) {
        this.emit('connect', this.loginError);
      } else {
        this.emit('connect', ConnectionError('Login failed.', 'ELOGIN'));
      }
      this.dispatchEvent('loginFailed');
    }
  }

  processLogin7NTLMResponse() {
    if (this.ntlmpacket) {
      this.dispatchEvent('receivedChallenge');
    } else {
      if (this.loginError) {
        this.emit('connect', this.loginError);
      } else {
        this.emit('connect', ConnectionError('Login failed.', 'ELOGIN'));
      }
      this.dispatchEvent('loginFailed');
    }
  }

  processLogin7NTLMAck() {
    if (this.loggedIn) {
      this.dispatchEvent('loggedIn');
    } else {
      if (this.loginError) {
        this.emit('connect', this.loginError);
      } else {
        this.emit('connect', ConnectionError('Login failed.', 'ELOGIN'));
      }
      this.dispatchEvent('loginFailed');
    }
  }

  processLogin7FedAuthResponse() {
    if (this.fedAuthInfo.fedAuthInfoRequested && !this.loginError) {
      return this.dispatchEvent('receivedFedAuthInfo');
    } else {
      if (this.loginError) {
        this.emit('connect', this.loginError);
      } else {
        this.emit('connect', ConnectionError('Login failed.', 'ELOGIN'));
      }
      return this.dispatchEvent('loginFailed');
    }
  }

  execSqlBatch(request) {
    this.makeRequest(request, TYPE.SQL_BATCH, new SqlBatchPayload(request.sqlTextOrProcedure, this.currentTransactionDescriptor(), this.config.options));
  }

  execSql(request) {
    request.transformIntoExecuteSqlRpc();

    if (request.error != null) {
      process.nextTick(() => {
        this.debug.log(request.error.message);
        request.callback(request.error);
      });
      return;
    }

    this.makeRequest(request, TYPE.RPC_REQUEST, new RpcRequestPayload(request, this.currentTransactionDescriptor(), this.config.options));
  }

  /**
   @function newBulkLoad
   @param {string} table - Table's name.
   @param {Object} [options] - BulkLoad options.
   @param {boolean} [options.checkConstraints=false] - Honors constraints during bulk load, it is disabled by default.
   @param {boolean} [options.fireTriggers=false] - Honors insert triggers during bulk load, it is disabled by default.
   @param {boolean} [options.keepNulls=false] - Honors null value passed, ignores the default values set on table.
   @param {boolean} [options.tableLock=false] - Places a bulk update(BU) lock on table while performing bulk load. Uses row locks by default.
   @param {callback} callback - Function to call after BulkLoad executes.
  */
  newBulkLoad(table, options, callback) {
    if (callback === undefined) {
      callback = options;
      options = {};
    }
    if (typeof options !== 'object') {
      throw new TypeError('"options" argument must be an object');
    }
    return new BulkLoad(table, this.config.options, options, callback);
  }

  execBulkLoad(bulkLoad) {
    const request = new Request(bulkLoad.getBulkInsertSql(), (error) => {
      if (error) {
        if (error.code === 'UNKNOWN') {
          error.message += ' This is likely because the schema of the BulkLoad does not match the schema of the table you are attempting to insert into.';
        }
        bulkLoad.error = error;
        bulkLoad.callback(error);
      } else {
        this.makeRequest(bulkLoad, TYPE.BULK_LOAD, bulkLoad.getPayload());
      }
    });

    this.execSqlBatch(request);
  }

  prepare(request) {
    request.transformIntoPrepareRpc();
    this.makeRequest(request, TYPE.RPC_REQUEST, new RpcRequestPayload(request, this.currentTransactionDescriptor(), this.config.options));
  }

  unprepare(request) {
    request.transformIntoUnprepareRpc();
    this.makeRequest(request, TYPE.RPC_REQUEST, new RpcRequestPayload(request, this.currentTransactionDescriptor(), this.config.options));
  }

  execute(request, parameters) {
    request.transformIntoExecuteRpc(parameters);

    if (request.error != null) {
      process.nextTick(() => {
        this.debug.log(request.error.message);
        request.callback(request.error);
      });

      return;
    }

    this.makeRequest(request, TYPE.RPC_REQUEST, new RpcRequestPayload(request, this.currentTransactionDescriptor(), this.config.options));
  }

  callProcedure(request) {
    request.validateParameters();

    if (request.error != null) {
      process.nextTick(() => {
        this.debug.log(request.error.message);
        request.callback(request.error);
      });
      return;
    }

    this.makeRequest(request, TYPE.RPC_REQUEST, new RpcRequestPayload(request, this.currentTransactionDescriptor(), this.config.options));
  }

  beginTransaction(callback, name, isolationLevel) {
    isolationLevel || (isolationLevel = this.config.options.isolationLevel);
    const transaction = new Transaction(name || '', isolationLevel);
    if (this.config.options.tdsVersion < '7_2') {
      const self = this;
      return this.execSqlBatch(new Request('SET TRANSACTION ISOLATION LEVEL ' + (transaction.isolationLevelToTSQL()) + ';BEGIN TRAN ' + transaction.name, function() {
        self.transactionDepth++;
        if (self.transactionDepth === 1) {
          self.inTransaction = true;
        }
        return callback.apply(null, arguments);
      }));
    }

    const request = new Request(undefined, (err) => {
      return callback(err, this.currentTransactionDescriptor());
    });
    return this.makeRequest(request, TYPE.TRANSACTION_MANAGER, transaction.beginPayload(this.currentTransactionDescriptor()));
  }

  commitTransaction(callback, name) {
    const transaction = new Transaction(name || '');
    if (this.config.options.tdsVersion < '7_2') {
      const self = this;
      return this.execSqlBatch(new Request('COMMIT TRAN ' + transaction.name, function() {
        self.transactionDepth--;
        if (self.transactionDepth === 0) {
          self.inTransaction = false;
        }
        return callback.apply(null, arguments);
      }));
    }
    const request = new Request(undefined, callback);
    return this.makeRequest(request, TYPE.TRANSACTION_MANAGER, transaction.commitPayload(this.currentTransactionDescriptor()));
  }

  rollbackTransaction(callback, name) {
    const transaction = new Transaction(name || '');
    if (this.config.options.tdsVersion < '7_2') {
      const self = this;
      return this.execSqlBatch(new Request('ROLLBACK TRAN ' + transaction.name, function() {
        self.transactionDepth--;
        if (self.transactionDepth === 0) {
          self.inTransaction = false;
        }
        return callback.apply(null, arguments);
      }));
    }
    const request = new Request(undefined, callback);
    return this.makeRequest(request, TYPE.TRANSACTION_MANAGER, transaction.rollbackPayload(this.currentTransactionDescriptor()));
  }

  saveTransaction(callback, name) {
    const transaction = new Transaction(name);
    if (this.config.options.tdsVersion < '7_2') {
      const self = this;
      return this.execSqlBatch(new Request('SAVE TRAN ' + transaction.name, function() {
        self.transactionDepth++;
        return callback.apply(null, arguments);
      }));
    }
    const request = new Request(undefined, callback);
    return this.makeRequest(request, TYPE.TRANSACTION_MANAGER, transaction.savePayload(this.currentTransactionDescriptor()));
  }

  transaction(cb, isolationLevel) {
    if (typeof cb !== 'function') {
      throw new TypeError('`cb` must be a function');
    }
    const useSavepoint = this.inTransaction;
    const name = '_tedious_' + (crypto.randomBytes(10).toString('hex'));
    const self = this;
    const txDone = function(err, done) {
      const args = new Array(arguments.length - 2);
      for (let i = 0; i < args.length;) {
        args[i++] = arguments[i + 1];
      }

      if (err) {
        if (self.inTransaction && self.state === self.STATE.LOGGED_IN) {
          return self.rollbackTransaction(function(txErr) {
            args.unshift(txErr || err);
            return done.apply(null, args);
          }, name);
        } else {
          return process.nextTick(function() {
            args.unshift(err);
            return done.apply(null, args);
          });
        }
      } else {
        if (useSavepoint) {
          return process.nextTick(function() {
            if (self.config.options.tdsVersion < '7_2') {
              self.transactionDepth--;
            }
            args.unshift(null);
            return done.apply(null, args);
          });
        } else {
          return self.commitTransaction(function(txErr) {
            args.unshift(txErr);
            return done.apply(null, args);
          }, name);
        }
      }
    };
    if (useSavepoint) {
      return this.saveTransaction((err) => {
        if (err) {
          return cb(err);
        }
        if (isolationLevel) {
          return this.execSqlBatch(new Request('SET transaction isolation level ' + this.getIsolationLevelText(isolationLevel), function(err) {
            return cb(err, txDone);
          }));
        } else {
          return cb(null, txDone);
        }
      }, name);
    } else {
      return this.beginTransaction((err) => {
        if (err) {
          return cb(err);
        }
        return cb(null, txDone);
      }, name, isolationLevel);
    }
  }

  makeRequest(request, packetType, payload) {
    if (this.state !== this.STATE.LOGGED_IN) {
      const message = 'Requests can only be made in the ' + this.STATE.LOGGED_IN.name + ' state, not the ' + this.state.name + ' state';
      this.debug.log(message);
      request.callback(RequestError(message, 'EINVALIDSTATE'));
    } else {
      if (packetType === TYPE.SQL_BATCH) {
        this.isSqlBatch = true;
      } else {
        this.isSqlBatch = false;
      }

      this.request = request;
      this.request.connection = this;
      this.request.rowCount = 0;
      this.request.rows = [];
      this.request.rst = [];
      this.createRequestTimer();
      this.messageIo.sendMessage(packetType, payload.data, this.resetConnectionOnNextRequest);
      this.resetConnectionOnNextRequest = false;
      this.debug.payload(function() {
        return payload.toString('  ');
      });
      this.transitionTo(this.STATE.SENT_CLIENT_REQUEST);
      if (request.paused) {                                // Request.pause() has been called before the request was started
        this.pauseRequest(request);
      }
    }
  }

  cancel() {
    if (this.state !== this.STATE.SENT_CLIENT_REQUEST) {
      const message = 'Requests can only be canceled in the ' + this.STATE.SENT_CLIENT_REQUEST.name + ' state, not the ' + this.state.name + ' state';
      this.debug.log(message);
      return false;
    } else {
      this.request.canceled = true;
      this.messageIo.sendMessage(TYPE.ATTENTION);
      this.transitionTo(this.STATE.SENT_ATTENTION);
      return true;
    }
  }

  reset(callback) {
    const self = this;
    const request = new Request(this.getInitialSql(), function(err) {
      if (self.config.options.tdsVersion < '7_2') {
        self.inTransaction = false;
      }
      return callback(err);
    });
    this.resetConnectionOnNextRequest = true;
    return this.execSqlBatch(request);
  }

  currentTransactionDescriptor() {
    return this.transactionDescriptors[this.transactionDescriptors.length - 1];
  }

  getIsolationLevelText(isolationLevel) {
    switch (isolationLevel) {
      case ISOLATION_LEVEL.READ_UNCOMMITTED:
        return 'read uncommitted';
      case ISOLATION_LEVEL.REPEATABLE_READ:
        return 'repeatable read';
      case ISOLATION_LEVEL.SERIALIZABLE:
        return 'serializable';
      case ISOLATION_LEVEL.SNAPSHOT:
        return 'snapshot';
      default:
        return 'read committed';
    }
  }
}

module.exports = Connection;

Connection.prototype.STATE = {
  CONNECTING: {
    name: 'Connecting',
    enter: function() {
      this.initialiseConnection();
    },
    events: {
      socketError: function() {
        this.transitionTo(this.STATE.FINAL);
      },
      connectTimeout: function() {
        this.transitionTo(this.STATE.FINAL);
      },
      socketConnect: function() {
        this.sendPreLogin();
        this.transitionTo(this.STATE.SENT_PRELOGIN);
      }
    }
  },
  SENT_PRELOGIN: {
    name: 'SentPrelogin',
    enter: function() {
      this.emptyMessageBuffer();
    },
    events: {
      socketError: function() {
        this.transitionTo(this.STATE.FINAL);
      },
      connectTimeout: function() {
        this.transitionTo(this.STATE.FINAL);
      },
      data: function(data) {
        this.addToMessageBuffer(data);
      },
      message: function() {
        this.processPreLoginResponse();
      },
      noTls: function() {
        this.sendLogin7Packet(() => {
          if (this.config.domain) {
            this.transitionTo(this.STATE.SENT_LOGIN7_WITH_NTLM);
          } else {
            this.transitionTo(this.STATE.SENT_LOGIN7_WITH_STANDARD_LOGIN);
          }
        });
      },
      tls: function() {
        this.messageIo.startTls(this.config.options.cryptoCredentialsDetails, this.config.server, this.config.options.trustServerCertificate);
        this.transitionTo(this.STATE.SENT_TLSSSLNEGOTIATION);
      }
    }
  },
  REROUTING: {
    name: 'ReRouting',
    enter: function() {
      this.cleanupConnection(this.cleanupTypeEnum.REDIRECT);
    },
    events: {
      message: function() {},
      socketError: function() {
        this.transitionTo(this.STATE.FINAL);
      },
      connectTimeout: function() {
        this.transitionTo(this.STATE.FINAL);
      },
      reconnect: function() {
        this.transitionTo(this.STATE.CONNECTING);
      }
    }
  },
  TRANSIENT_FAILURE_RETRY: {
    name: 'TRANSIENT_FAILURE_RETRY',
    enter: function() {
      this.curTransientRetryCount++;
      this.cleanupConnection(this.cleanupTypeEnum.RETRY);
    },
    events: {
      message: function() {},
      socketError: function() {
        this.transitionTo(this.STATE.FINAL);
      },
      connectTimeout: function() {
        this.transitionTo(this.STATE.FINAL);
      },
      retry: function() {
        this.createRetryTimer();
      }
    }
  },
  SENT_TLSSSLNEGOTIATION: {
    name: 'SentTLSSSLNegotiation',
    events: {
      socketError: function() {
        this.transitionTo(this.STATE.FINAL);
      },
      connectTimeout: function() {
        this.transitionTo(this.STATE.FINAL);
      },
      data: function(data) {
        this.messageIo.tlsHandshakeData(data);
      },
      message: function() {
        if (this.messageIo.tlsNegotiationComplete) {
          this.sendLogin7Packet(() => {
            if (this.config.domain) {
              return this.transitionTo(this.STATE.SENT_LOGIN7_WITH_NTLM);
            } else if (this.fedAuthInfo.requiredPreLoginResponse) {
              return this.transitionTo(this.STATE.SENT_LOGIN7_WITH_FEDAUTH);
            }
            else {
              return this.transitionTo(this.STATE.SENT_LOGIN7_WITH_STANDARD_LOGIN);
            }
          });
        }
      }
    }
  },
  SENT_LOGIN7_WITH_STANDARD_LOGIN: {
    name: 'SentLogin7WithStandardLogin',
    events: {
      socketError: function() {
        this.transitionTo(this.STATE.FINAL);
      },
      connectTimeout: function() {
        this.transitionTo(this.STATE.FINAL);
      },
      data: function(data) {
        this.sendDataToTokenStreamParser(data);
      },
      loggedIn: function() {
        this.transitionTo(this.STATE.LOGGED_IN_SENDING_INITIAL_SQL);
      },
      routingChange: function() {
        this.transitionTo(this.STATE.REROUTING);
      },
      loginFailed: function() {
        this.transitionTo(this.STATE.FINAL);
      },
      message: function() {
        this.processLogin7Response();
      }
    }
  },
  SENT_LOGIN7_WITH_NTLM: {
    name: 'SentLogin7WithNTLMLogin',
    events: {
      socketError: function() {
        this.transitionTo(this.STATE.FINAL);
      },
      connectTimeout: function() {
        this.transitionTo(this.STATE.FINAL);
      },
      data: function(data) {
        this.sendDataToTokenStreamParser(data);
      },
      receivedChallenge: function() {
        this.sendNTLMResponsePacket();
      },
      loginFailed: function() {
        this.transitionTo(this.STATE.FINAL);
      },
      message: function() {
        this.processLogin7NTLMResponse();
      }
    }
  },
  SENT_NTLM_RESPONSE: {
    name: 'SentNTLMResponse',
    events: {
      socketError: function() {
        this.transitionTo(this.STATE.FINAL);
      },
      connectTimeout: function() {
        this.transitionTo(this.STATE.FINAL);
      },
      data: function(data) {
        this.sendDataToTokenStreamParser(data);
      },
      loggedIn: function() {
        this.transitionTo(this.STATE.LOGGED_IN_SENDING_INITIAL_SQL);
      },
      loginFailed: function() {
        this.transitionTo(this.STATE.FINAL);
      },
      routingChange: function() {
        this.transitionTo(this.STATE.REROUTING);
      },
      message: function() {
        this.processLogin7NTLMAck();
      }
    }
  },
  SENT_LOGIN7_WITH_FEDAUTH: {
    name: 'SentLogin7Withfedauth',
    events: {
      socketError: function() {
        return this.transitionTo(this.STATE.FINAL);
      },
      connectTimeout: function() {
        return this.transitionTo(this.STATE.FINAL);
      },
      data: function(data) {
        if (this.fedAuthInfo.responsePending) {
          // We got data from the server while we're waiting for adal authentication context
          // call to complete on the client. We cannot process server data
          // until this call completes as the state can change on completion of
          // the call. Queue it for later.
          const boundDispatchEvent = this.dispatchEvent.bind(this);
          return setImmediate(boundDispatchEvent, 'data', data);
        } else {
          return this.sendDataToTokenStreamParser(data);
        }
      },
      receivedFedAuthInfo: function() {
        return this.sendFedAuthResponsePacket();
      },
      loginFailed: function() {
        return this.transitionTo(this.STATE.FINAL);
      },
      message: function() {
        if (this.fedAuthInfo.responsePending) {
          // We got data from the server while we're waiting for adal authentication context
          // call to complete on the client. We cannot process server data
          // until this call completes as the state can change on completion of
          // the call. Queue it for later.
          const boundDispatchEvent = this.dispatchEvent.bind(this);
          return setImmediate(boundDispatchEvent, 'message');
        } else {
          return this.processLogin7FedAuthResponse();
        }
      }
    }
  },
  LOGGED_IN_SENDING_INITIAL_SQL: {
    name: 'LoggedInSendingInitialSql',
    enter: function() {
      this.sendInitialSql();
    },
    events: {
      connectTimeout: function() {
        this.transitionTo(this.STATE.FINAL);
      },
      data: function(data) {
        this.sendDataToTokenStreamParser(data);
      },
      message: function() {
        this.transitionTo(this.STATE.LOGGED_IN);
        this.processedInitialSql();
      }
    }
  },
  LOGGED_IN: {
    name: 'LoggedIn',
    events: {
      socketError: function() {
        this.transitionTo(this.STATE.FINAL);
      }
    }
  },
  SENT_CLIENT_REQUEST: {
    name: 'SentClientRequest',
    exit: function(nextState) {
      this.clearRequestTimer();

      if (nextState !== this.STATE.FINAL) {
        this.tokenStreamParser.resume();
      }
    },
    events: {
      socketError: function(err) {
        const sqlRequest = this.request;
        this.request = undefined;
        sqlRequest.callback(err);
        this.transitionTo(this.STATE.FINAL);
      },
      data: function(data) {
        this.clearRequestTimer();                          // request timer is stopped on first data package
        const ret = this.sendDataToTokenStreamParser(data);
        if (ret === false) {
          // Bridge backpressure from the token stream parser transform to the
          // packet stream transform.
          this.messageIo.pause();
        }
      },
      message: function() {
        // We have to channel the 'message' (EOM) event through the token stream
        // parser transform, to keep it in line with the flow of the tokens, when
        // the incoming data flow is paused and resumed.
        this.tokenStreamParser.addEndOfMessageMarker();
      },
      endOfMessageMarkerReceived: function() {
        this.transitionTo(this.STATE.LOGGED_IN);
        const sqlRequest = this.request;
        this.request = undefined;
        if (this.config.options.tdsVersion < '7_2' && sqlRequest.error && this.isSqlBatch) {
          this.inTransaction = false;
        }
        sqlRequest.callback(sqlRequest.error, sqlRequest.rowCount, sqlRequest.rows);
      }
    }
  },
  SENT_ATTENTION: {
    name: 'SentAttention',
    enter: function() {
      this.attentionReceived = false;
    },
    events: {
      socketError: function() {
        this.transitionTo(this.STATE.FINAL);
      },
      data: function(data) {
        this.sendDataToTokenStreamParser(data);
      },
      attention: function() {
        this.attentionReceived = true;
      },
      message: function() {
        // 3.2.5.7 Sent Attention State
        // Discard any data contained in the response, until we receive the attention response
        if (this.attentionReceived) {
          const sqlRequest = this.request;
          this.request = undefined;
          this.transitionTo(this.STATE.LOGGED_IN);
          if (sqlRequest.canceled) {
            sqlRequest.callback(RequestError('Canceled.', 'ECANCEL'));
          } else {
            const message = 'Timeout: Request failed to complete in ' + this.config.options.requestTimeout + 'ms';
            sqlRequest.callback(RequestError(message, 'ETIMEOUT'));
          }
        }
      }
    }
  },
  FINAL: {
    name: 'Final',
    enter: function() {
      this.cleanupConnection(this.cleanupTypeEnum.NORMAL);
    },
    events: {
      loginFailed: function() {
        // Do nothing. The connection was probably closed by the client code.
      },
      connectTimeout: function() {
        // Do nothing, as the timer should be cleaned up.
      },
      message: function() {
        // Do nothing
      },
      socketError: function() {
        // Do nothing
      }
    }
  }
};<|MERGE_RESOLUTION|>--- conflicted
+++ resolved
@@ -1,10 +1,6 @@
-<<<<<<< HEAD
 
 const WritableTrackingBuffer = require('./tracking-buffer/writable-tracking-buffer');
-=======
 const deprecate = require('depd')('tedious');
-
->>>>>>> 9a0caa2a
 const BulkLoad = require('./bulk-load');
 const Debug = require('./debug');
 const EventEmitter = require('events').EventEmitter;
@@ -85,7 +81,6 @@
       throw new TypeError('Invalid server: ' + config.server);
     }
 
-<<<<<<< HEAD
     this.fedAuthInfo = {
       ValidFedAuthEnum: {
         SqlPassword: 'SQLPASSWORD',
@@ -99,7 +94,6 @@
       responsePending: false,
       token: undefined
     };
-=======
     if (config.domain != undefined) {
       deprecateNonStringConfigValue('domain', config.domain);
     }
@@ -114,7 +108,6 @@
       deprecateNonStringConfigValue('password', config.password);
     }
     deprecateNullConfigValue('password', config.password);
->>>>>>> 9a0caa2a
 
     this.config = {
       server: config.server,
@@ -502,7 +495,6 @@
         deprecateNonBooleanConfigValue('options.useUTC', config.options.useUTC);
         this.config.options.useUTC = config.options.useUTC;
       }
-<<<<<<< HEAD
 
       // Whenever authentication property is used to specify an authentication method,
       // the client will request encryption (the default value of the Encrypt property will be true)
@@ -522,9 +514,7 @@
           this.config.options.trustServerCertificate = false;
         }
       }
-=======
       deprecateNullConfigValue('options.useUTC', config.options.useUTC);
->>>>>>> 9a0caa2a
     }
 
     this.reset = this.reset.bind(this);
