--- conflicted
+++ resolved
@@ -366,13 +366,10 @@
         }
       }
     }
-<<<<<<< HEAD
     // TODO: if authentication is set to true, along with any other authentication methods throw error
     if (this.config.domain && !this.config.userName && !this.config.password && SspiModuleSupported) {
       this.config.options.useWindowsIntegratedAuth = true;
     }
-=======
->>>>>>> b973384b
 
     this.reset = this.reset.bind(this);
     this.socketClose = this.socketClose.bind(this);
@@ -387,11 +384,7 @@
     this.inTransaction = false;
     this.transactionDescriptors = [new Buffer([0, 0, 0, 0, 0, 0, 0, 0])];
     this.transitionTo(this.STATE.CONNECTING);
-<<<<<<< HEAD
-    this.sspiClientResponsePending = false;
     this.fedAuthRequiredPreLoginResponse = false;
-=======
->>>>>>> b973384b
 
     if (this.config.options.tdsVersion < '7_2') {
       // 'beginTransaction', 'commitTransaction' and 'rollbackTransaction'
