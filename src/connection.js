--- conflicted
+++ resolved
@@ -121,11 +121,7 @@
       this.config.options.cryptoCredentialsDetails = {};
     }
 
-<<<<<<< HEAD
-    if (this.config.options.trustServerCertificate == undefined) {
-=======
     if (this.config.options.trustServerCertificate === undefined) {
->>>>>>> b523f1a6
       this.config.options.trustServerCertificate = true;
     }
 
