const BulkLoad = require('./bulk-load');
const Debug = require('./debug');
const EventEmitter = require('events').EventEmitter;
const InstanceLookup = require('./instance-lookup').InstanceLookup;
const TransientErrorLookup = require('./transient-error-lookup.js').TransientErrorLookup;
const TYPE = require('./packet').TYPE;
const PreloginPayload = require('./prelogin-payload');
const Login7Payload = require('./login7-payload');
const NTLMResponsePayload = require('./ntlm-payload');
const Request = require('./request');
const RpcRequestPayload = require('./rpcrequest-payload');
const SqlBatchPayload = require('./sqlbatch-payload');
const MessageIO = require('./message-io');
const TokenStreamParser = require('./token/token-stream-parser').Parser;
const Transaction = require('./transaction').Transaction;
const ISOLATION_LEVEL = require('./transaction').ISOLATION_LEVEL;
const crypto = require('crypto');
const ConnectionError = require('./errors').ConnectionError;
const RequestError = require('./errors').RequestError;
const Connector = require('./connector').Connector;
const SspiModuleSupported = require('sspi-client').ModuleSupported;
const SspiClientApi = require('sspi-client').SspiClientApi;
const Fqdn = require('sspi-client').Fqdn;
const MakeSpn = require('sspi-client').MakeSpn;

const IncomingMessageStream = require('./message/incoming-message-stream');

// A rather basic state machine for managing a connection.
// Implements something approximating s3.2.1.

const KEEP_ALIVE_INITIAL_DELAY = 30 * 1000;
const DEFAULT_CONNECT_TIMEOUT = 15 * 1000;
const DEFAULT_CLIENT_REQUEST_TIMEOUT = 15 * 1000;
const DEFAULT_CANCEL_TIMEOUT = 5 * 1000;
const DEFAULT_CONNECT_RETRY_INTERVAL = 500;
const DEFAULT_PACKET_SIZE = 4 * 1024;
const DEFAULT_TEXTSIZE = '2147483647';
const DEFAULT_DATEFIRST = 7;
const DEFAULT_PORT = 1433;
const DEFAULT_TDS_VERSION = '7_4';
const DEFAULT_LANGUAGE = 'us_english';
const DEFAULT_DATEFORMAT = 'mdy';

class Connection extends EventEmitter {
  constructor(config) {
    super();

    if (!config) {
      throw new TypeError('No connection configuration given');
    }

    if (typeof config.server !== 'string') {
      throw new TypeError('Invalid server: ' + config.server);
    }

    this.config = {
      server: config.server,
      userName: config.userName,
      password: config.password,
      domain: config.domain && config.domain.toUpperCase(),
      securityPackage: config.securityPackage,
      options: {
        abortTransactionOnError: false,
        appName: undefined,
        camelCaseColumns: false,
        cancelTimeout: DEFAULT_CANCEL_TIMEOUT,
        columnNameReplacer: undefined,
        connectionRetryInterval: DEFAULT_CONNECT_RETRY_INTERVAL,
        connectTimeout: DEFAULT_CONNECT_TIMEOUT,
        connectionIsolationLevel: ISOLATION_LEVEL.READ_COMMITTED,
        cryptoCredentialsDetails: {},
        database: undefined,
        datefirst: DEFAULT_DATEFIRST,
        dateFormat: DEFAULT_DATEFORMAT,
        debug: {
          data: false,
          packet: false,
          payload: false,
          token: false
        },
        enableAnsiNull: true,
        enableAnsiNullDefault: true,
        enableAnsiPadding: true,
        enableAnsiWarnings: true,
        enableArithAbort: false,
        enableConcatNullYieldsNull: true,
        enableCursorCloseOnCommit: false,
        enableImplicitTransactions: false,
        enableNumericRoundabort: false,
        enableQuotedIdentifier: true,
        encrypt: false,
        fallbackToDefaultDb: false,
        instanceName: undefined,
        isolationLevel: ISOLATION_LEVEL.READ_COMMITTED,
        language: DEFAULT_LANGUAGE,
        localAddress: undefined,
        maxRetriesOnTransientErrors: 3,
        multiSubnetFailover: false,
        packetSize: DEFAULT_PACKET_SIZE,
        port: DEFAULT_PORT,
        readOnlyIntent: false,
        requestTimeout: DEFAULT_CLIENT_REQUEST_TIMEOUT,
        rowCollectionOnDone: false,
        rowCollectionOnRequestCompletion: false,
        tdsVersion: DEFAULT_TDS_VERSION,
        textsize: DEFAULT_TEXTSIZE,
        trustServerCertificate: true,
        useColumnNames: false,
        useUTC: true
      }
    };

    if (config.options) {
      if (config.options.port && config.options.instanceName) {
        throw new Error('Port and instanceName are mutually exclusive, but ' + config.options.port + ' and ' + config.options.instanceName + ' provided');
      }

      if (config.options.abortTransactionOnError != undefined) {
        if (typeof config.options.abortTransactionOnError !== 'boolean') {
          throw new TypeError('options.abortTransactionOnError must be a boolean (true or false).');
        }

        this.config.options.abortTransactionOnError = config.options.abortTransactionOnError;
      }

      if (config.options.appName != undefined) {
        this.config.options.appName = config.options.appName;
      }

      if (config.options.camelCaseColumns != undefined) {
        this.config.options.camelCaseColumns = config.options.camelCaseColumns;
      }

      if (config.options.cancelTimeout != undefined) {
        this.config.options.cancelTimeout = config.options.cancelTimeout;
      }

      if (config.options.columnNameReplacer) {
        if (typeof config.options.columnNameReplacer !== 'function') {
          throw new TypeError('options.columnNameReplacer must be a function or null.');
        }

        this.config.options.columnNameReplacer = config.options.columnNameReplacer;
      }

      if (config.options.connectTimeout) {
        this.config.options.connectTimeout = config.options.connectTimeout;
      }

      if (config.options.connectionIsolationLevel) {
        this.config.options.connectionIsolationLevel = config.options.connectionIsolationLevel;
      }

      if (config.options.cryptoCredentialsDetails) {
        this.config.options.cryptoCredentialsDetails = config.options.cryptoCredentialsDetails;
      }

      if (config.options.database != undefined) {
        this.config.options.database = config.options.database;
      }

      if (config.options.datefirst) {
        if (config.options.datefirst < 1 || config.options.datefirst > 7) {
          throw new RangeError('DateFirst should be >= 1 and <= 7');
        }

        this.config.options.datefirst = config.options.datefirst;
      }

      if (config.options.dateFormat != undefined) {
        this.config.options.dateFormat = config.options.dateFormat;
      }

      if (config.options.debug) {
        if (config.options.debug.data != undefined) {
          this.config.options.debug.data = config.options.debug.data;
        }
        if (config.options.debug.packet != undefined) {
          this.config.options.debug.packet = config.options.debug.packet;
        }
        if (config.options.debug.payload != undefined) {
          this.config.options.debug.payload = config.options.debug.payload;
        }
        if (config.options.debug.token != undefined) {
          this.config.options.debug.token = config.options.debug.token;
        }
      }

      if (config.options.enableAnsiNull != undefined) {
        if (typeof config.options.enableAnsiNull !== 'boolean') {
          throw new TypeError('options.enableAnsiNull must be a boolean (true or false).');
        }

        this.config.options.enableAnsiNull = config.options.enableAnsiNull;
      }

      if (config.options.enableAnsiNullDefault != undefined) {
        if (typeof config.options.enableAnsiNullDefault !== 'boolean') {
          throw new TypeError('options.enableAnsiNullDefault must be a boolean (true or false).');
        }

        this.config.options.enableAnsiNullDefault = config.options.enableAnsiNullDefault;
      }

      if (config.options.enableAnsiPadding != undefined) {
        if (typeof config.options.enableAnsiPadding !== 'boolean') {
          throw new TypeError('options.enableAnsiPadding must be a boolean (true or false).');
        }

        this.config.options.enableAnsiPadding = config.options.enableAnsiPadding;
      }

      if (config.options.enableAnsiWarnings != undefined) {
        if (typeof config.options.enableAnsiWarnings !== 'boolean') {
          throw new TypeError('options.enableAnsiWarnings must be a boolean (true or false).');
        }

        this.config.options.enableAnsiWarnings = config.options.enableAnsiWarnings;
      }

      if (config.options.enableArithAbort !== undefined) {
        if (typeof config.options.enableArithAbort !== 'boolean') {
          throw new TypeError('options.enableArithAbort must be a boolean (true or false).');
        }

        this.config.options.enableArithAbort = config.options.enableArithAbort;
      }

      if (config.options.enableConcatNullYieldsNull != undefined) {
        if (typeof config.options.enableConcatNullYieldsNull !== 'boolean') {
          throw new TypeError('options.enableConcatNullYieldsNull must be a boolean (true or false).');
        }

        this.config.options.enableConcatNullYieldsNull = config.options.enableConcatNullYieldsNull;
      }

      if (config.options.enableCursorCloseOnCommit != undefined) {
        if (typeof config.options.enableCursorCloseOnCommit !== 'boolean') {
          throw new TypeError('options.enableCursorCloseOnCommit must be a boolean (true or false).');
        }

        this.config.options.enableCursorCloseOnCommit = config.options.enableCursorCloseOnCommit;
      }

      if (config.options.enableImplicitTransactions != undefined) {
        if (typeof config.options.enableImplicitTransactions !== 'boolean') {
          throw new TypeError('options.enableImplicitTransactions must be a boolean (true or false).');
        }

        this.config.options.enableImplicitTransactions = config.options.enableImplicitTransactions;
      }

      if (config.options.enableNumericRoundabort != undefined) {
        if (typeof config.options.enableNumericRoundabort !== 'boolean') {
          throw new TypeError('options.enableNumericRoundabort must be a boolean (true or false).');
        }

        this.config.options.enableNumericRoundabort = config.options.enableNumericRoundabort;
      }

      if (config.options.enableQuotedIdentifier !== undefined) {
        if (typeof config.options.enableQuotedIdentifier !== 'boolean') {
          throw new TypeError('options.enableQuotedIdentifier must be a boolean (true or false).');
        }

        this.config.options.enableQuotedIdentifier = config.options.enableQuotedIdentifier;
      }

      if (config.options.encrypt != undefined) {
        this.config.options.encrypt = config.options.encrypt;
      }

      if (config.options.fallbackToDefaultDb != undefined) {
        this.config.options.fallbackToDefaultDb = config.options.fallbackToDefaultDb;
      }

      if (config.options.instanceName != undefined) {
        this.config.options.instanceName = config.options.instanceName;
        this.config.options.port = undefined;
      }

      if (config.options.isolationLevel) {
        this.config.options.isolationLevel = config.options.isolationLevel;
      }

      if (config.options.language != undefined) {
        this.config.options.language = config.options.language;
      }

      if (config.options.localAddress != undefined) {
        this.config.options.localAddress = config.options.localAddress;
      }

      if (config.options.multiSubnetFailover != undefined) {
        this.config.options.multiSubnetFailover = !!config.options.multiSubnetFailover;
      }

      if (config.options.packetSize) {
        this.config.options.packetSize = config.options.packetSize;
      }

      if (config.options.port) {
        if (config.options.port < 0 || config.options.port > 65536) {
          throw new RangeError('Port must be > 0 and < 65536');
        }

        this.config.options.port = config.options.port;
        this.config.options.instanceName = undefined;
      }

      if (config.options.readOnlyIntent != undefined) {
        this.config.options.readOnlyIntent = config.options.readOnlyIntent;
      }

      if (config.options.requestTimeout != undefined) {
        this.config.options.requestTimeout = config.options.requestTimeout;
      }

      if (config.options.maxRetriesOnTransientErrors != undefined) {
        if (!Number.isInteger(config.options.maxRetriesOnTransientErrors) || config.options.maxRetriesOnTransientErrors < 0) {
          throw new RangeError('options.maxRetriesOnTransientErrors must be a non-negative integer.');
        }

        this.config.options.maxRetriesOnTransientErrors = config.options.maxRetriesOnTransientErrors;
      }

      if (config.options.connectionRetryInterval != undefined) {
        if (!Number.isInteger(config.options.connectionRetryInterval) || config.options.connectionRetryInterval <= 0) {
          throw new TypeError('options.connectionRetryInterval must be a non-zero positive integer.');
        }

        this.config.options.connectionRetryInterval = config.options.connectionRetryInterval;
      }

      if (config.options.rowCollectionOnDone != undefined) {
        this.config.options.rowCollectionOnDone = config.options.rowCollectionOnDone;
      }

      if (config.options.rowCollectionOnRequestCompletion != undefined) {
        this.config.options.rowCollectionOnRequestCompletion = config.options.rowCollectionOnRequestCompletion;
      }

      if (config.options.tdsVersion) {
        this.config.options.tdsVersion = config.options.tdsVersion;
      }

      if (config.options.textsize) {
        this.config.options.textsize = config.options.textsize;
      }

      if (config.options.trustServerCertificate != undefined) {
        this.config.options.trustServerCertificate = config.options.trustServerCertificate;
      }

      if (config.options.useColumnNames != undefined) {
        this.config.options.useColumnNames = config.options.useColumnNames;
      }

      if (config.options.useUTC != undefined) {
        this.config.options.useUTC = config.options.useUTC;
      }
    }

    if (this.config.domain && !this.config.userName && !this.config.password && SspiModuleSupported) {
      this.config.options.useWindowsIntegratedAuth = true;
    }

    this.reset = this.reset.bind(this);
    this.socketClose = this.socketClose.bind(this);
    this.socketEnd = this.socketEnd.bind(this);
    this.socketConnect = this.socketConnect.bind(this);
    this.socketError = this.socketError.bind(this);
    this.requestTimeout = this.requestTimeout.bind(this);
    this.connectTimeout = this.connectTimeout.bind(this);
    this.retryTimeout = this.retryTimeout.bind(this);
    this.createDebug();
    this.createTokenStreamParser();
    this.inTransaction = false;
    this.transactionDescriptors = [new Buffer([0, 0, 0, 0, 0, 0, 0, 0])];
    this.transitionTo(this.STATE.CONNECTING);
    this.sspiClientResponsePending = false;

    if (this.config.options.tdsVersion < '7_2') {
      // 'beginTransaction', 'commitTransaction' and 'rollbackTransaction'
      // events are utilized to maintain inTransaction property state which in
      // turn is used in managing transactions. These events are only fired for
      // TDS version 7.2 and beyond. The properties below are used to emulate
      // equivalent behavior for TDS versions before 7.2.
      this.transactionDepth = 0;
      this.isSqlBatch = false;
    }

    this.curTransientRetryCount = 0;
    this.transientErrorLookup = new TransientErrorLookup();

    this.cleanupTypeEnum = {
      NORMAL: 0,
      REDIRECT: 1,
      RETRY: 2
    };
  }

  close() {
    return this.transitionTo(this.STATE.FINAL);
  }

  initialiseConnection() {
    this.connect();
    return this.createConnectTimer();
  }

  cleanupConnection(cleanupTypeEnum) {
    if (!this.closed) {
      this.clearConnectTimer();
      this.clearRequestTimer();
      this.clearRetryTimer();
      this.closeConnection();
      if (cleanupTypeEnum === this.cleanupTypeEnum.REDIRECT) {
        this.emit('rerouting');
      } else if (cleanupTypeEnum !== this.cleanupTypeEnum.RETRY) {
        this.emit('end');
      }
      if (this.request) {
        const err = RequestError('Connection closed before request completed.', 'ECLOSE');
        this.request.callback(err);
        this.request = undefined;
      }
      this.closed = true;
      this.loggedIn = false;
      return this.loginError = null;
    }
  }

  createDebug() {
    this.debug = new Debug(this.config.options.debug);
    return this.debug.on('debug', (message) => {
      return this.emit('debug', message);
    });
  }

  createTokenStreamParser() {
    this.tokenStreamParser = new TokenStreamParser(this.debug, undefined, this.config.options);

    this.tokenStreamParser.on('infoMessage', (token) => {
      return this.emit('infoMessage', token);
    });

    this.tokenStreamParser.on('sspichallenge', (token) => {
      if (token.ntlmpacket) {
        this.ntlmpacket = token.ntlmpacket;
        this.ntlmpacketBuffer = token.ntlmpacketBuffer;
      }
      return this.emit('sspichallenge', token);
    });

    this.tokenStreamParser.on('errorMessage', (token) => {
      this.emit('errorMessage', token);
      if (this.loggedIn) {
        if (this.request) {
          this.request.error = RequestError(token.message, 'EREQUEST');
          this.request.error.number = token.number;
          this.request.error.state = token.state;
          this.request.error['class'] = token['class'];
          this.request.error.serverName = token.serverName;
          this.request.error.procName = token.procName;
          this.request.error.lineNumber = token.lineNumber;
        }
      } else {
        const isLoginErrorTransient = this.transientErrorLookup.isTransientError(token.number);
        if (isLoginErrorTransient && this.curTransientRetryCount !== this.config.options.maxRetriesOnTransientErrors) {
          this.debug.log('Initiating retry on transient error = ', token.number);
          this.transitionTo(this.STATE.TRANSIENT_FAILURE_RETRY);
        } else {
          this.loginError = ConnectionError(token.message, 'ELOGIN');
        }
      }
    });

    this.tokenStreamParser.on('databaseChange', (token) => {
      return this.emit('databaseChange', token.newValue);
    });

    this.tokenStreamParser.on('languageChange', (token) => {
      return this.emit('languageChange', token.newValue);
    });

    this.tokenStreamParser.on('charsetChange', (token) => {
      return this.emit('charsetChange', token.newValue);
    });

    this.tokenStreamParser.on('loginack', (token) => {
      if (!token.tdsVersion) {
        // unsupported TDS version
        this.loginError = ConnectionError('Server responded with unknown TDS version.', 'ETDS');
        this.loggedIn = false;
        return;
      }

      if (!token['interface']) {
        // unsupported interface
        this.loginError = ConnectionError('Server responded with unsupported interface.', 'EINTERFACENOTSUPP');
        this.loggedIn = false;
        return;
      }

      // use negotiated version
      this.config.options.tdsVersion = token.tdsVersion;
      return this.loggedIn = true;
    });

    this.tokenStreamParser.on('routingChange', (token) => {
      this.routingData = token.newValue;
      return this.dispatchEvent('routingChange');
    });

    this.tokenStreamParser.on('packetSizeChange', (token) => {
      return this.messageIo.packetSize(token.newValue);
    });

    // A new top-level transaction was started. This is not fired
    // for nested transactions.
    this.tokenStreamParser.on('beginTransaction', (token) => {
      this.transactionDescriptors.push(token.newValue);
      return this.inTransaction = true;
    });

    // A top-level transaction was committed. This is not fired
    // for nested transactions.
    this.tokenStreamParser.on('commitTransaction', () => {
      this.transactionDescriptors.length = 1;
      return this.inTransaction = false;
    });

    // A top-level transaction was rolled back. This is not fired
    // for nested transactions. This is also fired if a batch
    // aborting error happened that caused a rollback.
    this.tokenStreamParser.on('rollbackTransaction', () => {
      this.transactionDescriptors.length = 1;
      // An outermost transaction was rolled back. Reset the transaction counter
      this.inTransaction = false;
      return this.emit('rollbackTransaction');
    });

    this.tokenStreamParser.on('columnMetadata', (token) => {
      if (this.request) {
        let columns;
        if (this.config.options.useColumnNames) {
          columns = {};
          for (let j = 0, len = token.columns.length; j < len; j++) {
            const col = token.columns[j];
            if (columns[col.colName] == null) {
              columns[col.colName] = col;
            }
          }
        } else {
          columns = token.columns;
        }
        return this.request.emit('columnMetadata', columns);
      } else {
        this.emit('error', new Error("Received 'columnMetadata' when no sqlRequest is in progress"));
        return this.close();
      }
    });

    this.tokenStreamParser.on('order', (token) => {
      if (this.request) {
        return this.request.emit('order', token.orderColumns);
      } else {
        this.emit('error', new Error("Received 'order' when no sqlRequest is in progress"));
        return this.close();
      }
    });

    this.tokenStreamParser.on('row', (token) => {
      if (this.request) {
        if (this.config.options.rowCollectionOnRequestCompletion) {
          this.request.rows.push(token.columns);
        }
        if (this.config.options.rowCollectionOnDone) {
          this.request.rst.push(token.columns);
        }
        return this.request.emit('row', token.columns);
      } else {
        this.emit('error', new Error("Received 'row' when no sqlRequest is in progress"));
        return this.close();
      }
    });

    this.tokenStreamParser.on('returnStatus', (token) => {
      if (this.request) {
        // Keep value for passing in 'doneProc' event.
        return this.procReturnStatusValue = token.value;
      }
    });

    this.tokenStreamParser.on('returnValue', (token) => {
      if (this.request) {
        return this.request.emit('returnValue', token.paramName, token.value, token.metadata);
      }
    });

    this.tokenStreamParser.on('doneProc', (token) => {
      if (this.request) {
        this.request.emit('doneProc', token.rowCount, token.more, this.procReturnStatusValue, this.request.rst);
        this.procReturnStatusValue = undefined;
        if (token.rowCount !== undefined) {
          this.request.rowCount += token.rowCount;
        }
        if (this.config.options.rowCollectionOnDone) {
          return this.request.rst = [];
        }
      }
    });

    this.tokenStreamParser.on('doneInProc', (token) => {
      if (this.request) {
        this.request.emit('doneInProc', token.rowCount, token.more, this.request.rst);
        if (token.rowCount !== undefined) {
          this.request.rowCount += token.rowCount;
        }
        if (this.config.options.rowCollectionOnDone) {
          return this.request.rst = [];
        }
      }
    });

    this.tokenStreamParser.on('done', (token) => {
      if (this.request) {
        if (token.attention) {
          this.dispatchEvent('attention');
        }
        if (token.sqlError && !this.request.error) {
          // check if the DONE_ERROR flags was set, but an ERROR token was not sent.
          this.request.error = RequestError('An unknown error has occurred.', 'UNKNOWN');
        }
        this.request.emit('done', token.rowCount, token.more, this.request.rst);
        if (token.rowCount !== undefined) {
          this.request.rowCount += token.rowCount;
        }
        if (this.config.options.rowCollectionOnDone) {
          return this.request.rst = [];
        }
      }
    });

    this.tokenStreamParser.on('resetConnection', () => {
      return this.emit('resetConnection');
    });

    this.tokenStreamParser.on('tokenStreamError', (error) => {
      this.emit('error', error);
      return this.close();
    });
  }

  connect() {
    if (this.config.options.port) {
      return this.connectOnPort(this.config.options.port, this.config.options.multiSubnetFailover);
    } else {
      return new InstanceLookup().instanceLookup({
        server: this.config.server,
        instanceName: this.config.options.instanceName,
        timeout: this.config.options.connectTimeout
      }, (message, port) => {
        if (this.state === this.STATE.FINAL) {
          return;
        }
        if (message) {
          return this.emit('connect', ConnectionError(message, 'EINSTLOOKUP'));
        } else {
          return this.connectOnPort(port, this.config.options.multiSubnetFailover);
        }
      });
    }
  }

  connectOnPort(port, multiSubnetFailover) {
    const connectOpts = {
      host: this.routingData ? this.routingData.server : this.config.server,
      port: this.routingData ? this.routingData.port : port,
      localAddress: this.config.options.localAddress
    };

    new Connector(connectOpts, multiSubnetFailover).execute((err, socket) => {
      if (err) {
        return this.socketError(err);
      }

      this.socket = socket;
      this.socket.on('error', this.socketError);
      this.socket.on('close', this.socketClose);
      this.socket.on('end', this.socketEnd);

      this.incomingMessageStream = new IncomingMessageStream(this.debug);
      this.incomingMessageStream.on('data', (message) => {
        // Pre-Login responses from the server are sent in Tabular Result messages,
        // but do not contain a token stream. All other Tabular Result messages
        // contain a token stream.
        if (message.type === TYPE.TABULAR_RESULT && this.state.name !== 'SentPrelogin') {
          message.pipe(this.tokenStreamParser.parser, { end: false });
        } else {
          message.on('data', (chunk) => { this.dispatchEvent('data', chunk); });
        }

        message.on('end', () => { this.dispatchEvent('message'); });
      });

      this.messageIo = new MessageIO(this.socket, this.incomingMessageStream, this.config.options.packetSize, this.debug);
      this.messageIo.on('secure', this.emit.bind(this, 'secure'));

      this.socketConnect();
    });
  }

  closeConnection() {
    if (this.socket) {
      this.socket.destroy();
    }
  }

  createConnectTimer() {
    return this.connectTimer = setTimeout(this.connectTimeout, this.config.options.connectTimeout);
  }

  createRequestTimer() {
    this.clearRequestTimer();                              // release old timer, just to be safe
    if (this.config.options.requestTimeout) {
      return this.requestTimer = setTimeout(this.requestTimeout, this.config.options.requestTimeout);
    }
  }

  createRetryTimer() {
    this.clearRetryTimer();
    this.retryTimer = setTimeout(this.retryTimeout, this.config.options.connectionRetryInterval);
  }

  connectTimeout() {
    const message = 'Failed to connect to ' + this.config.server + ':' + this.config.options.port + ' in ' + this.config.options.connectTimeout + 'ms';
    this.debug.log(message);
    this.emit('connect', ConnectionError(message, 'ETIMEOUT'));
    this.connectTimer = undefined;
    return this.dispatchEvent('connectTimeout');
  }

  requestTimeout() {
    this.requestTimer = undefined;

    const message = this.messageIo.startOutgoingMessage(TYPE.ATTENTION, false);
    message.end();

    this.transitionTo(this.STATE.SENT_ATTENTION);
  }

  retryTimeout() {
    this.retryTimer = undefined;
    this.emit('retry');
    this.transitionTo(this.STATE.CONNECTING);
  }

  clearConnectTimer() {
    if (this.connectTimer) {
      return clearTimeout(this.connectTimer);
    }
  }

  clearRequestTimer() {
    if (this.requestTimer) {
      clearTimeout(this.requestTimer);
      this.requestTimer = undefined;
    }
  }

  clearRetryTimer() {
    if (this.retryTimer) {
      clearTimeout(this.retryTimer);
      this.retryTimer = undefined;
    }
  }

  transitionTo(newState) {
    if (this.state === newState) {
      this.debug.log('State is already ' + newState.name);
      return;
    }

    if (this.state && this.state.exit) {
      this.state.exit.apply(this);
    }

    this.debug.log('State change: ' + (this.state ? this.state.name : undefined) + ' -> ' + newState.name);
    this.state = newState;

    if (this.state.enter) {
      return this.state.enter.apply(this);
    }
  }

  dispatchEvent(eventName) {
    if (this.state.events[eventName]) {
      const args = new Array(arguments.length - 1);
      for (let i = 0; i < args.length;) {
        args[i++] = arguments[i];
      }
      return this.state.events[eventName].apply(this, args);
    } else {
      this.emit('error', new Error(`No event '${eventName}' in state '${this.state.name}'`));
      return this.close();
    }
  }

  socketError(error) {
    if (this.state === this.STATE.CONNECTING) {
      const message = `Failed to connect to ${this.config.server}:${this.config.options.port} - ${error.message}`;
      this.debug.log(message);
      this.emit('connect', ConnectionError(message, 'ESOCKET'));
    } else {
      const message = `Connection lost - ${error.message}`;
      this.debug.log(message);
      this.emit('error', ConnectionError(message, 'ESOCKET'));
    }
    return this.dispatchEvent('socketError', error);
  }

  socketConnect() {
    this.socket.setKeepAlive(true, KEEP_ALIVE_INITIAL_DELAY);
    this.closed = false;
    this.debug.log('connected to ' + this.config.server + ':' + this.config.options.port);
    return this.dispatchEvent('socketConnect');
  }

  socketEnd() {
    this.debug.log('socket ended');
    return this.transitionTo(this.STATE.FINAL);
  }

  socketClose() {
    this.debug.log('connection to ' + this.config.server + ':' + this.config.options.port + ' closed');
    if (this.state === this.STATE.REROUTING) {
      this.debug.log('Rerouting to ' + this.routingData.server + ':' + this.routingData.port);
      return this.dispatchEvent('reconnect');
    } else if (this.state === this.STATE.TRANSIENT_FAILURE_RETRY) {
      const server = this.routingData ? this.routingData.server : this.server;
      const port = this.routingData ? this.routingData.port : this.config.options.port;
      this.debug.log('Retry after transient failure connecting to ' + server + ':' + port);

      return this.dispatchEvent('retry');
    } else {
      return this.transitionTo(this.STATE.FINAL);
    }
  }

  sendPreLogin() {
    const payload = new PreloginPayload({
      encrypt: this.config.options.encrypt
    });

    const message = this.messageIo.startOutgoingMessage(TYPE.PRELOGIN, false);
    message.end(payload.data);

    return this.debug.payload(function() {
      return payload.toString('  ');
    });
  }

  emptyMessageBuffer() {
    return this.messageBuffer = new Buffer(0);
  }

  addToMessageBuffer(data) {
    return this.messageBuffer = Buffer.concat([this.messageBuffer, data]);
  }

  processPreLoginResponse() {
    const preloginPayload = new PreloginPayload(this.messageBuffer);
    this.debug.payload(function() {
      return preloginPayload.toString('  ');
    });

    if (preloginPayload.encryptionString === 'ON' || preloginPayload.encryptionString === 'REQ') {
      if (!this.config.options.encrypt) {
        this.emit('connect', ConnectionError("Server requires encryption, set 'encrypt' config option to true.", 'EENCRYPT'));
        return this.close();
      }

      return this.dispatchEvent('tls');
    } else {
      return this.dispatchEvent('noTls');
    }
  }

  sendLogin7Packet(cb) {
    const sendPayload = function(clientResponse) {
      const payload = new Login7Payload({
        domain: this.config.domain,
        userName: this.config.userName,
        password: this.config.password,
        database: this.config.options.database,
        serverName: this.routingData ? this.routingData.server : this.config.server,
        appName: this.config.options.appName,
        packetSize: this.config.options.packetSize,
        tdsVersion: this.config.options.tdsVersion,
        initDbFatal: !this.config.options.fallbackToDefaultDb,
        readOnlyIntent: this.config.options.readOnlyIntent,
        sspiBlob: clientResponse,
        language: this.config.options.language
      });

<<<<<<< HEAD
    this.routingData = undefined;

    const message = this.messageIo.startOutgoingMessage(TYPE.LOGIN7, false);
    message.end(payload.data);
=======
      this.routingData = undefined;
      this.messageIo.sendMessage(TYPE.LOGIN7, payload.data);
>>>>>>> 7727b5aa

      this.debug.payload(function() {
        return payload.toString('  ');
      });
    };

    if (this.config.options.useWindowsIntegratedAuth) {
      Fqdn.getFqdn(this.routingData ? this.routingData.server : this.config.server, (err, fqdn) => {
        if (err) {
          this.emit('error', new Error('Error getting Fqdn. Error details: ' + err.message));
          return this.close();
        }

        const spn = MakeSpn.makeSpn('MSSQLSvc', fqdn, this.config.options.port);

        this.sspiClient = new SspiClientApi.SspiClient(spn, this.config.securityPackage);

        this.sspiClientResponsePending = true;
        this.sspiClient.getNextBlob(null, 0, 0, (clientResponse, isDone, errorCode, errorString) => {
          if (errorCode) {
            this.emit('error', new Error(errorString));
            return this.close();
          }

          if (isDone) {
            this.emit('error', new Error('Unexpected isDone=true on getNextBlob in sendLogin7Packet.'));
            return this.close();
          }

          this.sspiClientResponsePending = false;
          sendPayload.call(this, clientResponse);
          cb();
        });
      });
    } else {
      sendPayload.call(this);
      process.nextTick(cb);
    }
  }

  sendNTLMResponsePacket() {
<<<<<<< HEAD
    const payload = new NTLMResponsePayload({
      domain: this.config.domain,
      userName: this.config.userName,
      password: this.config.password,
      database: this.config.options.database,
      appName: this.config.options.appName,
      packetSize: this.config.options.packetSize,
      tdsVersion: this.config.options.tdsVersion,
      ntlmpacket: this.ntlmpacket,
      additional: this.additional
    });

    const message = this.messageIo.startOutgoingMessage(TYPE.NTLMAUTH_PKT, false);
    message.end(payload.data);

    return this.debug.payload(function() {
      return payload.toString('  ');
    });
=======
    if (this.sspiClient) {
      this.sspiClientResponsePending = true;

      this.sspiClient.getNextBlob(this.ntlmpacketBuffer, 0, this.ntlmpacketBuffer.length, (clientResponse, isDone, errorCode, errorString) => {

        if (errorCode) {
          this.emit('error', new Error(errorString));
          return this.close();
        }

        this.sspiClientResponsePending = false;

        if (clientResponse.length) {
          this.messageIo.sendMessage(TYPE.NTLMAUTH_PKT, clientResponse);
          this.debug.payload(function() {
            return '  SSPI Auth';
          });
        }

        if (isDone) {
          this.transitionTo(this.STATE.SENT_NTLM_RESPONSE);
        }
      });
    } else {
      const payload = new NTLMResponsePayload({
        domain: this.config.domain,
        userName: this.config.userName,
        password: this.config.password,
        database: this.config.options.database,
        appName: this.config.options.appName,
        packetSize: this.config.options.packetSize,
        tdsVersion: this.config.options.tdsVersion,
        ntlmpacket: this.ntlmpacket,
        additional: this.additional
      });

      this.messageIo.sendMessage(TYPE.NTLMAUTH_PKT, payload.data);
      this.debug.payload(function() {
        return payload.toString('  ');
      });

      const boundTransitionTo = this.transitionTo.bind(this);
      process.nextTick(boundTransitionTo, this.STATE.SENT_NTLM_RESPONSE);
    }
>>>>>>> 7727b5aa
  }

  sendDataToTokenStreamParser(data) {
    return this.tokenStreamParser.addBuffer(data);
  }

  sendInitialSql() {
    const payload = new SqlBatchPayload(this.getInitialSql(), this.currentTransactionDescriptor(), this.config.options);

    const message = this.messageIo.startOutgoingMessage(TYPE.SQL_BATCH, false);
    message.end(payload.data);
  }

  getInitialSql() {
    const enableAnsiNull = this.config.options.enableAnsiNull ? 'on' : 'off';
    const enableAnsiNullDefault = this.config.options.enableAnsiNullDefault ? 'on' : 'off';
    const enableAnsiPadding = this.config.options.enableAnsiPadding ? 'on' : 'off';
    const enableAnsiWarnings = this.config.options.enableAnsiWarnings ? 'on' : 'off';
    const enableArithAbort = this.config.options.enableArithAbort ? 'on' : 'off';
    const enableConcatNullYieldsNull = this.config.options.enableConcatNullYieldsNull ? 'on' : 'off';
    const enableCursorCloseOnCommit = this.config.options.enableCursorCloseOnCommit ? 'on' : 'off';
    const enableImplicitTransactions = this.config.options.enableImplicitTransactions ? 'on' : 'off';
    const enableNumericRoundabort = this.config.options.enableNumericRoundabort ? 'on' : 'off';
    const enableQuotedIdentifier = this.config.options.enableQuotedIdentifier ? 'on' : 'off';
    const xact_abort = this.config.options.abortTransactionOnError ? 'on' : 'off';

    return `set ansi_nulls ${enableAnsiNull}\n
      set ansi_null_dflt_on ${enableAnsiNullDefault}\n
      set ansi_padding ${enableAnsiPadding}\n 
      set ansi_warnings ${enableAnsiWarnings}\n
      set arithabort ${enableArithAbort}\n
      set concat_null_yields_null ${enableConcatNullYieldsNull}\n
      set cursor_close_on_commit ${enableCursorCloseOnCommit}\n
      set datefirst ${this.config.options.datefirst}\n
      set dateformat ${this.config.options.dateFormat}\n
      set implicit_transactions ${enableImplicitTransactions}\n
      set language ${this.config.options.language}\n
      set numeric_roundabort ${enableNumericRoundabort}\n
      set quoted_identifier ${enableQuotedIdentifier}\n
      set textsize ${this.config.options.textsize}\n
      set transaction isolation level ${this.getIsolationLevelText(this.config.options.connectionIsolationLevel)}\n
      set xact_abort ${xact_abort}`;
  }

  processedInitialSql() {
    this.clearConnectTimer();
    return this.emit('connect');
  }

  processLogin7Response() {
    if (this.loggedIn) {
      return this.dispatchEvent('loggedIn');
    } else {
      if (this.loginError) {
        this.emit('connect', this.loginError);
      } else {
        this.emit('connect', ConnectionError('Login failed.', 'ELOGIN'));
      }
      return this.dispatchEvent('loginFailed');
    }
  }

  processLogin7NTLMResponse() {
    if (this.ntlmpacket) {
      return this.dispatchEvent('receivedChallenge');
    } else {
      if (this.loginError) {
        this.emit('connect', this.loginError);
      } else {
        this.emit('connect', ConnectionError('Login failed.', 'ELOGIN'));
      }
      return this.dispatchEvent('loginFailed');
    }
  }

  processLogin7NTLMAck() {
    if (this.loggedIn) {
      return this.dispatchEvent('loggedIn');
    } else {
      if (this.loginError) {
        this.emit('connect', this.loginError);
      } else {
        this.emit('connect', ConnectionError('Login failed.', 'ELOGIN'));
      }
      return this.dispatchEvent('loginFailed');
    }
  }

  execSqlBatch(request) {
    return this.makeRequest(request, TYPE.SQL_BATCH, new SqlBatchPayload(request.sqlTextOrProcedure, this.currentTransactionDescriptor(), this.config.options));
  }

  execSql(request) {
    request.transformIntoExecuteSqlRpc();
    if (request.error != null) {
      return process.nextTick(() => {
        this.debug.log(request.error.message);
        return request.callback(request.error);
      });
    }
    return this.makeRequest(request, TYPE.RPC_REQUEST, new RpcRequestPayload(request, this.currentTransactionDescriptor(), this.config.options));
  }

  newBulkLoad(table, callback) {
    return new BulkLoad(table, this.config.options, callback);
  }

  execBulkLoad(bulkLoad) {
    const request = new Request(bulkLoad.getBulkInsertSql(), (error) => {
      if (error) {
        if (error.code === 'UNKNOWN') {
          error.message += ' This is likely because the schema of the BulkLoad does not match the schema of the table you are attempting to insert into.';
        }
        bulkLoad.error = error;
        return bulkLoad.callback(error);
      } else {
        return this.makeRequest(bulkLoad, TYPE.BULK_LOAD, bulkLoad.getPayload());
      }
    });
    return this.execSqlBatch(request);
  }

  prepare(request) {
    request.transformIntoPrepareRpc();
    return this.makeRequest(request, TYPE.RPC_REQUEST, new RpcRequestPayload(request, this.currentTransactionDescriptor(), this.config.options));
  }

  unprepare(request) {
    request.transformIntoUnprepareRpc();
    return this.makeRequest(request, TYPE.RPC_REQUEST, new RpcRequestPayload(request, this.currentTransactionDescriptor(), this.config.options));
  }

  execute(request, parameters) {
    request.transformIntoExecuteRpc(parameters);
    if (request.error != null) {
      return process.nextTick(() => {
        this.debug.log(request.error.message);
        return request.callback(request.error);
      });
    }
    return this.makeRequest(request, TYPE.RPC_REQUEST, new RpcRequestPayload(request, this.currentTransactionDescriptor(), this.config.options));
  }

  callProcedure(request) {
    request.validateParameters();
    if (request.error != null) {
      return process.nextTick(() => {
        this.debug.log(request.error.message);
        return request.callback(request.error);
      });
    }
    return this.makeRequest(request, TYPE.RPC_REQUEST, new RpcRequestPayload(request, this.currentTransactionDescriptor(), this.config.options));
  }

  beginTransaction(callback, name, isolationLevel) {
    isolationLevel || (isolationLevel = this.config.options.isolationLevel);
    const transaction = new Transaction(name || '', isolationLevel);
    if (this.config.options.tdsVersion < '7_2') {
      const self = this;
      return this.execSqlBatch(new Request('SET TRANSACTION ISOLATION LEVEL ' + (transaction.isolationLevelToTSQL()) + ';BEGIN TRAN ' + transaction.name, function() {
        self.transactionDepth++;
        if (self.transactionDepth === 1) {
          self.inTransaction = true;
        }
        return callback.apply(null, arguments);
      }));
    }

    const request = new Request(undefined, (err) => {
      return callback(err, this.currentTransactionDescriptor());
    });
    return this.makeRequest(request, TYPE.TRANSACTION_MANAGER, transaction.beginPayload(this.currentTransactionDescriptor()));
  }

  commitTransaction(callback, name) {
    const transaction = new Transaction(name || '');
    if (this.config.options.tdsVersion < '7_2') {
      const self = this;
      return this.execSqlBatch(new Request('COMMIT TRAN ' + transaction.name, function() {
        self.transactionDepth--;
        if (self.transactionDepth === 0) {
          self.inTransaction = false;
        }
        return callback.apply(null, arguments);
      }));
    }
    const request = new Request(undefined, callback);
    return this.makeRequest(request, TYPE.TRANSACTION_MANAGER, transaction.commitPayload(this.currentTransactionDescriptor()));
  }

  rollbackTransaction(callback, name) {
    const transaction = new Transaction(name || '');
    if (this.config.options.tdsVersion < '7_2') {
      const self = this;
      return this.execSqlBatch(new Request('ROLLBACK TRAN ' + transaction.name, function() {
        self.transactionDepth--;
        if (self.transactionDepth === 0) {
          self.inTransaction = false;
        }
        return callback.apply(null, arguments);
      }));
    }
    const request = new Request(undefined, callback);
    return this.makeRequest(request, TYPE.TRANSACTION_MANAGER, transaction.rollbackPayload(this.currentTransactionDescriptor()));
  }

  saveTransaction(callback, name) {
    const transaction = new Transaction(name);
    if (this.config.options.tdsVersion < '7_2') {
      const self = this;
      return this.execSqlBatch(new Request('SAVE TRAN ' + transaction.name, function() {
        self.transactionDepth++;
        return callback.apply(null, arguments);
      }));
    }
    const request = new Request(undefined, callback);
    return this.makeRequest(request, TYPE.TRANSACTION_MANAGER, transaction.savePayload(this.currentTransactionDescriptor()));
  }

  transaction(cb, isolationLevel) {
    if (typeof cb !== 'function') {
      throw new TypeError('`cb` must be a function');
    }
    const useSavepoint = this.inTransaction;
    const name = '_tedious_' + (crypto.randomBytes(10).toString('hex'));
    const self = this;
    const txDone = function(err, done) {
      const args = new Array(arguments.length - 2);
      for (let i = 0; i < args.length;) {
        args[i++] = arguments[i + 1];
      }

      if (err) {
        if (self.inTransaction && self.state === self.STATE.LOGGED_IN) {
          return self.rollbackTransaction(function(txErr) {
            args.unshift(txErr || err);
            return done.apply(null, args);
          }, name);
        } else {
          return process.nextTick(function() {
            args.unshift(err);
            return done.apply(null, args);
          });
        }
      } else {
        if (useSavepoint) {
          return process.nextTick(function() {
            if (self.config.options.tdsVersion < '7_2') {
              self.transactionDepth--;
            }
            args.unshift(null);
            return done.apply(null, args);
          });
        } else {
          return self.commitTransaction(function(txErr) {
            args.unshift(txErr);
            return done.apply(null, args);
          }, name);
        }
      }
    };
    if (useSavepoint) {
      return this.saveTransaction((err) => {
        if (err) {
          return cb(err);
        }
        if (isolationLevel) {
          return this.execSqlBatch(new Request('SET transaction isolation level ' + this.getIsolationLevelText(isolationLevel), function(err) {
            return cb(err, txDone);
          }));
        } else {
          return cb(null, txDone);
        }
      }, name);
    } else {
      return this.beginTransaction((err) => {
        if (err) {
          return cb(err);
        }
        return cb(null, txDone);
      }, name, isolationLevel);
    }
  }

  makeRequest(request, packetType, payload) {
    if (this.state !== this.STATE.LOGGED_IN) {
      const message = 'Requests can only be made in the ' + this.STATE.LOGGED_IN.name + ' state, not the ' + this.state.name + ' state';
      this.debug.log(message);
      return request.callback(RequestError(message, 'EINVALIDSTATE'));
    } else {
      if (packetType === TYPE.SQL_BATCH) {
        this.isSqlBatch = true;
      } else {
        this.isSqlBatch = false;
      }

      this.request = request;
      this.request.rowCount = 0;
      this.request.rows = [];
      this.request.rst = [];
      this.createRequestTimer();

      const message = this.messageIo.startOutgoingMessage(packetType, this.resetConnectionOnNextRequest);
      message.end(payload.data);

      this.resetConnectionOnNextRequest = false;
      this.debug.payload(function() {
        return payload.toString('  ');
      });
      return this.transitionTo(this.STATE.SENT_CLIENT_REQUEST);
    }
  }

  cancel() {
    if (this.state !== this.STATE.SENT_CLIENT_REQUEST) {
      const message = 'Requests can only be canceled in the ' + this.STATE.SENT_CLIENT_REQUEST.name + ' state, not the ' + this.state.name + ' state';
      this.debug.log(message);
      return false;
    } else {
      this.request.canceled = true;

      const message = this.messageIo.startOutgoingMessage(TYPE.ATTENTION, false);
      message.end();

      this.transitionTo(this.STATE.SENT_ATTENTION);

      return true;
    }
  }

  reset(callback) {
    const self = this;
    const request = new Request(this.getInitialSql(), function(err) {
      if (self.config.options.tdsVersion < '7_2') {
        self.inTransaction = false;
      }
      return callback(err);
    });
    this.resetConnectionOnNextRequest = true;
    return this.execSqlBatch(request);
  }

  currentTransactionDescriptor() {
    return this.transactionDescriptors[this.transactionDescriptors.length - 1];
  }

  getIsolationLevelText(isolationLevel) {
    switch (isolationLevel) {
      case ISOLATION_LEVEL.READ_UNCOMMITTED:
        return 'read uncommitted';
      case ISOLATION_LEVEL.REPEATABLE_READ:
        return 'repeatable read';
      case ISOLATION_LEVEL.SERIALIZABLE:
        return 'serializable';
      case ISOLATION_LEVEL.SNAPSHOT:
        return 'snapshot';
      default:
        return 'read committed';
    }
  }
}

module.exports = Connection;

Connection.prototype.STATE = {
  CONNECTING: {
    name: 'Connecting',
    enter: function() {
      return this.initialiseConnection();
    },
    events: {
      socketError: function() {
        return this.transitionTo(this.STATE.FINAL);
      },
      connectTimeout: function() {
        return this.transitionTo(this.STATE.FINAL);
      },
      socketConnect: function() {
        this.sendPreLogin();
        return this.transitionTo(this.STATE.SENT_PRELOGIN);
      }
    }
  },
  SENT_PRELOGIN: {
    name: 'SentPrelogin',
    enter: function() {
      return this.emptyMessageBuffer();
    },
    events: {
      socketError: function() {
        return this.transitionTo(this.STATE.FINAL);
      },
      connectTimeout: function() {
        return this.transitionTo(this.STATE.FINAL);
      },
      data: function(data) {
        return this.addToMessageBuffer(data);
      },
      message: function() {
        return this.processPreLoginResponse();
      },
      noTls: function() {
        this.sendLogin7Packet(() => {
          if (this.config.domain) {
            return this.transitionTo(this.STATE.SENT_LOGIN7_WITH_NTLM);
          } else {
            return this.transitionTo(this.STATE.SENT_LOGIN7_WITH_STANDARD_LOGIN);
          }
        });
      },
      tls: function() {
        this.messageIo.startTls(this.config.options.cryptoCredentialsDetails, this.config.server, this.config.options.trustServerCertificate);
        return this.transitionTo(this.STATE.SENT_TLSSSLNEGOTIATION);
      }
    }
  },
  REROUTING: {
    name: 'ReRouting',
    enter: function() {
      return this.cleanupConnection(this.cleanupTypeEnum.REDIRECT);
    },
    events: {
      message: function() {},
      socketError: function() {
        return this.transitionTo(this.STATE.FINAL);
      },
      connectTimeout: function() {
        return this.transitionTo(this.STATE.FINAL);
      },
      reconnect: function() {
        return this.transitionTo(this.STATE.CONNECTING);
      }
    }
  },
  TRANSIENT_FAILURE_RETRY: {
    name: 'TRANSIENT_FAILURE_RETRY',
    enter: function() {
      this.curTransientRetryCount++;
      return this.cleanupConnection(this.cleanupTypeEnum.RETRY);
    },
    events: {
      message: function() {},
      socketError: function() {
        return this.transitionTo(this.STATE.FINAL);
      },
      connectTimeout: function() {
        return this.transitionTo(this.STATE.FINAL);
      },
      retry: function() {
        this.createRetryTimer();
      }
    }
  },
  SENT_TLSSSLNEGOTIATION: {
    name: 'SentTLSSSLNegotiation',
    events: {
      socketError: function() {
        return this.transitionTo(this.STATE.FINAL);
      },
      connectTimeout: function() {
        return this.transitionTo(this.STATE.FINAL);
      },
      data: function(data) {
        return this.messageIo.tlsHandshakeData(data);
      },
      message: function() {
        if (this.messageIo.tlsNegotiationComplete) {
          this.sendLogin7Packet(() => {
            if (this.config.domain) {
              return this.transitionTo(this.STATE.SENT_LOGIN7_WITH_NTLM);
            } else {
              return this.transitionTo(this.STATE.SENT_LOGIN7_WITH_STANDARD_LOGIN);
            }
          });
        }
      }
    }
  },
  SENT_LOGIN7_WITH_STANDARD_LOGIN: {
    name: 'SentLogin7WithStandardLogin',
    events: {
      socketError: function() {
        return this.transitionTo(this.STATE.FINAL);
      },
      connectTimeout: function() {
        return this.transitionTo(this.STATE.FINAL);
      },
      loggedIn: function() {
        return this.transitionTo(this.STATE.LOGGED_IN_SENDING_INITIAL_SQL);
      },
      routingChange: function() {
        return this.transitionTo(this.STATE.REROUTING);
      },
      loginFailed: function() {
        return this.transitionTo(this.STATE.FINAL);
      },
      message: function() {
        return this.processLogin7Response();
      }
    }
  },
  SENT_LOGIN7_WITH_NTLM: {
    name: 'SentLogin7WithNTLMLogin',
    events: {
      socketError: function() {
        return this.transitionTo(this.STATE.FINAL);
      },
      connectTimeout: function() {
        return this.transitionTo(this.STATE.FINAL);
      },
<<<<<<< HEAD
=======
      data: function(data) {
        if (this.sspiClientResponsePending) {
          // We got data from the server while we're waiting for getNextBlob()
          // call to complete on the client. We cannot process server data
          // until this call completes as the state can change on completion of
          // the call. Queue it for later.
          const boundDispatchEvent = this.dispatchEvent.bind(this);
          return setImmediate(boundDispatchEvent, 'data', data);
        } else {
          return this.sendDataToTokenStreamParser(data);
        }
      },
>>>>>>> 7727b5aa
      receivedChallenge: function() {
        return this.sendNTLMResponsePacket();
      },
      loginFailed: function() {
        return this.transitionTo(this.STATE.FINAL);
      },
      message: function() {
        if (this.sspiClientResponsePending) {
          // We got data from the server while we're waiting for getNextBlob()
          // call to complete on the client. We cannot process server data
          // until this call completes as the state can change on completion of
          // the call. Queue it for later.
          const boundDispatchEvent = this.dispatchEvent.bind(this);
          return setImmediate(boundDispatchEvent, 'message');
        } else {
          return this.processLogin7NTLMResponse();
        }
      }
    }
  },
  SENT_NTLM_RESPONSE: {
    name: 'SentNTLMResponse',
    events: {
      socketError: function() {
        return this.transitionTo(this.STATE.FINAL);
      },
      connectTimeout: function() {
        return this.transitionTo(this.STATE.FINAL);
      },
      loggedIn: function() {
        return this.transitionTo(this.STATE.LOGGED_IN_SENDING_INITIAL_SQL);
      },
      loginFailed: function() {
        return this.transitionTo(this.STATE.FINAL);
      },
      routingChange: function() {
        return this.transitionTo(this.STATE.REROUTING);
      },
      message: function() {
        return this.processLogin7NTLMAck();
      }
    }
  },
  LOGGED_IN_SENDING_INITIAL_SQL: {
    name: 'LoggedInSendingInitialSql',
    enter: function() {
      return this.sendInitialSql();
    },
    events: {
      connectTimeout: function() {
        return this.transitionTo(this.STATE.FINAL);
      },
      message: function() {
        this.transitionTo(this.STATE.LOGGED_IN);
        return this.processedInitialSql();
      }
    }
  },
  LOGGED_IN: {
    name: 'LoggedIn',
    events: {
      socketError: function() {
        return this.transitionTo(this.STATE.FINAL);
      }
    }
  },
  SENT_CLIENT_REQUEST: {
    name: 'SentClientRequest',
    exit: function() {
      this.clearRequestTimer();
    },
    events: {
      socketError: function(err) {
        const sqlRequest = this.request;
        this.request = undefined;
        sqlRequest.callback(err);
        return this.transitionTo(this.STATE.FINAL);
      },
      data: function(data) {
        this.clearRequestTimer();                          // request timer is stopped on first data package
        return this.sendDataToTokenStreamParser(data);
      },
      message: function() {
        this.transitionTo(this.STATE.LOGGED_IN);
        const sqlRequest = this.request;
        this.request = undefined;
        if (this.config.options.tdsVersion < '7_2' && sqlRequest.error && this.isSqlBatch) {
          this.inTransaction = false;
        }
        return sqlRequest.callback(sqlRequest.error, sqlRequest.rowCount, sqlRequest.rows);
      }
    }
  },
  SENT_ATTENTION: {
    name: 'SentAttention',
    enter: function() {
      return this.attentionReceived = false;
    },
    events: {
      socketError: function() {
        return this.transitionTo(this.STATE.FINAL);
      },
      attention: function() {
        return this.attentionReceived = true;
      },
      message: function() {
        // 3.2.5.7 Sent Attention State
        // Discard any data contained in the response, until we receive the attention response
        if (this.attentionReceived) {
          const sqlRequest = this.request;
          this.request = undefined;
          this.transitionTo(this.STATE.LOGGED_IN);
          if (sqlRequest.canceled) {
            return sqlRequest.callback(RequestError('Canceled.', 'ECANCEL'));
          } else {
            const message = 'Timeout: Request failed to complete in ' + this.config.options.requestTimeout + 'ms';
            return sqlRequest.callback(RequestError(message, 'ETIMEOUT'));
          }
        }
      }
    }
  },
  FINAL: {
    name: 'Final',
    enter: function() {
      return this.cleanupConnection(this.cleanupTypeEnum.NORMAL);
    },
    events: {
      loginFailed: function() {
        // Do nothing. The connection was probably closed by the client code.
      },
      connectTimeout: function() {
        // Do nothing, as the timer should be cleaned up.
      },
      message: function() {
        // Do nothing
      },
      socketError: function() {
        // Do nothing
      }
    }
  }
};<|MERGE_RESOLUTION|>--- conflicted
+++ resolved
@@ -905,15 +905,10 @@
         language: this.config.options.language
       });
 
-<<<<<<< HEAD
     this.routingData = undefined;
 
     const message = this.messageIo.startOutgoingMessage(TYPE.LOGIN7, false);
     message.end(payload.data);
-=======
-      this.routingData = undefined;
-      this.messageIo.sendMessage(TYPE.LOGIN7, payload.data);
->>>>>>> 7727b5aa
 
       this.debug.payload(function() {
         return payload.toString('  ');
@@ -955,26 +950,6 @@
   }
 
   sendNTLMResponsePacket() {
-<<<<<<< HEAD
-    const payload = new NTLMResponsePayload({
-      domain: this.config.domain,
-      userName: this.config.userName,
-      password: this.config.password,
-      database: this.config.options.database,
-      appName: this.config.options.appName,
-      packetSize: this.config.options.packetSize,
-      tdsVersion: this.config.options.tdsVersion,
-      ntlmpacket: this.ntlmpacket,
-      additional: this.additional
-    });
-
-    const message = this.messageIo.startOutgoingMessage(TYPE.NTLMAUTH_PKT, false);
-    message.end(payload.data);
-
-    return this.debug.payload(function() {
-      return payload.toString('  ');
-    });
-=======
     if (this.sspiClient) {
       this.sspiClientResponsePending = true;
 
@@ -988,7 +963,9 @@
         this.sspiClientResponsePending = false;
 
         if (clientResponse.length) {
-          this.messageIo.sendMessage(TYPE.NTLMAUTH_PKT, clientResponse);
+          const message = this.messageIo.startOutgoingMessage(TYPE.NTLMAUTH_PKT, false);
+          message.end(clientResponse);
+          
           this.debug.payload(function() {
             return '  SSPI Auth';
           });
@@ -1011,7 +988,9 @@
         additional: this.additional
       });
 
-      this.messageIo.sendMessage(TYPE.NTLMAUTH_PKT, payload.data);
+      const message = this.messageIo.startOutgoingMessage(TYPE.NTLMAUTH_PKT, false);
+      message.end(payload.data);
+
       this.debug.payload(function() {
         return payload.toString('  ');
       });
@@ -1019,7 +998,6 @@
       const boundTransitionTo = this.transitionTo.bind(this);
       process.nextTick(boundTransitionTo, this.STATE.SENT_NTLM_RESPONSE);
     }
->>>>>>> 7727b5aa
   }
 
   sendDataToTokenStreamParser(data) {
@@ -1530,8 +1508,6 @@
       connectTimeout: function() {
         return this.transitionTo(this.STATE.FINAL);
       },
-<<<<<<< HEAD
-=======
       data: function(data) {
         if (this.sspiClientResponsePending) {
           // We got data from the server while we're waiting for getNextBlob()
@@ -1544,7 +1520,6 @@
           return this.sendDataToTokenStreamParser(data);
         }
       },
->>>>>>> 7727b5aa
       receivedChallenge: function() {
         return this.sendNTLMResponsePacket();
       },
