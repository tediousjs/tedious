import Null from './data-types/null';
import TinyInt from './data-types/tinyint';
import Bit from './data-types/bit';
import SmallInt from './data-types/smallint';
import Int from './data-types/int';
import SmallDateTime from './data-types/smalldatetime';
import Real from './data-types/real';
import Money from './data-types/money';
import DateTime from './data-types/datetime';
import Float from './data-types/float';
import Decimal from './data-types/decimal';
import Numeric from './data-types/numeric';
import SmallMoney from './data-types/smallmoney';
import BigInt from './data-types/bigint';
import Image from './data-types/image';
import Text from './data-types/text';
import UniqueIdentifier from './data-types/uniqueidentifier';
import IntN from './data-types/intn';
import NText from './data-types/ntext';
import BitN from './data-types/bitn';
import DecimalN from './data-types/decimaln';
import NumericN from './data-types/numericn';
import FloatN from './data-types/floatn';
import MoneyN from './data-types/moneyn';
import DateTimeN from './data-types/datetimen';
import VarBinary from './data-types/varbinary';
import VarChar from './data-types/varchar';
import Binary from './data-types/binary';
import Char from './data-types/char';
import NVarChar from './data-types/nvarchar';
import NChar from './data-types/nchar';
import Xml from './data-types/xml';
import Time from './data-types/time';
import Date from './data-types/date';
import DateTime2 from './data-types/datetime2';
import DateTimeOffset from './data-types/datetimeoffset';
import UDT from './data-types/udt';
import TVP from './data-types/tvp';
import Variant from './data-types/sql-variant';
import { type CryptoMetadata } from './always-encrypted/types';

import { type InternalConnectionOptions } from './connection';
import { Collation } from './collation';

export interface Parameter {
  type: DataType;
  name: string;

  value: unknown;

  output: boolean;
  length?: number | undefined;
  precision?: number | undefined;
  scale?: number | undefined;

  nullable?: boolean | undefined;

  forceEncrypt?: boolean | undefined;
  cryptoMetadata?: CryptoMetadata | undefined;
  encryptedVal?: Buffer | undefined;
}


export interface ParameterData<T = any> {
  length?: number | undefined;
  scale?: number | undefined;
  precision?: number | undefined;

  collation?: Collation | undefined;

  value: T;
}

export interface DataType {
  id: number;
  type: string;
  name: string;

  declaration(parameter: Parameter): string;
  generateTypeInfo(parameter: ParameterData, options: InternalConnectionOptions): Buffer;
  generateParameterLength(parameter: ParameterData, options: InternalConnectionOptions): Buffer;
  generateParameterData(parameter: ParameterData, options: InternalConnectionOptions): Generator<Buffer, void>;
<<<<<<< HEAD
  validate(value: any, options?: InternalConnectionOptions): any; // TODO: Refactor 'any' and replace with more specific type.
=======
  validate(value: any, collation: Collation | undefined): any; // TODO: Refactor 'any' and replace with more specific type.
>>>>>>> 57998f2a

  hasTableName?: boolean;

  resolveLength?: (parameter: Parameter) => number;
  resolvePrecision?: (parameter: Parameter) => number;
  resolveScale?: (parameter: Parameter) => number;
}

export const TYPE = {
  [Null.id]: Null,
  [TinyInt.id]: TinyInt,
  [Bit.id]: Bit,
  [SmallInt.id]: SmallInt,
  [Int.id]: Int,
  [SmallDateTime.id]: SmallDateTime,
  [Real.id]: Real,
  [Money.id]: Money,
  [DateTime.id]: DateTime,
  [Float.id]: Float,
  [Decimal.id]: Decimal,
  [Numeric.id]: Numeric,
  [SmallMoney.id]: SmallMoney,
  [BigInt.id]: BigInt,
  [Image.id]: Image,
  [Text.id]: Text,
  [UniqueIdentifier.id]: UniqueIdentifier,
  [IntN.id]: IntN,
  [NText.id]: NText,
  [BitN.id]: BitN,
  [DecimalN.id]: DecimalN,
  [NumericN.id]: NumericN,
  [FloatN.id]: FloatN,
  [MoneyN.id]: MoneyN,
  [DateTimeN.id]: DateTimeN,
  [VarBinary.id]: VarBinary,
  [VarChar.id]: VarChar,
  [Binary.id]: Binary,
  [Char.id]: Char,
  [NVarChar.id]: NVarChar,
  [NChar.id]: NChar,
  [Xml.id]: Xml,
  [Time.id]: Time,
  [Date.id]: Date,
  [DateTime2.id]: DateTime2,
  [DateTimeOffset.id]: DateTimeOffset,
  [UDT.id]: UDT,
  [TVP.id]: TVP,
  [Variant.id]: Variant,
};

/**
 * <table>
 * <thead>
 *   <tr>
 *     <th>Type</th>
 *     <th>Constant</th>
 *     <th>JavaScript</th>
 *     <th>Result set</th>
 *     <th>Parameter</th>
 *   </tr>
 * </thead>
 *
 * <tbody>
 *   <tr class="group-heading">
 *     <th colspan="5">Exact numerics</th>
 *   </tr>
 *   <tr>
 *     <td><code>bit</code></td>
 *     <td><code>[[TYPES.Bit]]</code></td>
 *     <td><code>boolean</code></td>
 *     <td>✓</td>
 *     <td>✓</td>
 *   </tr>
 *   <tr>
 *     <td><code>tinyint</code></td>
 *     <td><code>[[TYPES.TinyInt]]</code></td>
 *     <td><code>number</code></td>
 *     <td>✓</td>
 *     <td>✓</td>
 *   </tr>
 *   <tr>
 *     <td><code>smallint</code></td>
 *     <td><code>[[TYPES.SmallInt]]</code></td>
 *     <td><code>number</code></td>
 *     <td>✓</td>
 *     <td>✓</td>
 *   </tr>
 *   <tr>
 *     <td><code>int</code></td>
 *     <td><code>[[TYPES.Int]]</code></td>
 *     <td><code>number</code></td>
 *     <td>✓</td>
 *     <td>✓</td>
 *   </tr>
 *   <tr>
 *     <td><code>bigint</code><sup>1</sup></td>
 *     <td><code>[[TYPES.BigInt]]</code></td>
 *     <td><code>string</code></td>
 *     <td>✓</td>
 *     <td>✓</td>
 *   </tr>
 *   <tr>
 *     <td><code>numeric</code><sup>2</sup></td>
 *     <td><code>[[TYPES.Numeric]]</code></td>
 *     <td><code>number</code></td>
 *     <td>✓</td>
 *     <td>✓</td>
 *   </tr>
 *   <tr>
 *     <td><code>decimal</code><sup>2</sup></td>
 *     <td><code>[[TYPES.Decimal]]</code></td>
 *     <td><code>number</code></td>
 *     <td>✓</td>
 *     <td>✓</td>
 *   </tr>
 *   <tr>
 *     <td><code>smallmoney</code></td>
 *     <td><code>[[TYPES.SmallMoney]]</code></td>
 *     <td><code>number</code></td>
 *     <td>✓</td>
 *     <td>✓</td>
 *   </tr>
 *   <tr>
 *     <td><code>money</code></td>
 *     <td><code>[[TYPES.Money]]</code></td>
 *     <td><code>number</code></td>
 *     <td>✓</td>
 *     <td>✓</td>
 *   </tr>
 * </tbody>
 *
 * <tbody>
 *   <tr class="group-heading">
 *     <th colspan="5">Approximate numerics</th>
 *   </tr>
 *   <tr>
 *     <td><code>float</code></td>
 *     <td><code>[[TYPES.Float]]</code></td>
 *     <td><code>number</code></td>
 *     <td>✓</td>
 *     <td>✓</td>
 *   </tr>
 *   <tr>
 *     <td><code>real</code></td>
 *     <td><code>[[TYPES.Real]]</code></td>
 *     <td><code>number</code></td>
 *     <td>✓</td>
 *     <td>✓</td>
 *   </tr>
 * </tbody>
 *
 * <tbody>
 *   <tr class="group-heading">
 *     <th colspan="4">Date and Time</th>
 *   </tr>
 *   <tr>
 *     <td><code>smalldatetime</code></td>
 *     <td><code>[[TYPES.SmallDateTime]]</code></td>
 *     <td><code>Date</code></td>
 *     <td>✓</td>
 *     <td>✓</td>
 *   </tr>
 *   <tr>
 *     <td><code>datetime</code></td>
 *     <td><code>[[TYPES.DateTime]]</code></td>
 *     <td><code>Date</code></td>
 *     <td>✓</td>
 *     <td>✓</td>
 *   </tr>
 *   <tr>
 *     <td><code>datetime2</code></td>
 *     <td><code>[[TYPES.DateTime2]]</code></td>
 *     <td><code>Date</code></td>
 *     <td>✓</td>
 *     <td>✓</td>
 *   </tr>
 *   <tr>
 *     <td><code>datetimeoffset</code></td>
 *     <td><code>[[TYPES.DateTimeOffset]]</code></td>
 *     <td><code>Date</code></td>
 *     <td>✓</td>
 *     <td>✓</td>
 *   </tr>
 *   <tr>
 *     <td><code>time</code></td>
 *     <td><code>[[TYPES.Time]]</code></td>
 *     <td><code>Date</code></td>
 *     <td>✓</td>
 *     <td>✓</td>
 *   </tr>
 *   <tr>
 *     <td><code>date</code></td>
 *     <td><code>[[TYPES.Date]]</code></td>
 *     <td><code>Date</code></td>
 *     <td>✓</td>
 *     <td>✓</td>
 *   </tr>
 * </tbody>
 *
 * <tbody>
 *   <tr class="group-heading">
 *     <th colspan="4">Character Strings</th>
 *   </tr>
 *   <tr>
 *     <td><code>char</code></td>
 *     <td><code>[[TYPES.Char]]</code></td>
 *     <td><code>string</code></td>
 *     <td>✓</td>
 *     <td>✓</td>
 *   </tr>
 *   <tr>
 *     <td><code>varchar</code><sup>3</sup></td>
 *     <td><code>[[TYPES.VarChar]]</code></td>
 *     <td><code>string</code></td>
 *     <td>✓</td>
 *     <td>✓</td>
 *   </tr>
 *   <tr>
 *     <td><code>text</code></td>
 *     <td><code>[[TYPES.Text]]</code></td>
 *     <td><code>string</code></td>
 *     <td>✓</td>
 *     <td>✓</td>
 *   </tr>
 * </tbody>
 *
 * <tbody>
 *   <tr class="group-heading">
 *     <th colspan="4">Unicode Strings</th>
 *   </tr>
 *   <tr>
 *     <td><code>nchar</code></td>
 *     <td><code>[[TYPES.NChar]]</code></td>
 *     <td><code>string</code></td>
 *     <td>✓</td>
 *     <td>✓</td>
 *   </tr>
 *   <tr>
 *     <td><code>nvarchar</code><sup>3</sup></td>
 *     <td><code>[[TYPES.NVarChar]]</code></td>
 *     <td><code>string</code></td>
 *     <td>✓</td>
 *     <td>✓</td>
 *   </tr>
 *   <tr>
 *     <td><code>ntext</code></td>
 *     <td><code>[[TYPES.NText]]</code></td>
 *     <td><code>string</code></td>
 *     <td>✓</td>
 *     <td>-</td>
 *   </tr>
 * </tbody>
 *
 * <tbody>
 *   <tr class="group-heading">
 *     <th colspan="5">Binary Strings<sup>4</sup></th>
 *   </tr>
 *   <tr>
 *     <td><code>binary</code></td>
 *     <td><code>[[TYPES.Binary]]</code></td>
 *     <td><code>Buffer</code></td>
 *     <td>✓</td>
 *     <td>✓</td>
 *   </tr>
 *   <tr>
 *     <td><code>varbinary</code></td>
 *     <td><code>[[TYPES.VarBinary]]</code></td>
 *     <td><code>Buffer</code></td>
 *     <td>✓</td>
 *     <td>✓</td>
 *   </tr>
 *   <tr>
 *     <td><code>image</code></td>
 *     <td><code>[[TYPES.Image]]</code></td>
 *     <td><code>Buffer</code></td>
 *     <td>✓</td>
 *     <td>✓</td>
 *   </tr>
 * </tbody>
 *
 * <tbody>
 *   <tr class="group-heading">
 *     <th colspan="5">Other Data Types</th>
 *   </tr>
 *   <tr>
 *     <td><code>TVP</code></td>
 *     <td><code>[[TYPES.TVP]]</code></td>
 *     <td><code>Object</code></td>
 *     <td>-</td>
 *     <td>✓</td>
 *   </tr>
 *   <tr>
 *     <td><code>UDT</code></td>
 *     <td><code>[[TYPES.UDT]]</code></td>
 *     <td><code>Buffer</code></td>
 *     <td>✓</td>
 *     <td>-</td>
 *   </tr>
 *   <tr>
 *     <td><code>uniqueidentifier</code><sup>4</sup></td>
 *     <td><code>[[TYPES.UniqueIdentifier]]</code></td>
 *     <td><code>string</code></td>
 *     <td>✓</td>
 *     <td>✓</td>
 *   </tr>
 *   <tr>
 *     <td><code>variant</code></td>
 *     <td><code>[[TYPES.Variant]]</code></td>
 *     <td><code>any</code></td>
 *     <td>✓</td>
 *     <td>-</td>
 *   </tr>
 *   <tr>
 *     <td><code>xml</code></td>
 *     <td><code>[[TYPES.Xml]]</code></td>
 *     <td><code>string</code></td>
 *     <td>✓</td>
 *     <td>-</td>
 *   </tr>
 * </tbody>
 * </table>
 *
 * <ol>
 *   <li>
 *     <h4>BigInt</h4>
 *     <p>
 *       Values are returned as a string. This is because values can exceed 53 bits of significant data, which is greater than a
 *       Javascript <code>number</code> type can represent as an integer.
 *     </p>
 *   </li>
 *   <li>
 *     <h4>Numerical, Decimal</h4>
 *     <p>
 *       For input parameters, default precision is 18 and default scale is 0. Maximum supported precision is 19.
 *     </p>
 *   </li>
 *   <li>
 *     <h4>VarChar, NVarChar</h4>
 *     <p>
 *       <code>varchar(max)</code> and <code>nvarchar(max)</code> are also supported.
 *     </p>
 *   </li>
 *   <li>
 *     <h4>UniqueIdentifier</h4>
 *     <p>
 *       Values are returned as a 16 byte hexadecimal string.
 *     </p>
 *     <p>
 *       Note that the order of bytes is not the same as the character representation. See
 *       <a href="http://msdn.microsoft.com/en-us/library/ms190215.aspx">Using uniqueidentifier Data</a>
 *       for an example of the different ordering of bytes.
 *     </p>
 *   </li>
 * </ol>
 */
export const TYPES = {
  TinyInt,
  Bit,
  SmallInt,
  Int,
  SmallDateTime,
  Real,
  Money,
  DateTime,
  Float,
  Decimal,
  Numeric,
  SmallMoney,
  BigInt,
  Image,
  Text,
  UniqueIdentifier,
  NText,
  VarBinary,
  VarChar,
  Binary,
  Char,
  NVarChar,
  NChar,
  Xml,
  Time,
  Date,
  DateTime2,
  DateTimeOffset,
  UDT,
  TVP,
  Variant
};

export const typeByName = TYPES;<|MERGE_RESOLUTION|>--- conflicted
+++ resolved
@@ -80,11 +80,7 @@
   generateTypeInfo(parameter: ParameterData, options: InternalConnectionOptions): Buffer;
   generateParameterLength(parameter: ParameterData, options: InternalConnectionOptions): Buffer;
   generateParameterData(parameter: ParameterData, options: InternalConnectionOptions): Generator<Buffer, void>;
-<<<<<<< HEAD
-  validate(value: any, options?: InternalConnectionOptions): any; // TODO: Refactor 'any' and replace with more specific type.
-=======
-  validate(value: any, collation: Collation | undefined): any; // TODO: Refactor 'any' and replace with more specific type.
->>>>>>> 57998f2a
+  validate(value: any, collation: Collation | undefined, options?: InternalConnectionOptions): any; // TODO: Refactor 'any' and replace with more specific type.
 
   hasTableName?: boolean;
 
