import { EventEmitter } from 'events';
<<<<<<< HEAD
import { Parameter, DataType } from './data-type';
import { ParameterValidationError } from './errors';
=======
import { type Parameter, type DataType } from './data-type';
import { RequestError } from './errors';
>>>>>>> 4f3e2109

import Connection from './connection';
import { type Metadata } from './metadata-parser';
import { SQLServerStatementColumnEncryptionSetting } from './always-encrypted/types';
import { type ColumnMetadata } from './token/colmetadata-token-parser';
import { Collation } from './collation';

/**
 * The callback is called when the request has completed, either successfully or with an error.
 * If an error occurs during execution of the statement(s), then `err` will describe the error.
 *
 * As only one request at a time may be executed on a connection, another request should not
 * be initiated until this callback is called.
 *
 * This callback is called before `requestCompleted` is emitted.
 */
type CompletionCallback =
  /**
   * @param error
   *   If an error occured, an error object.
   *
   * @param rowCount
   *   The number of rows emitted as result of executing the SQL statement.
   *
   * @param rows
   *   Rows as a result of executing the SQL statement.
   *   Will only be available if [[ConnectionOptions.rowCollectionOnRequestCompletion]] is `true`.
   */
  // TODO: Figure out how to type the `rows` parameter here.
  (error: Error | null | undefined, rowCount?: number, rows?: any) => void;

export interface ParameterOptions {
  output?: boolean;
  length?: number;
  precision?: number;
  scale?: number;
}

interface RequestOptions {
  statementColumnEncryptionSetting?: SQLServerStatementColumnEncryptionSetting;
}

/**
 * ```js
 * const { Request } = require('tedious');
 * const request = new Request("select 42, 'hello world'", (err, rowCount) {
 *   // Request completion callback...
 * });
 * connection.execSql(request);
 * ```
 */
class Request extends EventEmitter {
  /**
   * @private
   */
  sqlTextOrProcedure: string | undefined;
  /**
   * @private
   */
  parameters: Parameter[];
  /**
   * @private
   */
  parametersByName: { [key: string]: Parameter };
  /**
   * @private
   */
  preparing: boolean;
  /**
   * @private
   */
  canceled: boolean;
  /**
   * @private
   */
  paused: boolean;
  /**
   * @private
   */
  userCallback: CompletionCallback;
  /**
   * @private
   */
  handle: number | undefined;
  /**
   * @private
   */
  error: Error | undefined;
  /**
   * @private
   */
  connection: Connection | undefined;
  /**
   * @private
   */
  timeout: number | undefined;

  /**
   * @private
   */
  rows?: Array<any>;
  /**
   * @private
   */
  rst?: Array<any>;
  /**
   * @private
   */
  rowCount?: number;

  /**
   * @private
   */
  callback: CompletionCallback;


  shouldHonorAE?: boolean;
  statementColumnEncryptionSetting: SQLServerStatementColumnEncryptionSetting;
  cryptoMetadataLoaded: boolean;

  /**
   * This event, describing result set columns, will be emitted before row
   * events are emitted. This event may be emited multiple times when more
   * than one recordset is produced by the statement.
   *
   * An array like object, where the columns can be accessed either by index
   * or name. Columns with a name that is an integer are not accessible by name,
   * as it would be interpreted as an array index.
   */
  on(
    event: 'columnMetadata',
    listener:
    (columns: ColumnMetadata[] | { [key: string]: ColumnMetadata }) => void
  ): this

  /**
   * The request has been prepared and can be used in subsequent calls to execute and unprepare.
   */
  on(event: 'prepared', listener: () => void): this

  /**
   * The request encountered an error and has not been prepared.
   */
  on(event: 'error', listener: (err: Error) => void): this

  /**
   * A row resulting from execution of the SQL statement.
   */
  on(
    event: 'row',
    listener:
      /**
       * An array or object (depends on [[ConnectionOptions.useColumnNames]]), where the columns can be accessed by index/name.
       * Each column has two properties, `metadata` and `value`：
       *
       * * `metadata`
       *
       *    The same data that is exposed in the `columnMetadata` event.
       *
       * * `value`
       *
       *    The column's value. It will be `null` for a `NULL`.
       *    If there are multiple columns with the same name, then this will be an array of the values.
       */
      (columns: any) => void
  ): this

  /**
   * All rows from a result set have been provided (through `row` events).
   *
   * This token is used to indicate the completion of a SQL statement.
   * As multiple SQL statements can be sent to the server in a single SQL batch, multiple `done` can be generated.
   * An `done` event is emited for each SQL statement in the SQL batch except variable declarations.
   * For execution of SQL statements within stored procedures, `doneProc` and `doneInProc` events are used in place of `done`.
   *
   * If you are using [[Connection.execSql]] then SQL server may treat the multiple calls with the same query as a stored procedure.
   * When this occurs, the `doneProc` and `doneInProc` events may be emitted instead. You must handle both events to ensure complete coverage.
   */
  on(
    event: 'done',
    listener:
      /**
       * @param rowCount
       *   The number of result rows. May be `undefined` if not available.
       *
       * @param more
       *   If there are more results to come (probably because multiple statements are being executed), then `true`.
       *
       * @param rst
       *   Rows as a result of executing the SQL statement.
       *   Will only be avaiable if Connection's [[ConnectionOptions.rowCollectionOnDone]] is `true`.
       */
      (rowCount: number | undefined, more: boolean, rst?: any[]) => void
  ): this

  /**
   * `request.on('doneInProc', function (rowCount, more, rows) { });`
   *
   * Indicates the completion status of a SQL statement within a stored procedure. All rows from a statement
   * in a stored procedure have been provided (through `row` events).
   *
   * This event may also occur when executing multiple calls with the same query using [[execSql]].
   */
  on(
    event: 'doneInProc',
    listener:
      /**
       * @param rowCount
       *   The number of result rows. May be `undefined` if not available.
       *
       * @param more
       *   If there are more results to come (probably because multiple statements are being executed), then `true`.
       *
       * @param rst
       *   Rows as a result of executing the SQL statement.
       *   Will only be avaiable if Connection's [[ConnectionOptions.rowCollectionOnDone]] is `true`.
       */
      (rowCount: number | undefined, more: boolean, rst?: any[]) => void
  ): this

  /**
   * Indicates the completion status of a stored procedure. This is also generated for stored procedures
   * executed through SQL statements.\
   * This event may also occur when executing multiple calls with the same query using [[execSql]].
   */
  on(
    event: 'doneProc',
    listener:
      /**
       * @param rowCount
       *   The number of result rows. May be `undefined` if not available.
       *
       * @param more
       *   If there are more results to come (probably because multiple statements are being executed), then `true`.
       *
       * @param rst
       *   Rows as a result of executing the SQL statement.
       *   Will only be avaiable if Connection's [[ConnectionOptions.rowCollectionOnDone]] is `true`.
       */
      (rowCount: number | undefined, more: boolean, procReturnStatusValue: number, rst?: any[]) => void
  ): this

  /**
   * A value for an output parameter (that was added to the request with [[addOutputParameter]]).
   * See also `Using Parameters`.
   */
  on(
    event: 'returnValue',
    listener:
      /**
       * @param parameterName
       *   The parameter name. (Does not start with '@'.)
       *
       * @param value
       *   The parameter's output value.
       *
       * @param metadata
       *   The same data that is exposed in the `columnMetaData` event.
       */
      (parameterName: string, value: unknown, metadata: Metadata) => void
  ): this

  /**
   * This event gives the columns by which data is ordered, if `ORDER BY` clause is executed in SQL Server.
   */
  on(
    event: 'order',
    listener:
      /**
       * @param orderColumns
       *   An array of column numbers in the result set by which data is ordered.
       */
      (orderColumns: number[]) => void
  ): this

  on(event: 'requestCompleted', listener: () => void): this

  on(event: 'cancel', listener: () => void): this

  on(event: 'pause', listener: () => void): this

  on(event: 'resume', listener: () => void): this

  on(event: string | symbol, listener: (...args: any[]) => void) {
    return super.on(event, listener);
  }

  /**
   * @private
   */
  emit(event: 'columnMetadata', columns: ColumnMetadata[] | { [key: string]: ColumnMetadata }): boolean
  /**
   * @private
   */
  emit(event: 'prepared'): boolean
  /**
   * @private
   */
  emit(event: 'error', err: Error): boolean
  /**
   * @private
   */
  emit(event: 'row', columns: any): boolean
  /**
   * @private
   */
  emit(event: 'done', rowCount: number | undefined, more: boolean, rst?: any[]): boolean
  /**
   * @private
   */
  emit(event: 'doneInProc', rowCount: number | undefined, more: boolean, rst?: any[]): boolean
  /**
   * @private
   */
  emit(event: 'doneProc', rowCount: number | undefined, more: boolean, procReturnStatusValue: number, rst?: any[]): boolean
  /**
   * @private
   */
  emit(event: 'returnValue', parameterName: string, value: unknown, metadata: Metadata): boolean
  /**
   * @private
   */
  emit(event: 'requestCompleted'): boolean
  /**
   * @private
   */
  emit(event: 'cancel'): boolean
  /**
   * @private
   */
  emit(event: 'pause'): boolean
  /**
   * @private
   */
  emit(event: 'resume'): boolean
  /**
   * @private
   */
  emit(event: 'order', orderColumns: number[]): boolean
  emit(event: string | symbol, ...args: any[]) {
    return super.emit(event, ...args);
  }

  /**
   * @param sqlTextOrProcedure
   *   The SQL statement to be executed
   *
   * @param callback
   *   The callback to execute once the request has been fully completed.
   */
  constructor(sqlTextOrProcedure: string | undefined, callback: CompletionCallback, options?: RequestOptions) {
    super();

    this.sqlTextOrProcedure = sqlTextOrProcedure;
    this.parameters = [];
    this.parametersByName = {};
    this.preparing = false;
    this.handle = undefined;
    this.canceled = false;
    this.paused = false;
    this.error = undefined;
    this.connection = undefined;
    this.timeout = undefined;
    this.userCallback = callback;
    this.statementColumnEncryptionSetting = (options && options.statementColumnEncryptionSetting) || SQLServerStatementColumnEncryptionSetting.UseConnectionSetting;
    this.cryptoMetadataLoaded = false;
    this.callback = function(err: Error | undefined | null, rowCount?: number, rows?: any) {
      if (this.preparing) {
        this.preparing = false;
        if (err) {
          this.emit('error', err);
        } else {
          this.emit('prepared');
        }
      } else {
        this.userCallback(err, rowCount, rows);
        this.emit('requestCompleted');
      }
    };
  }

  /**
   * @param name
   *   The parameter name. This should correspond to a parameter in the SQL,
   *   or a parameter that a called procedure expects. The name should not start with `@`.
   *
   * @param type
   *   One of the supported data types.
   *
   * @param value
   *   The value that the parameter is to be given. The Javascript type of the
   *   argument should match that documented for data types.
   *
   * @param options
   *   Additional type options. Optional.
   */
  // TODO: `type` must be a valid TDS value type
  addParameter(name: string, type: DataType, value?: unknown, options?: Readonly<ParameterOptions> | null) {
    const { output = false, length, precision, scale } = options ?? {};

    const parameter: Parameter = {
      type: type,
      name: name,
      value: value,
      output: output,
      length: length,
      precision: precision,
      scale: scale
    };

    this.parameters.push(parameter);
    this.parametersByName[name] = parameter;
  }

  /**
   * @param name
   *   The parameter name. This should correspond to a parameter in the SQL,
   *   or a parameter that a called procedure expects.
   *
   * @param type
   *   One of the supported data types.
   *
   * @param value
   *   The value that the parameter is to be given. The Javascript type of the
   *   argument should match that documented for data types
   *
   * @param options
   *   Additional type options. Optional.
   */
  addOutputParameter(name: string, type: DataType, value?: unknown, options?: Readonly<ParameterOptions> | null) {
    this.addParameter(name, type, value, { ...options, output: true });
  }

  /**
   * @private
   */
  makeParamsParameter(parameters: Parameter[]) {
    let paramsParameter = '';
    for (let i = 0, len = parameters.length; i < len; i++) {
      const parameter = parameters[i];
      if (paramsParameter.length > 0) {
        paramsParameter += ', ';
      }
      paramsParameter += '@' + parameter.name + ' ';
      paramsParameter += parameter.type.declaration(parameter);
      if (parameter.output) {
        paramsParameter += ' OUTPUT';
      }
    }
    return paramsParameter;
  }

  /**
   * @private
   */
  validateParameters(collation: Collation | undefined) {
    for (let i = 0, len = this.parameters.length; i < len; i++) {
      const parameter = this.parameters[i];

      try {
        parameter.value = parameter.type.validate(parameter.value, collation);
      } catch (error: any) {
        throw new ParameterValidationError(error.message, parameter.name, parameter.value);
      }
    }
  }

  /**
   * Temporarily suspends the flow of data from the database. No more `row` events will be emitted until [[resume] is called.
   * If this request is already in a paused state, calling [[pause]] has no effect.
   */
  pause() {
    if (this.paused) {
      return;
    }
    this.emit('pause');
    this.paused = true;
  }

  /**
   * Resumes the flow of data from the database.
   * If this request is not in a paused state, calling [[resume]] has no effect.
   */
  resume() {
    if (!this.paused) {
      return;
    }
    this.paused = false;
    this.emit('resume');
  }

  /**
   * Cancels a request while waiting for a server response.
   */
  cancel() {
    if (this.canceled) {
      return;
    }

    this.canceled = true;
    this.emit('cancel');
  }

  /**
   * Sets a timeout for this request.
   *
   * @param timeout
   *   The number of milliseconds before the request is considered failed,
   *   or `0` for no timeout. When no timeout is set for the request,
   *   the [[ConnectionOptions.requestTimeout]] of the [[Connection]] is used.
   */
  setTimeout(timeout?: number) {
    this.timeout = timeout;
  }
}

export default Request;
module.exports = Request;<|MERGE_RESOLUTION|>--- conflicted
+++ resolved
@@ -1,11 +1,6 @@
 import { EventEmitter } from 'events';
-<<<<<<< HEAD
-import { Parameter, DataType } from './data-type';
 import { ParameterValidationError } from './errors';
-=======
 import { type Parameter, type DataType } from './data-type';
-import { RequestError } from './errors';
->>>>>>> 4f3e2109
 
 import Connection from './connection';
 import { type Metadata } from './metadata-parser';
