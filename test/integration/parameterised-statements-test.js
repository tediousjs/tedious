var Connection = require('../../src/connection');
var Request = require('../../src/request');
var fs = require('fs');
var TYPES = require('../../src/data-type').typeByName;

function getConfig() {
  var config = JSON.parse(
    fs.readFileSync(require('os').homedir() + '/.tedious/test-connection.json', 'utf8')
  ).config;

  config.options.debug = {
    packet: true,
    data: true,
    payload: true,
    token: true,
    log: true,
  };

  config.options.tdsVersion = process.env.TEDIOUS_TDS_VERSION;

  return config;
}

exports.bitTrue = function(test) {
  execSql(test, TYPES.Bit, true);
};

exports.bitFalse = function(test) {
  execSql(test, TYPES.Bit, false);
};

exports.bitNull = function(test) {
  execSql(test, TYPES.Bit, null);
};

exports.tinyInt = function(test) {
  execSql(test, TYPES.TinyInt, 8);
};

exports.tinyIntZero = function(test) {
  execSql(test, TYPES.TinyInt, 0);
};

exports.tinyIntLarge = function(test) {
  execSql(test, TYPES.TinyInt, 252);
};

exports.tinyIntNull = function(test) {
  execSql(test, TYPES.TinyInt, null);
};

exports.smallInt = function(test) {
  execSql(test, TYPES.SmallInt, 8);
};

exports.smallIntZero = function(test) {
  execSql(test, TYPES.SmallInt, 0);
};

exports.smallIntNull = function(test) {
  execSql(test, TYPES.SmallInt, null);
};

exports.int = function(test) {
  execSql(test, TYPES.Int, 8);
};

exports.bigint = function(test) {
  execSql(test, TYPES.BigInt, 9007199254740991);
};

exports.bigint1 = function(test) {
  execSql(test, TYPES.BigInt, 1);
};

exports.bigintsmall = function(test) {
  execSql(test, TYPES.BigInt, -9007199254740991);
};

exports.bigintsmall1 = function(test) {
  execSql(test, TYPES.BigInt, -1);
};

exports.real = function(test) {
  execSql(test, TYPES.Real, 9654.2529296875);
};

exports.float = function(test) {
  execSql(test, TYPES.Float, 9654.2546456567565767644);
};

exports.numeric = function(test) {
  execSql(test, TYPES.Numeric, 5555);
};

exports.numericLargeValue = function(test) {
  execSql(test, TYPES.Numeric, 5.555555555555553333, null, {
    precision: 19,
    scale: 18,
  });
};

exports.numericNegative = function(test) {
  execSql(test, TYPES.Numeric, -5555.55, null, {
    precision: 6,
    scale: 2,
  });
};

exports.decimal = function(test) {
  execSql(test, TYPES.Decimal, 5555);
};

exports.decimalLargeValue = function(test) {
  execSql(test, TYPES.Decimal, 5.555555555555553333, null, {
    precision: 19,
    scale: 18,
  });
};

exports.decimalNegative = function(test) {
  execSql(test, TYPES.Decimal, -5555.55, null, {
    precision: 6,
    scale: 2,
  });
};

exports.smallMoney = function(test) {
  execSql(test, TYPES.SmallMoney, 9842.4566);
};

exports.money = function(test) {
  execSql(test, TYPES.Money, 956455842.4566);
};

exports['UniqueIdentifier when `lowerCaseGuids` option is `false`'] = function(test) {
  execSql(
    test,
    TYPES.UniqueIdentifier,
    '01234567-89AB-CDEF-0123-456789ABCDEF',
    undefined,
    undefined,
    undefined,
    undefined,
    { lowerCaseGuids: false }
  );
};

exports['UniqueIdentifier when `lowerCaseGuids` option is `true`'] = function(test) {
  execSql(
    test,
    TYPES.UniqueIdentifier,
<<<<<<< HEAD
    '01234567-89ab-cdef-0123-456789abcdef'
=======
    '01234567-89ab-cdef-0123-456789abcdef',
    undefined,
    undefined,
    undefined,
    undefined,
    { lowerCaseGuids: true }
>>>>>>> d5e6e834
  );
};

exports.intZero = function(test) {
  execSql(test, TYPES.Int, 0);
};

exports.intNull = function(test) {
  execSql(test, TYPES.Int, null);
};

exports.varChar = function(test) {
  execSql(test, TYPES.VarChar, 'qaz');
};

/* Per 2.2.5.4.3, lengths greater than 8000 only supported version 7.2 and beyond. */
exports.varCharN = function(test) {
  execSql(test, TYPES.VarChar, 'qaz', null, { length: 8000 });
};

exports.varCharN_7_2_AndLater = function(test) {
  execSql(test, TYPES.VarChar, 'qaz', '7_2', { length: 8001 });
};

exports.varCharEmptyString = function(test) {
  execSql(test, TYPES.VarChar, '');
};

exports.varCharNull = function(test) {
  execSql(test, TYPES.VarChar, null);
};

exports.varCharMax = function(test) {
  var longString = '';
  for (
    var i = 1, end = 10 * 1000, asc = 1 <= end;
    asc ? i <= end : i >= end;
    asc ? i++ : i--
  ) {
    longString += 'x';
  }

  execSql(test, TYPES.VarChar, longString, '7_2');
};

exports.varCharMaxEmptyString = function(test) {
  execSql(test, TYPES.VarChar, '', null, { length: 8000 });
};

exports.varCharMaxEmptyString_7_2_AndLater = function(test) {
  execSql(test, TYPES.VarChar, '', '7_2', { length: 8001 });
};

exports.nVarChar = function(test) {
  execSql(test, TYPES.NVarChar, 'qaz');
};

/*
Per 2.2.5.4.3, lengths greater than 8000 only supported version 7.2 and
beyond. Since NVarChar is unicode, that'd be 4000. More explict in:
https://msdn.microsoft.com/en-us/library/ms186939.aspx
*/
exports.nVarCharN = function(test) {
  execSql(test, TYPES.NVarChar, 'qaz', null, { length: 4000 });
};

exports.nVarCharN_7_2_AndLater = function(test) {
  execSql(test, TYPES.NVarChar, 'qaz', '7_2', { length: 4001 });
};

exports.nVarCharEmptyString = function(test) {
  execSql(test, TYPES.NVarChar, '');
};

exports.nVarCharNull = function(test) {
  execSql(test, TYPES.NVarChar, null);
};

exports.nVarCharMax = function(test) {
  var longString = '';
  for (
    var i = 1, end = 10 * 1000, asc = 1 <= end;
    asc ? i <= end : i >= end;
    asc ? i++ : i--
  ) {
    longString += 'x';
  }

  execSql(test, TYPES.NVarChar, longString, '7_2');
};

exports.nVarCharMaxEmptyString = function(test) {
  execSql(test, TYPES.NVarChar, '', null, { length: 4000 });
};

exports.nVarCharMaxEmptyString_7_2_AndLater = function(test) {
  execSql(test, TYPES.NVarChar, '', '7_2', { length: 4001 });
};

exports.Char = function(test) {
  execSql(test, TYPES.Char, 'qaz');
};

exports.CharN = function(test) {
  execSql(test, TYPES.Char, 'qaz', null, { length: 3 });
};

exports.CharNull = function(test) {
  execSql(test, TYPES.Char, null);
};

exports.NChar = function(test) {
  execSql(test, TYPES.NChar, 'qaz');
};

exports.NCharN = function(test) {
  execSql(test, TYPES.NChar, 'qaz', null, { length: 3 });
};

exports.NCharNull = function(test) {
  execSql(test, TYPES.NChar, null);
};

exports.textNull = function(test) {
  execSql(test, TYPES.Text, null);
};

exports.textEmpty = function(test) {
  execSql(test, TYPES.Text, '');
};

exports.textSmall = function(test) {
  execSql(test, TYPES.Text, 'small');
};

exports.textLarge = function(test) {
  var dBuf = Buffer.alloc(500000);
  dBuf.fill('x');
  execSql(test, TYPES.Text, dBuf.toString());
};

var testTime = Object.assign(new Date('1970-01-01T00:00:00Z'), { nanosecondDelta: 0.1111111 });

exports.time = function(test) {
  execSql(test, TYPES.Time, testTime, '7_3', null, '00:00:00.1111111', true);
};

exports.time1 = function(test) {
  execSql(test, TYPES.Time, testTime, '7_3', { scale: 1 }, '00:00:00.1', true);
};

exports.time2 = function(test) {
  execSql(test, TYPES.Time, testTime, '7_3', { scale: 2 }, '00:00:00.11', true);
};

exports.time3 = function(test) {
  execSql(test, TYPES.Time, testTime, '7_3', { scale: 3 }, '00:00:00.111', true);
};

exports.time4 = function(test) {
  execSql(test, TYPES.Time, testTime, '7_3', { scale: 4 }, '00:00:00.1111', true);
};

exports.time5 = function(test) {
  execSql(test, TYPES.Time, testTime, '7_3', { scale: 5 }, '00:00:00.11111', true);
};

exports.time6 = function(test) {
  execSql(test, TYPES.Time, testTime, '7_3', { scale: 6 }, '00:00:00.111111', true);
};

exports.time7 = function(test) {
  execSql(test, TYPES.Time, testTime, '7_3', { scale: 7 }, '00:00:00.1111111', true);
};

exports.smallDateTime = function(test) {
  execSql(
    test,
    TYPES.SmallDateTime,
    new Date('December 4, 2011 10:04:00')
  );
};

exports.smallDateTimeNull = function(test) {
  execSql(test, TYPES.SmallDateTime, null);
};

exports.dateTime = function(test) {
  execSql(test, TYPES.DateTime, new Date('December 4, 2011 10:04:23'));
};

exports.dateTimeNull = function(test) {
  execSql(test, TYPES.DateTime, null);
};

// The tests below validate DateTime precision on the input side, as described in
//  the section "Rounding of datetime Fractional Second Precision" from
// https://msdn.microsoft.com/en-us/library/ms187819.aspx

exports.dateTimePrecision_0 = function(test) {
  execSql(
    test,
    TYPES.DateTime,
    new Date('January 1, 1998 23:59:59.990'),
    null,
    null,
    new Date('January 1, 1998 23:59:59.990')
  );
};

exports.dateTimePrecision_1 = function(test) {
  execSql(
    test,
    TYPES.DateTime,
    new Date('January 1, 1998 23:59:59.991'),
    null,
    null,
    new Date('January 1, 1998 23:59:59.990')
  );
};

exports.dateTimePrecision_2 = function(test) {
  execSql(
    test,
    TYPES.DateTime,
    new Date('January 1, 1998 23:59:59.992'),
    null,
    null,
    new Date('January 1, 1998 23:59:59.993')
  );
};

exports.dateTimePrecision_3 = function(test) {
  execSql(
    test,
    TYPES.DateTime,
    new Date('January 1, 1998 23:59:59.993'),
    null,
    null,
    new Date('January 1, 1998 23:59:59.993')
  );
};

exports.dateTimePrecision_4 = function(test) {
  execSql(
    test,
    TYPES.DateTime,
    new Date('January 1, 1998 23:59:59.994'),
    null,
    null,
    new Date('January 1, 1998 23:59:59.993')
  );
};

exports.dateTimePrecision_5 = function(test) {
  execSql(
    test,
    TYPES.DateTime,
    new Date('January 1, 1998 23:59:59.995'),
    null,
    null,
    new Date('January 1, 1998 23:59:59.997')
  );
};

exports.dateTimePrecision_6 = function(test) {
  execSql(
    test,
    TYPES.DateTime,
    new Date('January 1, 1998 23:59:59.996'),
    null,
    null,
    new Date('January 1, 1998 23:59:59.997')
  );
};

exports.dateTimePrecision_7 = function(test) {
  execSql(
    test,
    TYPES.DateTime,
    new Date('January 1, 1998 23:59:59.997'),
    null,
    null,
    new Date('January 1, 1998 23:59:59.997')
  );
};

exports.dateTimePrecision_8 = function(test) {
  execSql(
    test,
    TYPES.DateTime,
    new Date('January 1, 1998 23:59:59.998'),
    null,
    null,
    new Date('January 1, 1998 23:59:59.997')
  );
};

exports.dateTimePrecision_9_sec_flip = function(test) {
  execSql(
    test,
    TYPES.DateTime,
    new Date('January 1, 1998 23:59:58.999'),
    null,
    null,
    new Date('January 1, 1998 23:59:59.000')
  );
};

exports.dateTimePrecision_9_min_flip = function(test) {
  execSql(
    test,
    TYPES.DateTime,
    new Date('January 1, 1998 23:58:59.999'),
    null,
    null,
    new Date('January 1, 1998 23:59:00.000')
  );
};

exports.dateTimePrecision_9_hr_flip = function(test) {
  execSql(
    test,
    TYPES.DateTime,
    new Date('January 1, 1998 22:59:59.999'),
    null,
    null,
    new Date('January 1, 1998 23:00:00.000')
  );
};

// This test fails on the version of SQL Server in AppVeyor.
// exports.dateTimePrecision_9_day_flip = (test) ->
//  execSql(test, TYPES.DateTime, new Date('January 1, 1998 23:59:59.999'), null, null, new Date('January 2, 1998 00:00:00.000'))

exports.dateTime2 = function(test) {
  execSql(
    test,
    TYPES.DateTime2,
    new Date('December 4, 2011 10:04:23'),
    '7_3_A'
  );
};

exports.dateTime2Null = function(test) {
  execSql(test, TYPES.DateTime2, null, '7_3_A');
};

exports.outputBitTrue = function(test) {
  execSqlOutput(test, TYPES.Bit, true);
};

exports.outputBitFalse = function(test) {
  execSqlOutput(test, TYPES.Bit, false);
};

exports.outputBitNull = function(test) {
  execSqlOutput(test, TYPES.Bit, null);
};

exports.outputTinyInt = function(test) {
  execSqlOutput(test, TYPES.TinyInt, 3);
};

exports.outputTinyIntLarge = function(test) {
  execSqlOutput(test, TYPES.TinyInt, 252);
};

exports.outputTinyIntNull = function(test) {
  execSqlOutput(test, TYPES.TinyInt, null);
};

exports.outputSmallInt = function(test) {
  execSqlOutput(test, TYPES.SmallInt, 3);
};

exports.outputSmallIntNull = function(test) {
  execSqlOutput(test, TYPES.SmallInt, null);
};

exports.outputInt = function(test) {
  execSqlOutput(test, TYPES.Int, 3);
};

exports.outputBigInt = function(test) {
  execSqlOutput(test, TYPES.BigInt, 9007199254740991);
};

exports.outputBigInt1 = function(test) {
  execSqlOutput(test, TYPES.BigInt, 1);
};

exports.outputBigIntSmall = function(test) {
  execSqlOutput(test, TYPES.BigInt, -9007199254740991);
};

exports.outputBigIntSmall1 = function(test) {
  execSqlOutput(test, TYPES.BigInt, -1);
};

exports.outputFloat = function(test) {
  execSqlOutput(test, TYPES.Float, 9654.2546456567565767644);
};

<<<<<<< HEAD
exports.outputUniqueIdentifier = function(test) {
  execSqlOutput(
    test,
    TYPES.UniqueIdentifier,
    '01234567-89ab-cdef-0123-456789abcdef'
  );
=======
exports['UniqueIdentifier as output parameter when `lowerCaseGuids` option is `false`'] = function(test) {
  execSqlOutput(test, TYPES.UniqueIdentifier, '01234567-89AB-CDEF-0123-456789ABCDEF', undefined, { lowerCaseGuids: false });
};

exports['UniqueIdentifier as output parameter when `lowerCaseGuids` option is `true`'] = function(test) {
  execSqlOutput(test, TYPES.UniqueIdentifier, '01234567-89ab-cdef-0123-456789abcdef', undefined, { lowerCaseGuids: true });
>>>>>>> d5e6e834
};

exports.outputIntNull = function(test) {
  execSqlOutput(test, TYPES.Int, null);
};

exports.outputVarChar = function(test) {
  execSqlOutput(test, TYPES.VarChar, 'qwerty');
};

exports.outputVarCharNull = function(test) {
  execSqlOutput(test, TYPES.VarChar, null);
};

exports.outputNVarChar = function(test) {
  execSqlOutput(test, TYPES.NVarChar, 'qwerty');
};

exports.outputNVarCharNull = function(test) {
  execSqlOutput(test, TYPES.NVarChar, null);
};

exports.outputSmallDateTime = function(test) {
  execSqlOutput(
    test,
    TYPES.SmallDateTime,
    new Date('December 4, 2011 10:04:00')
  );
};

exports.outputSmallDateTimeNull = function(test) {
  execSqlOutput(test, TYPES.SmallDateTime, null);
};

exports.outputDateTime = function(test) {
  execSqlOutput(
    test,
    TYPES.DateTime,
    new Date('December 4, 2011 10:04:23')
  );
};

exports.outputDateTimeNull = function(test) {
  execSqlOutput(test, TYPES.DateTime, null);
};

// The tests below validate DateTime precision on the output side, as described in
//  the section "Rounding of datetime Fractional Second Precision" from
// https://msdn.microsoft.com/en-us/library/ms187819.aspx

exports.outputDatePrecision_0 = function(test) {
  execSqlOutput(
    test,
    TYPES.DateTime,
    new Date('January 1, 1998 23:59:59.990'),
    new Date('January 1, 1998 23:59:59.990')
  );
};

exports.outputDatePrecision_1 = function(test) {
  execSqlOutput(
    test,
    TYPES.DateTime,
    new Date('January 1, 1998 23:59:59.991'),
    new Date('January 1, 1998 23:59:59.990')
  );
};

exports.outputDatePrecision_2 = function(test) {
  execSqlOutput(
    test,
    TYPES.DateTime,
    new Date('January 1, 1998 23:59:59.992'),
    new Date('January 1, 1998 23:59:59.993')
  );
};

exports.outputDatePrecision_3 = function(test) {
  execSqlOutput(
    test,
    TYPES.DateTime,
    new Date('January 1, 1998 23:59:59.993'),
    new Date('January 1, 1998 23:59:59.993')
  );
};

exports.outputDatePrecision_4 = function(test) {
  execSqlOutput(
    test,
    TYPES.DateTime,
    new Date('January 1, 1998 23:59:59.994'),
    new Date('January 1, 1998 23:59:59.993')
  );
};

exports.outputDatePrecision_5 = function(test) {
  execSqlOutput(
    test,
    TYPES.DateTime,
    new Date('January 1, 1998 23:59:59.995'),
    new Date('January 1, 1998 23:59:59.997')
  );
};

exports.outputDatePrecision_6 = function(test) {
  execSqlOutput(
    test,
    TYPES.DateTime,
    new Date('January 1, 1998 23:59:59.996'),
    new Date('January 1, 1998 23:59:59.997')
  );
};

exports.outputDatePrecision_7 = function(test) {
  execSqlOutput(
    test,
    TYPES.DateTime,
    new Date('January 1, 1998 23:59:59.997'),
    new Date('January 1, 1998 23:59:59.997')
  );
};

exports.outputDatePrecision_8 = function(test) {
  execSqlOutput(
    test,
    TYPES.DateTime,
    new Date('January 1, 1998 23:59:59.998'),
    new Date('January 1, 1998 23:59:59.997')
  );
};

exports.outputDatePrecision_9_sec_flip = function(test) {
  execSqlOutput(
    test,
    TYPES.DateTime,
    new Date('January 1, 1998 23:59:58.999'),
    new Date('January 1, 1998 23:59:59.000')
  );
};

exports.outputDatePrecision_9_min_flip = function(test) {
  execSqlOutput(
    test,
    TYPES.DateTime,
    new Date('January 1, 1998 23:58:59.999'),
    new Date('January 1, 1998 23:59:00.000')
  );
};

exports.outputDatePrecision_9_hr_flip = function(test) {
  execSqlOutput(
    test,
    TYPES.DateTime,
    new Date('January 1, 1998 22:59:59.999'),
    new Date('January 1, 1998 23:00:00.000')
  );
};

// This test fails on the version of SQL Server in AppVeyor.
// exports.outputDatePrecision_9_day_flip = (test) ->
//  execSqlOutput(test, TYPES.DateTime, new Date('January 1, 1998 23:59:59.999'), new Date('January 2, 1998 00:00:00.000'))

exports.multipleParameters = function(test) {
  test.expect(7);

  var config = getConfig();

  var request = new Request('select @param1, @param2', function(err) {
    test.ifError(err);

    connection.close();
  });

  request.addParameter('param1', TYPES.Int, 3);
  request.addParameter('param2', TYPES.VarChar, 'qwerty');

  request.on('doneInProc', function(rowCount, more) {
    test.ok(more);
    test.strictEqual(rowCount, 1);
  });

  request.on('row', function(columns) {
    test.strictEqual(columns.length, 2);
    test.strictEqual(columns[0].value, 3);
    test.strictEqual(columns[1].value, 'qwerty');
  });

  var connection = new Connection(config);

  connection.on('connect', function(err) {
    test.ifError(err);
    connection.execSql(request);
  });

  connection.on('end', function(info) {
    test.done();
  });

  connection.on('debug', function(text) {
    // console.log(text)
  });
};

exports.callProcedureWithParameters = function(test) {
  test.expect(13);

  var config = getConfig();

  var setupSql = `\
exec('create procedure #__test5
  @in BINARY(4),
  @in2 BINARY(4) = NULL,
  @in3 VARBINARY(MAX),
  @in4 VARBINARY(MAX) = NULL,
  @in5 IMAGE,
  @in6 IMAGE = NULL,
  @out BINARY(4) = NULL OUTPUT,
  @out2 VARBINARY(MAX) = NULL OUTPUT
as
begin

  set nocount on

  select CAST( 123456 AS BINARY(4) ) as ''bin'', @in as ''in'', @in2 as ''in2'', @in3 as ''in3'', @in4 as ''in4'', @in5 as ''in5'', @in6 as ''in6''

  set @out = @in
  set @out2 = @in3

  return 0

end')\
`;

  var request = new Request(setupSql, function(err) {
    test.ifError(err);

    request = new Request('#__test5', function(err) {
      test.ifError(err);

      connection.close();
    });

    var sample = Buffer.from([0x00, 0x01, 0xe2, 0x40]);

    request.addParameter('in', TYPES.Binary, sample);
    request.addParameter('in2', TYPES.Binary, null);
    request.addParameter('in3', TYPES.VarBinary, sample);
    request.addParameter('in4', TYPES.VarBinary, null);
    request.addParameter('in5', TYPES.Image, sample);
    request.addParameter('in6', TYPES.Image, null);
    request.addOutputParameter('out', TYPES.Binary, null, { length: 4 });
    request.addOutputParameter('out2', TYPES.VarBinary);

    request.on('doneInProc', function(rowCount, more) {
      test.strictEqual(rowCount, undefined);
      test.ok(more);
    });

    request.on('row', function(columns) {
      test.strictEqual(columns.length, 7);
      test.deepEqual(columns[0].value, sample);
      test.deepEqual(columns[1].value, sample);
      test.strictEqual(columns[2].value, null);
      test.deepEqual(columns[3].value, sample);
      test.strictEqual(columns[4].value, null);
      test.deepEqual(columns[5].value, sample);
      test.strictEqual(columns[6].value, null);
    });

    connection.callProcedure(request);
  });

  var connection = new Connection(config);

  connection.on('connect', function(err) {
    test.ifError(err);
    connection.execSqlBatch(request);
  });

  connection.on('end', function(info) {
    test.done();
  });

  connection.on('debug', function(text) {
    // console.log(text)
  });
};

function execSql(test, type, value, tdsVersion, options, expectedValue, cast, connectionOptions) {
  var config = getConfig();
  // config.options.packetSize = 32768

  if (tdsVersion && tdsVersion > config.options.tdsVersion) {
    test.done();
    return;
  }

  test.expect(6);

  var request = new Request(cast ? 'select CAST(@param as varchar(max))' : 'select @param', function(err) {
    test.ifError(err);

    connection.close();
  });

  request.addParameter('param', type, value, options);

  request.on('doneInProc', function(rowCount, more) {
    test.ok(more);
    test.strictEqual(rowCount, 1);
  });

  request.on('row', function(columns) {
    test.strictEqual(columns.length, 1);

    if (!expectedValue) {
      expectedValue = value;
    }

    if (cast) {
      test.strictEqual(columns[0].value, expectedValue);
    } else if (value instanceof Date) {
      test.strictEqual(columns[0].value.getTime(), expectedValue.getTime());
    } else if (type === TYPES.BigInt) {
      test.strictEqual(columns[0].value, expectedValue.toString());
    } else if (type === TYPES.UniqueIdentifier) {
      test.deepEqual(columns[0].value, expectedValue);
    } else {
      test.strictEqual(columns[0].value, expectedValue);
    }
  });


  const connectionConfig = Object.assign({}, config, { options: Object.assign({}, config.options, connectionOptions) });
  var connection = new Connection(connectionConfig);

  connection.on('connect', function(err) {
    test.ifError(err);
    connection.execSql(request);
  });

  connection.on('end', function(info) {
    test.done();
  });

  connection.on('errorMessage', function(error) {
    console.log(`${error.number} : ${error.message}`);
  });

  connection.on('debug', function(text) {
    // console.log(text)
  });
}

function execSqlOutput(test, type, value, expectedValue, connectionOptions) {
  test.expect(7);

  var config = getConfig();

  var request = new Request('set @paramOut = @paramIn', function(err) {
    test.ifError(err);

    connection.close();
  });

  request.addParameter('paramIn', type, value);
  request.addOutputParameter('paramOut', type);

  request.on('doneInProc', function(rowCount, more) {
    test.ok(more);
    test.strictEqual(rowCount, 1);
  });

  request.on('returnValue', function(name, returnValue, metadata) {
    test.strictEqual(name, 'paramOut');

    if (!expectedValue) {
      expectedValue = value;
    }

    if (value instanceof Date) {
      test.strictEqual(returnValue.getTime(), expectedValue.getTime());
    } else if (type === TYPES.BigInt) {
      test.strictEqual(returnValue, expectedValue.toString());
    } else if (type === TYPES.UniqueIdentifier) {
      test.deepEqual(returnValue, expectedValue);
    } else {
      test.strictEqual(returnValue, expectedValue);
    }

    test.ok(metadata);
  });

  const connectionConfig = Object.assign({}, config, { options: Object.assign({}, config.options, connectionOptions) });
  var connection = new Connection(connectionConfig);

  connection.on('connect', function(err) {
    test.ifError(err);
    connection.execSql(request);
  });

  connection.on('end', function(info) {
    test.done();
  });

  connection.on('debug', function(text) {
    // console.log(text)
  });
}<|MERGE_RESOLUTION|>--- conflicted
+++ resolved
@@ -150,16 +150,12 @@
   execSql(
     test,
     TYPES.UniqueIdentifier,
-<<<<<<< HEAD
-    '01234567-89ab-cdef-0123-456789abcdef'
-=======
     '01234567-89ab-cdef-0123-456789abcdef',
     undefined,
     undefined,
     undefined,
     undefined,
     { lowerCaseGuids: true }
->>>>>>> d5e6e834
   );
 };
 
@@ -564,21 +560,12 @@
   execSqlOutput(test, TYPES.Float, 9654.2546456567565767644);
 };
 
-<<<<<<< HEAD
-exports.outputUniqueIdentifier = function(test) {
-  execSqlOutput(
-    test,
-    TYPES.UniqueIdentifier,
-    '01234567-89ab-cdef-0123-456789abcdef'
-  );
-=======
 exports['UniqueIdentifier as output parameter when `lowerCaseGuids` option is `false`'] = function(test) {
   execSqlOutput(test, TYPES.UniqueIdentifier, '01234567-89AB-CDEF-0123-456789ABCDEF', undefined, { lowerCaseGuids: false });
 };
 
 exports['UniqueIdentifier as output parameter when `lowerCaseGuids` option is `true`'] = function(test) {
   execSqlOutput(test, TYPES.UniqueIdentifier, '01234567-89ab-cdef-0123-456789abcdef', undefined, { lowerCaseGuids: true });
->>>>>>> d5e6e834
 };
 
 exports.outputIntNull = function(test) {
