var async = require('async');
var Connection = require('../../src/connection');
var Request = require('../../src/request');
var fs = require('fs');
const homedir = require('os').homedir();

var getConfig = function() {
  var config = JSON.parse(
    fs.readFileSync(homedir + '/.tedious/test-connection.json', 'utf8')
  ).config;

  config.options.debug = {
    packet: true,
    data: true,
    payload: true,
    token: true,
    log: true,
  };

  config.options.tdsVersion = process.env.TEDIOUS_TDS_VERSION;

  return config;
};

process.on('uncaughtException', function(err) {
  console.error(err.stack);
});

var getInstanceName = function() {
  return JSON.parse(
    fs.readFileSync(homedir + '/.tedious/test-connection.json', 'utf8')
  ).instanceName;
};

var getNtlmConfig = function() {
  return JSON.parse(
    fs.readFileSync(homedir + '/.tedious/test-connection.json', 'utf8')
  ).ntlm;
};

exports.badServer = function(test) {
  var config = getConfig();
  config.server = 'bad-server';

  var connection = new Connection(config);

  connection.on('connect', function(err) {
    test.ok(err);
  });

  connection.on('end', function(info) {
    test.done();
  });

  return connection.on('debug', function(text) {
    //console.log(text)
  });
};

exports.badPort = function(test) {
  var config = getConfig();
  config.options.port = -1;
  config.options.connectTimeout = 200;

  test.throws(function() {
    new Connection(config);
  });

  test.done();
};

exports.badCredentials = function(test) {
  var config = getConfig();
<<<<<<< HEAD
  config.password = 'bad-password';
  if (config.authentication && config.authentication.options)
  {
    config.authentication.options.password = 'bad-password';
=======

  if (config.authentication && config.authentication.type === 'azure-active-directory-password') {
    test.expect(1); // No `errorMessage` event emitted.
  } else {
    test.expect(2);
  }

  if (config.authentication) {
    config.authentication.options.userName = 'bad-user';
    config.authentication.options.password = 'bad-password';
  } else {
    config.userName = 'bad-user';
    config.password = 'bad-password';
>>>>>>> 0c37a36d
  }

  var connection = new Connection(config);

  connection.on('connect', function(err) {
    test.ok(err);

    connection.close();
  });

  connection.on('end', function(info) {
    test.done();
  });

  connection.on('infoMessage', function(info) {
    //console.log("#{info.number} : #{info.message}")
  });

  connection.on('errorMessage', function(error) {
    //console.log(`${error.number} : ${error.message}`)
    return test.ok(~error.message.indexOf('failed') || ~error.message.indexOf('登录失败'));
  });

  return connection.on(
    'debug',
    function(text) {}
    //console.log(text)
  );
};

exports.connectByPort = function(test) {
  var config = getConfig();

  if ((config.options != null ? config.options.port : undefined) == null) {
    // Config says don't do this test (probably because ports are dynamic).
    console.log('Skipping connectByPort test');
    test.done();
    return;
  }

  test.expect(2);

  var connection = new Connection(config);

  connection.on('connect', function(err) {
    test.ifError(err);

    connection.close();
  });

  connection.on('end', function(info) {
    test.done();
  });

  connection.on('databaseChange', function(database) {
    test.strictEqual(database, config.options.database);
  });

  connection.on('infoMessage', function(info) {
    //console.log("#{info.number} : #{info.message}")
  });

  return connection.on('debug', function(text) {
    //console.log(text)
  });
};

exports.connectByInstanceName = function(test) {
  if (!getInstanceName()) {
    // Config says don't do this test (probably because SQL Server Browser is not available).
    console.log('Skipping connectByInstanceName test');
    test.done();
    return;
  }

  test.expect(2);

  var config = getConfig();
  delete config.options.port;
  config.options.instanceName = getInstanceName();

  var connection = new Connection(config);

  connection.on('connect', function(err) {
    test.ifError(err);

    connection.close();
  });

  connection.on('end', function(info) {
    test.done();
  });

  connection.on('databaseChange', function(database) {
    test.strictEqual(database, config.options.database);
  });

  connection.on('infoMessage', function(info) {
    //console.log("#{info.number} : #{info.message}")
  });

  return connection.on('debug', function(text) {
    //console.log(text)
  });
};

exports.connectByInvalidInstanceName = function(test) {
  if (!getInstanceName()) {
    // Config says don't do this test (probably because SQL Server Browser is not available).
    console.log('Skipping connectByInvalidInstanceName test');
    test.done();
    return;
  }

  test.expect(1);

  var config = getConfig();
  delete config.options.port;
  config.options.instanceName = `${getInstanceName()}X`;

  var connection = new Connection(config);

  connection.on('connect', function(err) {
    test.ok(err);

    connection.close();
  });

  connection.on('end', function(info) {
    test.done();
  });

  connection.on('infoMessage', function(info) {
    //console.log("#{info.number} : #{info.message}")
  });

  return connection.on('debug', function(text) {
    //console.log(text)
  });
};

var DomainCaseEnum = {
  AsIs: 0,
  Lower: 1,
  Upper: 2,
};

var runNtlmTest = function(test, domainCase) {
  if (!getNtlmConfig()) {
    console.log('Skipping ntlm test');
    test.done();
    return;
  }

  test.expect(1);

  var config = getConfig();
  var ntlmConfig = getNtlmConfig();

  config.userName = ntlmConfig.userName;
  config.password = ntlmConfig.password;

  switch (domainCase) {
    case DomainCaseEnum.AsIs:
      config.domain = ntlmConfig.domain;
      break;
    case DomainCaseEnum.Lower:
      config.domain = ntlmConfig.domain.toLowerCase();
      break;
    case DomainCaseEnum.Upper:
      config.domain = ntlmConfig.domain.toUpperCase();
      break;
    default:
      test.ok(false, 'Unexpected value for domainCase: ' + domainCase);
  }

  var connection = new Connection(config);

  connection.on('connect', function(err) {
    test.ifError(err);

    connection.close();
  });

  connection.on('end', function(info) {
    test.done();
  });

  connection.on('infoMessage', function(info) {
    //console.log("#{info.number} : #{info.message}")
  });

  return connection.on('debug', function(text) {
    //console.log(text)
  });
};

exports.ntlm = function(test) {
  runNtlmTest(test, DomainCaseEnum.AsIs);
};

exports.ntlmLower = function(test) {
  runNtlmTest(test, DomainCaseEnum.Lower);
};

exports.ntlmUpper = function(test) {
  runNtlmTest(test, DomainCaseEnum.Upper);
};

exports.encrypt = function(test) {
  test.expect(5);

  var config = getConfig();
  config.options.encrypt = true;

  var connection = new Connection(config);

  connection.on('connect', function(err) {
    test.ifError(err);

    connection.close();
  });

  connection.on('end', function(info) {
    test.done();
  });

  connection.on('rerouting', function(info) {
    test.expect(8);
  });

  connection.on('databaseChange', function(database) {
    test.strictEqual(database, config.options.database);
  });

  connection.on('secure', function(cleartext) {
    test.ok(cleartext);
    test.ok(cleartext.getCipher());
    test.ok(cleartext.getPeerCertificate());
  });

  connection.on('infoMessage', function(info) {
    //console.log("#{info.number} : #{info.message}")
  });

  return connection.on('debug', function(text) {
    //console.log(text)
  });
};

exports['potentially throws an error on invalid crypto credential details'] = function(test) {
  var config = getConfig();
  config.options.encrypt = true;

  // On newer Node.js versions, this will throw an error when passed to `tls.createSecureContext`
  config.options.cryptoCredentialsDetails = {
    ciphers: '!ALL'
  };

  try {
    const { createSecureContext } = require('tls');
    createSecureContext(config.options.cryptoCredentialsDetails);
  } catch (err) {
    test.throws(() => {
      new Connection(config);
    });
  }

  test.done();
};

exports['fails if no cipher can be negotiated'] = function(test) {
  var config = getConfig();
  config.options.encrypt = true;

  // Specify a cipher that should never be supported by SQL Server
  config.options.cryptoCredentialsDetails = {
    ciphers: 'NULL'
  };

  var connection = new Connection(config);
  connection.on('connect', function(err) {
    test.ok(err);
    test.strictEqual(err.code, 'ESOCKET');
  });

  connection.on('end', function() {
    test.done();
  });
};

exports['does not emit error after connect timeout'] = function(test) {
  const config = getConfig();
  config.options.connectTimeout = 1;

  const connection = new Connection(config);
  connection.on('error', (error) => { test.ifError(error); });
  connection.on('connect', (err) => {});

  setTimeout(() => { test.done(); }, 500);
};

exports.execSql = function(test) {
  test.expect(7);

  var config = getConfig();

  var request = new Request('select 8 as C1', function(err, rowCount) {
    test.ifError(err);
    test.strictEqual(rowCount, 1);

    connection.close();
  });

  request.on('doneInProc', function(rowCount, more) {
    test.ok(more);
    test.strictEqual(rowCount, 1);
  });

  request.on('columnMetadata', function(columnsMetadata) {
    test.strictEqual(columnsMetadata.length, 1);
  });

  request.on('row', function(columns) {
    test.strictEqual(columns.length, 1);
    test.strictEqual(columns[0].value, 8);
  });

  var connection = new Connection(config);

  connection.on('connect', function(err) {
    connection.execSql(request);
  });

  connection.on('end', function(info) {
    test.done();
  });

  connection.on('infoMessage', function(info) {
    //console.log("#{info.number} : #{info.message}")
  });

  return connection.on('debug', function(text) {
    //console.log(text)
  });
};

exports.numericColumnName = function(test) {
  test.expect(5);

  var config = getConfig();
  config.options.useColumnNames = true;

  var request = new Request('select 8 as [123]', function(err, rowCount) {
    test.ifError(err);
    test.strictEqual(rowCount, 1);

    connection.close();
  });

  request.on('columnMetadata', function(columnsMetadata) {
    test.strictEqual(Object.keys(columnsMetadata).length, 1);
  });

  request.on('row', function(columns) {
    test.strictEqual(Object.keys(columns).length, 1);
    test.strictEqual(columns[123].value, 8);
  });

  var connection = new Connection(config);

  connection.on('connect', function(err) {
    connection.execSql(request);
  });

  connection.on('end', function(info) {
    test.done();
  });

  connection.on('infoMessage', function(info) {
    //console.log("#{info.number} : #{info.message}")
  });

  connection.on('debug', function(text) {
    //console.log(text)
  });
};

exports.duplicateColumnNames = function(test) {
  test.expect(6);

  var config = getConfig();
  config.options.useColumnNames = true;

  var request = new Request("select 1 as abc, 2 as xyz, '3' as abc", function(
    err,
    rowCount
  ) {
    test.ifError(err);
    test.strictEqual(rowCount, 1);

    connection.close();
  });

  request.on('columnMetadata', function(columnsMetadata) {
    test.strictEqual(Object.keys(columnsMetadata).length, 2);
  });

  request.on('row', function(columns) {
    test.strictEqual(Object.keys(columns).length, 2);

    test.strictEqual(columns.abc.value, 1);
    test.strictEqual(columns.xyz.value, 2);
  });

  var connection = new Connection(config);

  connection.on('connect', function(err) {
    connection.execSql(request);
  });

  connection.on('end', function(info) {
    test.done();
  });

  connection.on('infoMessage', function(info) {
    //console.log("#{info.number} : #{info.message}")
  });

  connection.on('debug', function(text) {
    //console.log(text)
  });
};

exports.execSqlMultipleTimes = function(test) {
  var timesToExec = 5;
  var sqlExecCount = 0;

  test.expect(timesToExec * 7);

  var config = getConfig();

  var execSql = function() {
    if (sqlExecCount === timesToExec) {
      connection.close();
      return;
    }

    var request = new Request('select 8 as C1', function(err, rowCount) {
      test.ifError(err);
      test.strictEqual(rowCount, 1);

      sqlExecCount++;
      execSql();
    });

    request.on('doneInProc', function(rowCount, more) {
      test.ok(more);
      test.strictEqual(rowCount, 1);
    });

    request.on('columnMetadata', function(columnsMetadata) {
      test.strictEqual(columnsMetadata.length, 1);
    });

    request.on('row', function(columns) {
      test.strictEqual(columns.length, 1);
      test.strictEqual(columns[0].value, 8);
    });

    connection.execSql(request);
  };

  var connection = new Connection(config);

  connection.on('connect', function(err) {
    execSql();
  });

  connection.on('end', function(info) {
    test.done();
  });

  connection.on('infoMessage', function(info) {
    //console.log("#{info.number} : #{info.message}")
  });

  connection.on('debug', function(text) {
    //console.log(text)
  });
};

exports.execSqlWithOrder = function(test) {
  test.expect(10);

  var config = getConfig();

  var sql =
    'select top 2 object_id, name, column_id, system_type_id from sys.columns order by name, system_type_id';
  var request = new Request(sql, function(err, rowCount) {
    test.ifError(err);
    test.strictEqual(rowCount, 2);

    connection.close();
  });

  request.on('doneInProc', function(rowCount, more) {
    test.ok(more);
    test.strictEqual(rowCount, 2);
  });

  request.on('columnMetadata', function(columnsMetadata) {
    test.strictEqual(columnsMetadata.length, 4);
  });

  request.on('order', function(orderColumns) {
    test.strictEqual(orderColumns.length, 2);
    test.strictEqual(orderColumns[0], 2);
    test.strictEqual(orderColumns[1], 4);
  });

  request.on('row', function(columns) {
    test.strictEqual(columns.length, 4);
  });

  var connection = new Connection(config);

  connection.on('connect', function(err) {
    connection.execSql(request);
  });

  connection.on('end', function(info) {
    test.done();
  });

  connection.on('infoMessage', function(info) {
    //console.log("#{info.number} : #{info.message}")
  });

  connection.on('errorMessage', function(error) {
    //console.log("#{error.number} : #{error.message}")
  });

  connection.on('debug', function(text) {
    //console.log(text)
  });
};

exports.execBadSql = function(test) {
  test.expect(2);

  var config = getConfig();

  var request = new Request('bad syntax here', function(err) {
    test.ok(err);

    connection.close();
  });

  var connection = new Connection(config);

  connection.on('connect', function(err) {
    connection.execSql(request);
  });

  connection.on('end', function(info) {
    test.done();
  });

  connection.on('errorMessage', function(error) {
    //console.log("#{error.number} : #{error.message}")
    test.ok(error);
  });

  connection.on('debug', function(text) {
    //console.log(text)
  });
};

exports.closeConnectionRequestPending = function(test) {
  test.expect(1);

  var config = getConfig();

  var request = new Request('select 8 as C1', function(err, rowCount) {
    test.ok(err);
    test.strictEqual(err.code, 'ECLOSE');
  });

  var connection = new Connection(config);

  connection.on('connect', function(err) {
    test.ifError(err);
    connection.execSql(request);

    // This should trigger request callback with error as there is
    // request pending now.
    connection.close();
  });

  connection.on('end', function(info) {
    test.done();
  });

  connection.on('error', function(err) {
  });

  connection.on('infoMessage', function(info) {
    //console.log("#{info.number} : #{info.message}")
  });

  connection.on('debug', function(text) {
    //console.log(text)
  });
};

exports.sqlWithMultipleResultSets = function(test) {
  test.expect(8);

  var config = getConfig();
  var row = 0;

  var request = new Request('select 1; select 2;', function(err, rowCount) {
    test.ifError(err);
    test.strictEqual(rowCount, 2);

    connection.close();
  });

  request.on('doneInProc', function(rowCount, more) {
    test.strictEqual(rowCount, 1);
  });

  request.on('columnMetadata', function(columnsMetadata) {
    test.strictEqual(columnsMetadata.length, 1);
  });

  request.on('row', function(columns) {
    test.strictEqual(columns[0].value, ++row);
  });

  var connection = new Connection(config);

  connection.on('connect', function(err) {
    connection.execSql(request);
  });

  connection.on('end', function(info) {
    test.done();
  });

  connection.on('infoMessage', function(info) {
    //console.log("#{info.number} : #{info.message}")
  });

  connection.on('debug', function(text) {
    //console.log(text)
  });
};

exports.rowCountForUpdate = function(test) {
  test.expect(2);

  var config = getConfig();

  var setupSql = `\
create table #tab1 (id int, name nvarchar(10));
insert into #tab1 values(1, N'a1');
insert into #tab1 values(2, N'a2');
insert into #tab1 values(3, N'b1');
update #tab1 set name = 'a3' where name like 'a%'\
`;

  var request = new Request(setupSql, function(err, rowCount) {
    test.ifError(err);
    test.strictEqual(rowCount, 5);
    connection.close();
  });

  var connection = new Connection(config);

  connection.on('connect', function(err) {
    connection.execSql(request);
  });

  connection.on('end', function(info) {
    test.done();
  });

  connection.on('infoMessage', function(info) {
    //console.log("#{info.number} : #{info.message}")
  });

  connection.on('debug', function(text) {
    //console.log(text)
  });
};

exports.rowCollectionOnRequestCompletion = function(test) {
  test.expect(5);

  var config = getConfig();
  config.options.rowCollectionOnRequestCompletion = true;

  var request = new Request('select 1 as a; select 2 as b;', function(
    err,
    rowCount,
    rows
  ) {
    test.strictEqual(rows.length, 2);

    test.strictEqual(rows[0][0].metadata.colName, 'a');
    test.strictEqual(rows[0][0].value, 1);
    test.strictEqual(rows[1][0].metadata.colName, 'b');
    test.strictEqual(rows[1][0].value, 2);

    connection.close();
  });

  var connection = new Connection(config);

  connection.on('connect', function(err) {
    connection.execSql(request);
  });

  connection.on('end', function(info) {
    test.done();
  });

  connection.on('infoMessage', function(info) {
    //console.log("#{info.number} : #{info.message}")
  });

  connection.on('debug', function(text) {
    //console.log(text)
  });
};

exports.rowCollectionOnDone = function(test) {
  test.expect(6);

  var config = getConfig();
  config.options.rowCollectionOnDone = true;

  var doneCount = 0;

  var request = new Request('select 1 as a; select 2 as b;', function(
    err,
    rowCount,
    rows
  ) {
    connection.close();
  });

  request.on('doneInProc', function(rowCount, more, rows) {
    test.strictEqual(rows.length, 1);

    switch (++doneCount) {
      case 1:
        test.strictEqual(rows[0][0].metadata.colName, 'a');
        test.strictEqual(rows[0][0].value, 1);
        break;
      case 2:
        test.strictEqual(rows[0][0].metadata.colName, 'b');
        test.strictEqual(rows[0][0].value, 2);
        break;
    }
  });

  var connection = new Connection(config);

  connection.on('connect', function(err) {
    connection.execSql(request);
  });

  connection.on('end', function(info) {
    test.done();
  });

  connection.on('infoMessage', function(info) {
    //console.log("#{info.number} : #{info.message}")
  });

  connection.on('debug', function(text) {
    //console.log(text)
  });
};

exports.execProcAsSql = function(test) {
  test.expect(7);

  var config = getConfig();

  var request = new Request('exec sp_help int', function(err, rowCount) {
    test.ifError(err);
    test.strictEqual(rowCount, 0);

    connection.close();
  });

  request.on('doneProc', function(rowCount, more, returnStatus) {
    test.ok(!more);
    test.strictEqual(returnStatus, 0);
  });

  request.on('doneInProc', function(rowCount, more) {
    test.ok(more);
  });

  request.on('row', function(columns) {
    test.ok(true);
  });

  var connection = new Connection(config);

  connection.on('connect', function(err) {
    connection.execSql(request);
  });

  connection.on('end', function(info) {
    test.done();
  });

  connection.on('infoMessage', function(info) {
    //console.log("#{info.number} : #{info.message}")
  });

  connection.on('debug', function(text) {
    //console.log(text)
  });
};

exports.resetConnection = function(test) {
  test.expect(4);

  var config = getConfig();

  var testAnsiNullsOptionOn = function(callback) {
    testAnsiNullsOption(true, callback);
  };

  var testAnsiNullsOptionOff = function(callback) {
    testAnsiNullsOption(false, callback);
  };

  var testAnsiNullsOption = function(expectedOptionOn, callback) {
    var request = new Request('select @@options & 32', function(err, rowCount) {
      callback(err);
    });

    request.on('row', function(columns) {
      var optionOn = columns[0].value === 32;
      test.strictEqual(optionOn, expectedOptionOn);
    });

    connection.execSql(request);
  };

  var setAnsiNullsOptionOff = function(callback) {
    var request = new Request('set ansi_nulls off', function(err, rowCount) {
      callback(err);
    });

    connection.execSqlBatch(request);
  };

  var connection = new Connection(config);

  connection.on('resetConnection', function() {
    test.ok(true);
  });

  connection.on('connect', function(err) {
    async.series([
      testAnsiNullsOptionOn,
      setAnsiNullsOptionOff,
      testAnsiNullsOptionOff,
      function(callback) {
        connection.reset(function(err) {
          if (connection.config.options.tdsVersion < '7_2') {
            // TDS 7_1 doesnt send RESETCONNECTION acknowledgement packet
            test.ok(true);
          }

          callback(err);
        });
      },
      testAnsiNullsOptionOn,
      function(callback) {
        connection.close();
        callback();
      },
    ]);
  });

  connection.on('end', function(info) {
    test.done();
  });

  connection.on('infoMessage', function(info) {
    //console.log("#{info.number} : #{info.message}")
  });

  connection.on('debug', function(text) {
    //console.log(text)
  });
};

exports.cancelRequest = function(test) {
  test.expect(8);

  var config = getConfig();

  var request = new Request(
    "select 1 as C1;waitfor delay '00:00:05';select 2 as C2",
    function(err, rowCount, rows) {
      test.strictEqual(err.message, 'Canceled.');

      connection.close();
    }
  );

  request.on('doneInProc', function(rowCount, more) {
    test.ok(false);
  });

  request.on('doneProc', function(rowCount, more) {
    test.ok(!rowCount);
    test.strictEqual(more, false);
  });

  request.on('done', function(rowCount, more, rows) {
    test.ok(!rowCount);
    test.strictEqual(more, false);
  });

  request.on('columnMetadata', function(columnsMetadata) {
    test.strictEqual(columnsMetadata.length, 1);
  });

  request.on('row', function(columns) {
    test.strictEqual(columns.length, 1);
    test.strictEqual(columns[0].value, 1);
  });

  var connection = new Connection(config);

  connection.on('connect', function(err) {
    connection.execSql(request);
    setTimeout(connection.cancel.bind(connection), 2000);
  });

  connection.on('end', function(info) {
    test.done();
  });

  connection.on('infoMessage', function(info) {
    //console.log("#{info.number} : #{info.message}")
  });

  connection.on('debug', function(text) {
    //console.log(text)
  });
};

exports.requestTimeout = function(test) {
  test.expect(8);

  var config = getConfig();
  config.options.requestTimeout = 1000;

  var request = new Request(
    "select 1 as C1;waitfor delay '00:00:05';select 2 as C2",
    function(err, rowCount, rows) {
      test.equal(err.message, 'Timeout: Request failed to complete in 1000ms');

      connection.close();
    }
  );

  request.on('doneInProc', function(rowCount, more) {
    test.ok(false);
  });

  request.on('doneProc', function(rowCount, more) {
    test.ok(!rowCount);
    test.strictEqual(more, false);
  });

  request.on('done', function(rowCount, more, rows) {
    test.ok(!rowCount);
    test.strictEqual(more, false);
  });

  request.on('columnMetadata', function(columnsMetadata) {
    test.strictEqual(columnsMetadata.length, 1);
  });

  request.on('row', function(columns) {
    test.strictEqual(columns.length, 1);
    test.strictEqual(columns[0].value, 1);
  });

  var connection = new Connection(config);

  connection.on('connect', function(err) {
    connection.execSql(request);
  });

  connection.on('end', function(info) {
    test.done();
  });

  connection.on('infoMessage', function(info) {
    //console.log("#{info.number} : #{info.message}")
  });

  connection.on('debug', function(text) {
    //console.log(text)
  });
};

var runSqlBatch = function(test, config, sql, requestCallback) {
  var connection = new Connection(config);

  var request = new Request(sql, function() {
    requestCallback.apply(this, arguments);
    connection.close();
  });

  connection.on('connect', function(err) {
    test.ifError(err);
    connection.execSqlBatch(request);
  });

  connection.on('end', function(info) {
    test.done();
  });
};

// Test that the default behavior allows adding null values to a
// temporary table where the nullability is not explicitly declared.
exports.testAnsiNullDefault = function(test) {
  test.expect(2);

  var sql =
    'create table #testAnsiNullDefault (id int);\n' +
    'insert #testAnsiNullDefault values (null);\n' +
    'drop table #testAnsiNullDefault;';

  runSqlBatch(test, getConfig(), sql, function(err) {
    test.ifError(err);
  });
};

// Test that the default behavior can be overridden (so that temporary
// table columns are non-nullable by default).
exports.disableAnsiNullDefault = function(test) {
  test.expect(3);

  var sql =
    'create table #testAnsiNullDefaults (id int);\n' +
    'insert #testAnsiNullDefaults values (null);\n' +
    'drop table #testAnsiNullDefaults;';

  var config = getConfig();
  config.options.enableAnsiNullDefault = false;

  runSqlBatch(test, config, sql, function(err) {
    test.ok(err instanceof Error);
    test.strictEqual(err != null ? err.number : undefined, 515);
  }); // Cannot insert the value NULL
};

var testDateFirstImpl = (test, datefirst) => {
  datefirst = datefirst || 7;
  test.expect(3);
  var config = getConfig();
  config.options.datefirst = datefirst;

  var connection = new Connection(config);

  var request = new Request('select @@datefirst', function(err) {
    test.ifError(err);
    connection.close();
  });

  request.on('row', function(columns) {
    var dateFirstActual = columns[0].value;
    test.strictEqual(dateFirstActual, datefirst);
  });

  connection.on('connect', function(err) {
    test.ifError(err);
    connection.execSql(request);
  });

  connection.on('end', function(info) {
    test.done();
  });
};

// Test that the default setting for DATEFIRST is 7
exports.testDatefirstDefault = function(test) {
  testDateFirstImpl(test, undefined);
};

// Test that the DATEFIRST setting can be changed via an optional configuration
exports.testDatefirstCustom = function(test) {
  testDateFirstImpl(test, 3);
};

// Test that an invalid DATEFIRST setting throws
exports.badDatefirst = function(test) {
  test.expect(1);
  var config = getConfig();
  config.options.datefirst = -1;

  test.throws(function() {
    new Connection(config);
  });

  test.done();
};


var testLanguage = function(test, language) {
  language = language || 'us_english';
  test.expect(3);
  var config = getConfig();
  config.options.language = language;

  var connection = new Connection(config);

  var request = new Request('select @@language', function(err) {
    test.ifError(err);
    connection.close();
  });

  request.on('row', function(columns) {
    var languageActual = columns[0].value;
    test.strictEqual(languageActual, language);
  });

  connection.on('connect', function(err) {
    test.ifError(err);
    connection.execSql(request);
  });

  connection.on('end', function(info) {
    test.done();
  });
};

// Test that the default setting for LANGUAGE is us_english
exports.testLanguageDefault = function(test) {
  testLanguage(test, undefined);
};

// Test that the LANGUAGE setting can be changed via an optional configuration
exports.testLanguageCustom = function(test) {
  testLanguage(test, 'Deutsch');
};

var testDateFormat = function(test, dateFormat) {
  dateFormat = dateFormat || 'mdy';
  test.expect(3);
  var config = getConfig();
  config.options.dateFormat = dateFormat;

  var connection = new Connection(config);

  var request = new Request(
    'SELECT DATE_FORMAT FROM sys.dm_exec_sessions WHERE SESSION_ID = @@SPID ',
    function(err) {
      test.ifError(err);
      connection.close();
    }
  );

  request.on('row', function(columns) {
    var dateFormatActual = columns[0].value;
    test.strictEqual(dateFormatActual, dateFormat);
  });

  connection.on('connect', function(err) {
    test.ifError(err);
    connection.execSql(request);
  });

  connection.on('end', function(info) {
    test.done();
  });
};

// Test that the default setting for DATEFORMAT is mdy
exports.testDateFormatDefault = function(test) {
  testDateFormat(test, undefined);
};

// Test that the DATEFORMAT setting can be changed via an optional configuration
exports.testDateFormatCustom = function(test) {
  testDateFormat(test, 'dmy');
};

var testBooleanConfigOption = function(test, optionName, optionValue, optionFlag, defaultOn) {
  test.expect(6);

  var config = getConfig();
  config.options[optionName] = optionValue;
  var connection = new Connection(config);

  var request = new Request(
    `SELECT (${optionFlag} & @@OPTIONS) AS OPTION_FLAG_OR_ZERO;`,
    function(err, rowCount) {
      test.ifError(err);
      test.strictEqual(rowCount, 1);

      connection.close();
    }
  );

  request.on('columnMetadata', function(columnsMetadata) {
    test.strictEqual(Object.keys(columnsMetadata).length, 1);
  });

  request.on('row', function(columns) {
    test.strictEqual(Object.keys(columns).length, 1);

    var expectedValue;
    if (optionValue === true || (optionValue === undefined && defaultOn)) {
      expectedValue = optionFlag;
    } else {
      expectedValue = 0;
    }

    test.strictEqual(columns[0].value, expectedValue);
  });

  connection.on('connect', function(err) {
    test.ifError(err);

    connection.execSql(request);
  });

  connection.on('end', function(info) {
    test.done();
  });
};

var testBadBooleanConfigOption = function(test, optionName) {
  var config = getConfig();
  config.options[optionName] = 'on';

  test.throws(function() {
    new Connection(config);
  });

  test.done();
};

exports.testAnsiNullDefault = function(test) {
  testBooleanConfigOption(test, 'enableAnsiNull', undefined, 32, true);
};

exports.testAnsiNullOn = function(test) {
  testBooleanConfigOption(test, 'enableAnsiNull', true, 32, true);
};

exports.testAnsiNullOff = function(test) {
  testBooleanConfigOption(test, 'enableAnsiNull', false, 32, true);
};

exports.badAnsiNull = function(test) {
  testBadBooleanConfigOption(test, 'enableAnsiNull');
};

exports.testAnsiNullDefaultDefault = function(test) {
  testBooleanConfigOption(test, 'enableAnsiNullDefault', undefined, 1024, true);
};

exports.testAnsiNullDefaultOn = function(test) {
  testBooleanConfigOption(test, 'enableAnsiNullDefault', true, 1024, true);
};

exports.testAnsiNullDefaultOff = function(test) {
  testBooleanConfigOption(test, 'enableAnsiNullDefault', false, 1024, true);
};

exports.badAnsiNullDefault = function(test) {
  testBadBooleanConfigOption(test, 'enableAnsiNullDefault');
};

exports.testAnsiPaddingDefault = function(test) {
  testBooleanConfigOption(test, 'enableAnsiPadding', undefined, 16, true);
};

exports.testAnsiPaddingOn = function(test) {
  testBooleanConfigOption(test, 'enableAnsiPadding', true, 16, true);
};

exports.testAnsiPaddingOff = function(test) {
  testBooleanConfigOption(test, 'enableAnsiPadding', false, 16, true);
};

exports.badAnsiPadding = function(test) {
  testBadBooleanConfigOption(test, 'enableAnsiPadding');
};

exports.testAnsiWarningsDefault = function(test) {
  testBooleanConfigOption(test, 'enableAnsiWarnings', undefined, 8, true);
};

exports.testAnsiWarningsOn = function(test) {
  testBooleanConfigOption(test, 'enableAnsiWarnings', true, 8, true);
};

exports.testAnsiWarningsOff = function(test) {
  testBooleanConfigOption(test, 'enableAnsiWarnings', false, 8, true);
};

exports.badAnsiWarnings = function(test) {
  testBadBooleanConfigOption(test, 'enableAnsiWarnings');
};

exports.testArithAbortDefault = function(test) {
  testBooleanConfigOption(test, 'enableArithAbort', undefined, 64, false);
};

exports.testArithAbortOn = function(test) {
  testBooleanConfigOption(test, 'enableArithAbort', true, 64, false);
};

exports.testArithAbortOff = function(test) {
  testBooleanConfigOption(test, 'enableArithAbort', false, 64, false);
};

exports.badArithAbort = function(test) {
  testBadBooleanConfigOption(test, 'enableArithAbort');
};

exports.testConcatNullYieldsNullDefault = function(test) {
  testBooleanConfigOption(test, 'enableConcatNullYieldsNull', undefined, 4096, true);
};

exports.testConcatNullYieldsNullOn = function(test) {
  testBooleanConfigOption(test, 'enableConcatNullYieldsNull', true, 4096, true);
};

exports.testConcatNullYieldsNullOff = function(test) {
  testBooleanConfigOption(test, 'enableConcatNullYieldsNull', false, 4096, true);
};

exports.badConcatNullYieldsNull = function(test) {
  testBadBooleanConfigOption(test, 'enableConcatNullYieldsNull');
};

exports.testCursorCloseOnCommitDefault = function(test) {
  testBooleanConfigOption(test, 'enableCursorCloseOnCommit', undefined, 4, false);
};

exports.testCursorCloseOnCommitOn = function(test) {
  testBooleanConfigOption(test, 'enableCursorCloseOnCommit', true, 4, false);
};

exports.testCursorCloseOnCommitOff = function(test) {
  testBooleanConfigOption(test, 'enableCursorCloseOnCommit', false, 4, false);
};

exports.badCursorCloseOnCommit = function(test) {
  testBadBooleanConfigOption(test, 'enableCursorCloseOnCommit');
};

exports.testImplicitTransactionsDefault = function(test) {
  testBooleanConfigOption(test, 'enableImplicitTransactions', undefined, 2, false);
};

exports.testImplicitTransactionsOn = function(test) {
  testBooleanConfigOption(test, 'enableImplicitTransactions', true, 2, false);
};

exports.testImplicitTransactionsOff = function(test) {
  testBooleanConfigOption(test, 'enableImplicitTransactions', false, 2, false);
};

exports.badImplicitTransactions = function(test) {
  testBadBooleanConfigOption(test, 'enableImplicitTransactions');
};

exports.testNumericRoundabortDefault = function(test) {
  testBooleanConfigOption(test, 'enableNumericRoundabort', undefined, 8192, false);
};

exports.testNumericRoundabortOn = function(test) {
  testBooleanConfigOption(test, 'enableNumericRoundabort', true, 8192, false);
};

exports.testNumericRoundabortOff = function(test) {
  testBooleanConfigOption(test, 'enableNumericRoundabort', false, 8192, false);
};

exports.badNumericRoundabort = function(test) {
  testBadBooleanConfigOption(test, 'enableNumericRoundabort');
};

exports.testQuotedIdentifierDefault = function(test) {
  testBooleanConfigOption(test, 'enableQuotedIdentifier', undefined, 256, true);
};

exports.testQuotedIdentifierOn = function(test) {
  testBooleanConfigOption(test, 'enableQuotedIdentifier', true, 256, true);
};

exports.testQuotedIdentifierOff = function(test) {
  testBooleanConfigOption(test, 'enableQuotedIdentifier', false, 256, true);
};

exports.badQuotedIdentifier = function(test) {
  testBadBooleanConfigOption(test, 'enableQuotedIdentifier');
};

exports.testAbortTransactionOnErrorDefault = function(test) {
  testBooleanConfigOption(test, 'abortTransactionOnError', undefined, 16384, false);
};

exports.testAbortTransactionOnErrorOn = function(test) {
  testBooleanConfigOption(test, 'abortTransactionOnError', true, 16384, false);
};

exports.testAbortTransactionOnErrorOff = function(test) {
  testBooleanConfigOption(test, 'abortTransactionOnError', false, 16384, false);
};

exports.badAbortTransactionOnError = function(test) {
  testBadBooleanConfigOption(test, 'abortTransactionOnError');
};<|MERGE_RESOLUTION|>--- conflicted
+++ resolved
@@ -71,12 +71,6 @@
 
 exports.badCredentials = function(test) {
   var config = getConfig();
-<<<<<<< HEAD
-  config.password = 'bad-password';
-  if (config.authentication && config.authentication.options)
-  {
-    config.authentication.options.password = 'bad-password';
-=======
 
   if (config.authentication && config.authentication.type === 'azure-active-directory-password') {
     test.expect(1); // No `errorMessage` event emitted.
@@ -90,7 +84,6 @@
   } else {
     config.userName = 'bad-user';
     config.password = 'bad-password';
->>>>>>> 0c37a36d
   }
 
   var connection = new Connection(config);
