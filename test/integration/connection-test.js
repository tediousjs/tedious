const async = require('async');
const Connection = require('../../src/connection');
const Request = require('../../src/request');
const fs = require('fs');
const homedir = require('os').homedir();
<<<<<<< HEAD
const { AuthenticationContext } = require('adal-node');
=======
const assert = require('chai').assert;
>>>>>>> b52a2b35

function getConfig() {
  const config = JSON.parse(
    fs.readFileSync(homedir + '/.tedious/test-connection.json', 'utf8')
  ).config;

  var token = getMSIToken(config);
  if ('undefined' !== token) {
    config.authentication.options.token = token;
  }

  config.options.debug = {
    packet: true,
    data: true,
    payload: true,
    token: true,
    log: true,
  };

  config.options.tdsVersion = process.env.TEDIOUS_TDS_VERSION;

  return config;
}

process.on('uncaughtException', function(err) {
  console.error(err.stack);
});

function getInstanceName() {
  return JSON.parse(
    fs.readFileSync(homedir + '/.tedious/test-connection.json', 'utf8')
  ).instanceName;
}

function getNtlmConfig() {
  return JSON.parse(
    fs.readFileSync(homedir + '/.tedious/test-connection.json', 'utf8')
  ).ntlm;
}

<<<<<<< HEAD
function getMSIToken(config) {
  var token;
  var authType = config.authentication.type;
  if ('azure-active-directory-access-token' === authType) {
    var uid = config.authentication.options.userName;
    var pwd = config.authentication.options.password;
    const spn = 'https://database.windows.net/';
    const stsurl = 'https://login.windows.net/136C5EF1-C066-4A88-8B91-4B8BCD2708BB';
    const clientId = '7f98cb04-cd1e-40df-9140-3bf7e2cea4db';
    const context = new AuthenticationContext(stsurl);
    context.acquireTokenWithUsernamePassword(spn, uid, pwd, clientId, (err, tokenResponse) => {
      if (err) {
        console.log('Token cannot be successfully retrived: ' + err.stack);
        return token;
      }
      token = tokenResponse;
    });
  }
  return token;
}

exports.badServer = function(test) {
  var config = getConfig();
  config.server = 'bad-server';
=======
describe('Initiate Connect Test', function() {
  this.timeout(20000);
>>>>>>> b52a2b35

  it('should be bad server', function(done) {
    const config = getConfig();
    config.server = 'bad-server';

    const connection = new Connection(config);

    connection.on('connect', function(err) {
      assert.ok(err);
    });

    connection.on('end', function(info) {
      done();
    });

    return connection.on('debug', function(text) {
      // console.log(text)
    });
  });

  it('should be bad port', function(done) {
    const config = getConfig();
    config.options.port = -1;
    config.options.connectTimeout = 200;

    assert.throws(function() {
      new Connection(config);
    });

    done();
  });

  it('should be bad credentials', function(done) {
    const config = getConfig();

    config.authentication.options.userName = 'bad-user';
    config.authentication.options.password = 'bad-password';

<<<<<<< HEAD
  config.authentication.options.token = { accessToken: 'bad-token' };
  config.authentication.options.userName = 'bad-user';
  config.authentication.options.password = 'bad-password';
=======
    const connection = new Connection(config);
>>>>>>> b52a2b35

    connection.on('connect', function(err) {
      assert.ok(err);

      connection.close();
    });

    connection.on('end', function(info) {
      done();
    });

    connection.on('infoMessage', function(info) {
      // console.log("#{info.number} : #{info.message}")
    });

    connection.on('errorMessage', function(error) {
      // console.log(`${error.number} : ${error.message}`)
      return assert.ok(~error.message.indexOf('failed') || ~error.message.indexOf('登录失败'));
    });

    return connection.on(
      'debug',
      function(text) { }
      // console.log(text)
    );
  });

  it('should connect by port', function(done) {
    const config = getConfig();

    if ((config.options != null ? config.options.port : undefined) == null) {
      // Config says don't do this test (probably because ports are dynamic).
      return this.skip();
    }

    const connection = new Connection(config);

    connection.on('connect', function(err) {
      assert.ifError(err);

      connection.close();
    });

    connection.on('end', function(info) {
      done();
    });

    connection.on('databaseChange', function(database) {
      assert.strictEqual(database, config.options.database);
    });

    connection.on('infoMessage', function(info) {
      // console.log("#{info.number} : #{info.message}")
    });

    return connection.on('debug', function(text) {
      // console.log(text)
    });
  });

  it('should connect by instance name', function(done) {
    if (!getInstanceName()) {
      // Config says don't do this test (probably because SQL Server Browser is not available).
      return this.skip();
    }

    const config = getConfig();
    delete config.options.port;
    config.options.instanceName = getInstanceName();

    const connection = new Connection(config);

    connection.on('connect', function(err) {
      assert.ifError(err);

      connection.close();
    });

    connection.on('end', function(info) {
      done();
    });

    connection.on('databaseChange', function(database) {
      assert.strictEqual(database, config.options.database);
    });

    connection.on('infoMessage', function(info) {
      // console.log("#{info.number} : #{info.message}")
    });

    return connection.on('debug', function(text) {
      // console.log(text)
    });
  });

  it('should connect by invalid instance name', function(done) {
    if (!getInstanceName()) {
      // Config says don't do this test (probably because SQL Server Browser is not available).
      return this.skip();
    }

    const config = getConfig();
    delete config.options.port;
    config.options.instanceName = `${getInstanceName()}X`;

    const connection = new Connection(config);

    connection.on('connect', function(err) {
      assert.ok(err);

      connection.close();
    });

    connection.on('end', function(info) {
      done();
    });

    connection.on('infoMessage', function(info) {
      // console.log("#{info.number} : #{info.message}")
    });

    return connection.on('debug', function(text) {
      // console.log(text)
    });
  });

  it('should potentially throw an error on invalid crypto credential details', function(done) {
    const config = getConfig();
    config.options.encrypt = true;

    // On newer Node.js versions, this will throw an error when passed to `tls.createSecureContext`
    config.options.cryptoCredentialsDetails = {
      ciphers: '!ALL'
    };

    try {
      const { createSecureContext } = require('tls');
      createSecureContext(config.options.cryptoCredentialsDetails);
    } catch {
      assert.throws(() => {
        new Connection(config);
      });
    }

    done();
  });

  it('should fail if no cipher can be negotiated', function(done) {
    const config = getConfig();
    config.options.encrypt = true;

    // Specify a cipher that should never be supported by SQL Server
    config.options.cryptoCredentialsDetails = {
      ciphers: 'NULL'
    };

    const connection = new Connection(config);
    connection.on('connect', function(err) {
      assert.ok(err);
      assert.strictEqual(err.code, 'ESOCKET');
    });

    connection.on('end', function() {
      done();
    });
  });

  it('should not emit error after connect timeout', function(done) {
    const config = getConfig();
    config.options.connectTimeout = 1;

    const connection = new Connection(config);
    connection.on('error', (error) => { assert.ifError(error); });
    connection.on('connect', (err) => { });

    setTimeout(() => { done(); }, 500);
  });

});


describe('Ntlm Test', function() {
  const DomainCaseEnum = {
    AsIs: 0,
    Lower: 1,
    Upper: 2,
  };

  function runNtlmTest(done, domainCase) {
    const ntlmConfig = getNtlmConfig();

    if (!ntlmConfig) {
      return this.skip();
    }

    switch (domainCase) {
      case DomainCaseEnum.AsIs:
        break;
      case DomainCaseEnum.Lower:
        ntlmConfig.authentication.options.domain = ntlmConfig.authentication.options.domain.toLowerCase();
        break;
      case DomainCaseEnum.Upper:
        ntlmConfig.authentication.options.domain = ntlmConfig.authentication.options.domain.toUpperCase();
        break;
      default:
        assert.ok(false, 'Unexpected value for domainCase: ' + domainCase);
    }

    const connection = new Connection(ntlmConfig);

    connection.on('connect', function(err) {
      assert.ifError(err);

      connection.close();
    });

    connection.on('end', function(info) {
      done();
    });

    connection.on('infoMessage', function(info) {
      // console.log("#{info.number} : #{info.message}")
    });

    return connection.on('debug', function(text) {
      // console.log(text)
    });
  }

  it('should ntlm', function(done) {
    runNtlmTest.call(this, done, DomainCaseEnum.AsIs);
  });

  it('should ntlm lower', function(done) {
    runNtlmTest.call(this, done, DomainCaseEnum.Lower);
  });

  it('should ntlm upper', function(done) {
    runNtlmTest.call(this, done, DomainCaseEnum.Upper);
  });
});

describe('Encrypt Test', function() {
  it('should encrypt', function(done) {
    const config = getConfig();
    config.options.encrypt = true;

    const connection = new Connection(config);

    connection.on('connect', function(err) {
      assert.ifError(err);

      connection.close();
    });

    connection.on('end', function(info) {
      done();
    });

    connection.on('databaseChange', function(database) {
      assert.strictEqual(database, config.options.database);
    });

    connection.on('secure', function(cleartext) {
      assert.ok(cleartext);
      assert.ok(cleartext.getCipher());
      assert.ok(cleartext.getPeerCertificate());
    });

    connection.on('infoMessage', function(info) {
      // console.log("#{info.number} : #{info.message}")
    });

    return connection.on('debug', function(text) {
      // console.log(text)
    });
  });
});

describe('Insertion Tests', function() {
  this.timeout(30000);

  it('should execSql', function(done) {
    const config = getConfig();

    const request = new Request('select 8 as C1', function(err, rowCount) {
      assert.ifError(err);
      assert.strictEqual(rowCount, 1);

      connection.close();
    });

    request.on('doneInProc', function(rowCount, more) {
      assert.ok(more);
      assert.strictEqual(rowCount, 1);
    });

    request.on('columnMetadata', function(columnsMetadata) {
      assert.strictEqual(columnsMetadata.length, 1);
    });

    request.on('row', function(columns) {
      assert.strictEqual(columns.length, 1);
      assert.strictEqual(columns[0].value, 8);
    });

    let connection = new Connection(config);

    connection.on('connect', function(err) {
      connection.execSql(request);
    });

    connection.on('end', function(info) {
      done();
    });

    connection.on('infoMessage', function(info) {
      // console.log("#{info.number} : #{info.message}")
    });

    return connection.on('debug', function(text) {
      // console.log(text)
    });
  });

  it('should numeric column name', function(done) {
    const config = getConfig();
    config.options.useColumnNames = true;

    const request = new Request('select 8 as [123]', function(err, rowCount) {
      assert.ifError(err);
      assert.strictEqual(rowCount, 1);

      connection.close();
    });

    request.on('columnMetadata', function(columnsMetadata) {
      assert.strictEqual(Object.keys(columnsMetadata).length, 1);
    });

    request.on('row', function(columns) {
      assert.strictEqual(Object.keys(columns).length, 1);
      assert.strictEqual(columns[123].value, 8);
    });

    let connection = new Connection(config);

    connection.on('connect', function(err) {
      connection.execSql(request);
    });

    connection.on('end', function(info) {
      done();
    });

    connection.on('infoMessage', function(info) {
      // console.log("#{info.number} : #{info.message}")
    });

    connection.on('debug', function(text) {
      // console.log(text)
    });
  });

  it('should duplicate column name', function(done) {
    const config = getConfig();
    config.options.useColumnNames = true;

    const request = new Request("select 1 as abc, 2 as xyz, '3' as abc", function(
      err,
      rowCount
    ) {
      assert.ifError(err);
      assert.strictEqual(rowCount, 1);

      connection.close();
    });

    request.on('columnMetadata', function(columnsMetadata) {
      assert.strictEqual(Object.keys(columnsMetadata).length, 2);
    });

    request.on('row', function(columns) {
      assert.strictEqual(Object.keys(columns).length, 2);

      assert.strictEqual(columns.abc.value, 1);
      assert.strictEqual(columns.xyz.value, 2);
    });

    let connection = new Connection(config);

    connection.on('connect', function(err) {
      connection.execSql(request);
    });

    connection.on('end', function(info) {
      done();
    });

    connection.on('infoMessage', function(info) {
      // console.log("#{info.number} : #{info.message}")
    });

    connection.on('debug', function(text) {
      // console.log(text)
    });
  });

  it('should exec Sql multiple times', function(done) {
    const timesToExec = 5;
    let sqlExecCount = 0;
    const config = getConfig();

    function execSql() {
      if (sqlExecCount === timesToExec) {
        connection.close();
        return;
      }

      const request = new Request('select 8 as C1', function(err, rowCount) {
        assert.ifError(err);
        assert.strictEqual(rowCount, 1);

        sqlExecCount++;
        execSql();
      });

      request.on('doneInProc', function(rowCount, more) {
        assert.ok(more);
        assert.strictEqual(rowCount, 1);
      });

      request.on('columnMetadata', function(columnsMetadata) {
        assert.strictEqual(columnsMetadata.length, 1);
      });

      request.on('row', function(columns) {
        assert.strictEqual(columns.length, 1);
        assert.strictEqual(columns[0].value, 8);
      });

      connection.execSql(request);
    }

    let connection = new Connection(config);

    connection.on('connect', function(err) {
      execSql();
    });

    connection.on('end', function(info) {
      done();
    });

    connection.on('infoMessage', function(info) {
      // console.log("#{info.number} : #{info.message}")
    });

    connection.on('debug', function(text) {
      // console.log(text)
    });
  });

  it('should exec sql with order', function(done) {
    const config = getConfig();

    const sql =
      'select top 2 object_id, name, column_id, system_type_id from sys.columns order by name, system_type_id';
    const request = new Request(sql, function(err, rowCount) {
      assert.ifError(err);
      assert.strictEqual(rowCount, 2);

      connection.close();
    });

    request.on('doneInProc', function(rowCount, more) {
      assert.ok(more);
      assert.strictEqual(rowCount, 2);
    });

    request.on('columnMetadata', function(columnsMetadata) {
      assert.strictEqual(columnsMetadata.length, 4);
    });

    request.on('order', function(orderColumns) {
      assert.strictEqual(orderColumns.length, 2);
      assert.strictEqual(orderColumns[0], 2);
      assert.strictEqual(orderColumns[1], 4);
    });

    request.on('row', function(columns) {
      assert.strictEqual(columns.length, 4);
    });

    let connection = new Connection(config);

    connection.on('connect', function(err) {
      connection.execSql(request);
    });

    connection.on('end', function(info) {
      done();
    });

    connection.on('infoMessage', function(info) {
      // console.log("#{info.number} : #{info.message}")
    });

    connection.on('errorMessage', function(error) {
      // console.log("#{error.number} : #{error.message}")
    });

    connection.on('debug', function(text) {
      // console.log(text)
    });
  });

  it('should exec Bad Sql', function(done) {
    const config = getConfig();

    const request = new Request('bad syntax here', function(err) {
      assert.ok(err);

      connection.close();
    });

    let connection = new Connection(config);

    connection.on('connect', function(err) {
      connection.execSql(request);
    });

    connection.on('end', function(info) {
      done();
    });

    connection.on('errorMessage', function(error) {
      // console.log("#{error.number} : #{error.message}")
      assert.ok(error);
    });

    connection.on('debug', function(text) {
      // console.log(text)
    });
  });

  it('should close connection request pending', function(done) {
    const config = getConfig();

    const request = new Request('select 8 as C1', function(err, rowCount) {
      assert.ok(err);
      assert.strictEqual(err.code, 'ECLOSE');
    });

    const connection = new Connection(config);

    connection.on('connect', function(err) {
      assert.ifError(err);
      connection.execSql(request);

      // This should trigger request callback with error as there is
      // request pending now.
      connection.close();
    });

    connection.on('end', function(info) {
      done();
    });

    connection.on('error', function(err) {
    });

    connection.on('infoMessage', function(info) {
      // console.log("#{info.number} : #{info.message}")
    });

    connection.on('debug', function(text) {
      // console.log(text)
    });
  });

  it('should sql with multiple result sets', function(done) {
    const config = getConfig();
    let row = 0;

    const request = new Request('select 1; select 2;', function(err, rowCount) {
      assert.ifError(err);
      assert.strictEqual(rowCount, 2);

      connection.close();
    });

    request.on('doneInProc', function(rowCount, more) {
      assert.strictEqual(rowCount, 1);
    });

    request.on('columnMetadata', function(columnsMetadata) {
      assert.strictEqual(columnsMetadata.length, 1);
    });

    request.on('row', function(columns) {
      assert.strictEqual(columns[0].value, ++row);
    });

    let connection = new Connection(config);

    connection.on('connect', function(err) {
      connection.execSql(request);
    });

    connection.on('end', function(info) {
      done();
    });

    connection.on('infoMessage', function(info) {
      // console.log("#{info.number} : #{info.message}")
    });

    connection.on('debug', function(text) {
      // console.log(text)
    });
  });

  it('should row count for update', function(done) {
    const config = getConfig();

    const setupSql = `\
  create table #tab1 (id int, name nvarchar(10));
  insert into #tab1 values(1, N'a1');
  insert into #tab1 values(2, N'a2');
  insert into #tab1 values(3, N'b1');
  update #tab1 set name = 'a3' where name like 'a%'\
  `;

    const request = new Request(setupSql, function(err, rowCount) {
      assert.ifError(err);
      assert.strictEqual(rowCount, 5);
      connection.close();
    });

    let connection = new Connection(config);

    connection.on('connect', function(err) {
      connection.execSql(request);
    });

    connection.on('end', function(info) {
      done();
    });

    connection.on('infoMessage', function(info) {
      // console.log("#{info.number} : #{info.message}")
    });

    connection.on('debug', function(text) {
      // console.log(text)
    });
  });

  it('should row collection on request completion', function(done) {
    const config = getConfig();
    config.options.rowCollectionOnRequestCompletion = true;

    const request = new Request('select 1 as a; select 2 as b;', function(
      err,
      rowCount,
      rows
    ) {
      assert.strictEqual(rows.length, 2);

      assert.strictEqual(rows[0][0].metadata.colName, 'a');
      assert.strictEqual(rows[0][0].value, 1);
      assert.strictEqual(rows[1][0].metadata.colName, 'b');
      assert.strictEqual(rows[1][0].value, 2);

      connection.close();
    });

    let connection = new Connection(config);

    connection.on('connect', function(err) {
      connection.execSql(request);
    });

    connection.on('end', function(info) {
      done();
    });

    connection.on('infoMessage', function(info) {
      // console.log("#{info.number} : #{info.message}")
    });

    connection.on('debug', function(text) {
      // console.log(text)
    });
  });

  it('should row collection on Done', function(done) {
    const config = getConfig();
    config.options.rowCollectionOnDone = true;

    let doneCount = 0;

    const request = new Request('select 1 as a; select 2 as b;', function(
      err,
      rowCount,
      rows
    ) {
      connection.close();
    });

    request.on('doneInProc', function(rowCount, more, rows) {
      assert.strictEqual(rows.length, 1);

      switch (++doneCount) {
        case 1:
          assert.strictEqual(rows[0][0].metadata.colName, 'a');
          assert.strictEqual(rows[0][0].value, 1);
          break;
        case 2:
          assert.strictEqual(rows[0][0].metadata.colName, 'b');
          assert.strictEqual(rows[0][0].value, 2);
          break;
      }
    });

    let connection = new Connection(config);

    connection.on('connect', function(err) {
      connection.execSql(request);
    });

    connection.on('end', function(info) {
      done();
    });

    connection.on('infoMessage', function(info) {
      // console.log("#{info.number} : #{info.message}")
    });

    connection.on('debug', function(text) {
      // console.log(text)
    });
  });

  it('should exec proc as sql', function(done) {
    const config = getConfig();

    const request = new Request('exec sp_help int', function(err, rowCount) {
      assert.ifError(err);
      assert.strictEqual(rowCount, 0);

      connection.close();
    });

    request.on('doneProc', function(rowCount, more, returnStatus) {
      assert.ok(!more);
      assert.strictEqual(returnStatus, 0);
    });

    request.on('doneInProc', function(rowCount, more) {
      assert.ok(more);
    });

    request.on('row', function(columns) {
      assert.ok(true);
    });

    let connection = new Connection(config);

    connection.on('connect', function(err) {
      connection.execSql(request);
    });

    connection.on('end', function(info) {
      done();
    });

    connection.on('infoMessage', function(info) {
      // console.log("#{info.number} : #{info.message}")
    });

    connection.on('debug', function(text) {
      // console.log(text)
    });
  });

  it('should reset Connection', function(done) {
    const config = getConfig();

    function testAnsiNullsOptionOn(callback) {
      testAnsiNullsOption(true, callback);
    }

    function testAnsiNullsOptionOff(callback) {
      testAnsiNullsOption(false, callback);
    }

    function testAnsiNullsOption(expectedOptionOn, callback) {
      const request = new Request('select @@options & 32', function(err, rowCount) {
        callback(err);
      });

      request.on('row', function(columns) {
        const optionOn = columns[0].value === 32;
        assert.strictEqual(optionOn, expectedOptionOn);
      });

      connection.execSql(request);
    }

    function setAnsiNullsOptionOff(callback) {
      const request = new Request('set ansi_nulls off', function(err, rowCount) {
        callback(err);
      });

      connection.execSqlBatch(request);
    }

    let connection = new Connection(config);

    connection.on('resetConnection', function() {
      assert.ok(true);
    });

    connection.on('connect', function(err) {
      async.series([
        testAnsiNullsOptionOn,
        setAnsiNullsOptionOff,
        testAnsiNullsOptionOff,
        function(callback) {
          connection.reset(function(err) {
            if (connection.config.options.tdsVersion < '7_2') {
              // TDS 7_1 doesnt send RESETCONNECTION acknowledgement packet
              assert.ok(true);
            }

            callback(err);
          });
        },
        testAnsiNullsOptionOn,
        function(callback) {
          connection.close();
          callback();
        },
      ]);
    });

    connection.on('end', function(info) {
      done();
    });

    connection.on('infoMessage', function(info) {
      // console.log("#{info.number} : #{info.message}")
    });

    connection.on('debug', function(text) {
      // console.log(text)
    });
  });

  it('should cancel request', function(done) {
    const config = getConfig();

    const request = new Request(
      "select 1 as C1;waitfor delay '00:00:05';select 2 as C2",
      function(err, rowCount, rows) {
        assert.strictEqual(err.message, 'Canceled.');

        connection.close();
      }
    );

    request.on('doneInProc', function(rowCount, more) {
      assert.ok(false);
    });

    request.on('doneProc', function(rowCount, more) {
      assert.ok(false);
    });

    request.on('done', function(rowCount, more, rows) {
      assert.ok(false);
    });

    request.on('columnMetadata', function(columnsMetadata) {
      assert.ok(false);
    });

    request.on('row', function(columns) {
      assert.ok(false);
    });

    let connection = new Connection(config);

    connection.on('connect', function(err) {
      connection.execSql(request);
      setTimeout(connection.cancel.bind(connection), 2000);
    });

    connection.on('end', function(info) {
      done();
    });

    connection.on('infoMessage', function(info) {
      // console.log("#{info.number} : #{info.message}")
    });

    connection.on('debug', function(text) {
      // console.log(text)
    });
  });

  it('should request timeout', function(done) {
    const config = getConfig();
    config.options.requestTimeout = 1000;

    const request = new Request(
      "select 1 as C1;waitfor delay '00:00:05';select 2 as C2",
      function(err, rowCount, rows) {
        assert.equal(err.message, 'Timeout: Request failed to complete in 1000ms');

        connection.close();
      }
    );

    request.on('doneInProc', function(rowCount, more) {
      assert.ok(false);
    });

    request.on('doneProc', function(rowCount, more) {
      assert.ok(false);
    });

    request.on('done', function(rowCount, more, rows) {
      assert.ok(false);
    });

    request.on('columnMetadata', function(columnsMetadata) {
      assert.ok(false);
    });

    request.on('row', function(columns) {
      assert.ok(false);
    });

    let connection = new Connection(config);

    connection.on('connect', function(err) {
      connection.execSql(request);
    });

    connection.on('end', function(info) {
      done();
    });

    connection.on('infoMessage', function(info) {
      // console.log("#{info.number} : #{info.message}")
    });

    connection.on('debug', function(text) {
      // console.log(text)
    });
  });
});

describe('Advanced Input Test', function() {
  function runSqlBatch(done, config, sql, requestCallback) {
    const connection = new Connection(config);

    const request = new Request(sql, function() {
      requestCallback.apply(this, arguments);
      connection.close();
    });

    connection.on('connect', function(err) {
      assert.ifError(err);
      connection.execSqlBatch(request);
    });

    connection.on('end', function(info) {
      done();
    });
  }

  // Test that the default behavior allows adding null values to a
  // temporary table where the nullability is not explicitly declared.
  it('should test AnsiNullDefault', function(done) {
    const sql =
      'create table #testAnsiNullDefault (id int);\n' +
      'insert #testAnsiNullDefault values (null);\n' +
      'drop table #testAnsiNullDefault;';

    runSqlBatch(done, getConfig(), sql, function(err) {
      assert.ifError(err);
    });
  });

  // Test that the default behavior can be overridden (so that temporary
  // table columns are non-nullable by default).
  it('should disable ansi null default', function(done) {
    const sql =
      'create table #testAnsiNullDefaults (id int);\n' +
      'insert #testAnsiNullDefaults values (null);\n' +
      'drop table #testAnsiNullDefaults;';

    const config = getConfig();
    config.options.enableAnsiNullDefault = false;

    runSqlBatch(done, config, sql, function(err) {
      assert.ok(err instanceof Error);
      assert.strictEqual(err != null ? err.number : undefined, 515);
    }); // Cannot insert the value NULL
  });
});

describe('Date Insert Test', function() {
  const testDateFirstImpl = (done, datefirst) => {
    datefirst = datefirst || 7;
    const config = getConfig();
    config.options.datefirst = datefirst;

    const connection = new Connection(config);

    const request = new Request('select @@datefirst', function(err) {
      assert.ifError(err);
      connection.close();
    });

    request.on('row', function(columns) {
      const dateFirstActual = columns[0].value;
      assert.strictEqual(dateFirstActual, datefirst);
    });

    connection.on('connect', function(err) {
      assert.ifError(err);
      connection.execSql(request);
    });

    connection.on('end', function(info) {
      done();
    });
  };

  // Test that the default setting for DATEFIRST is 7
  it('should test date first default', function(done) {
    testDateFirstImpl(done, undefined);
  });

  // Test that the DATEFIRST setting can be changed via an optional configuration
  it('should test date first custom', function(done) {
    testDateFirstImpl(done, 3);
  });

  // Test that an invalid DATEFIRST setting throws
  it('should test bad date first', function(done) {
    const config = getConfig();
    config.options.datefirst = -1;

    assert.throws(function() {
      new Connection(config);
    });

    done();
  });
});

describe('Language Insert Test', function() {
  function testLanguage(done, language) {
    language = language || 'us_english';
    const config = getConfig();
    config.options.language = language;

    const connection = new Connection(config);

    const request = new Request('select @@language', function(err) {
      assert.ifError(err);
      connection.close();
    });

    request.on('row', function(columns) {
      const languageActual = columns[0].value;
      assert.strictEqual(languageActual, language);
    });

    connection.on('connect', function(err) {
      assert.ifError(err);
      connection.execSql(request);
    });

    connection.on('end', function(info) {
      done();
    });
  }
  // Test that the default setting for LANGUAGE is us_english
  it('should test language default', function(done) {
    testLanguage(done, undefined);
  });

  // Test that the LANGUAGE setting can be changed via an optional configuration
  it('should test language custom', function(done) {
    testLanguage(done, 'Deutsch');
  });
});

describe('should test date format', function() {
  function testDateFormat(done, dateFormat) {
    dateFormat = dateFormat || 'mdy';
    const config = getConfig();
    config.options.dateFormat = dateFormat;

    const connection = new Connection(config);

    const request = new Request(
      'SELECT DATE_FORMAT FROM sys.dm_exec_sessions WHERE SESSION_ID = @@SPID ',
      function(err) {
        assert.ifError(err);
        connection.close();
      }
    );

    request.on('row', function(columns) {
      const dateFormatActual = columns[0].value;
      assert.strictEqual(dateFormatActual, dateFormat);
    });

    connection.on('connect', function(err) {
      assert.ifError(err);
      connection.execSql(request);
    });

    connection.on('end', function(info) {
      done();
    });
  }
  // Test that the default setting for DATEFORMAT is mdy
  it('should test date format default', function(done) {
    testDateFormat(done, undefined);
  });

  // Test that the DATEFORMAT setting can be changed via an optional configuration
  it('should test custom dateformat', function(done) {
    testDateFormat(done, 'dmy');
  });
});

describe('Boolean Config Options Test', function() {
  function testBooleanConfigOption(done, optionName, optionValue, optionFlag, defaultOn) {
    const config = getConfig();
    config.options[optionName] = optionValue;
    const connection = new Connection(config);

    const request = new Request(
      `SELECT (${optionFlag} & @@OPTIONS) AS OPTION_FLAG_OR_ZERO;`,
      function(err, rowCount) {
        assert.ifError(err);
        assert.strictEqual(rowCount, 1);

        connection.close();
      }
    );

    request.on('columnMetadata', function(columnsMetadata) {
      assert.strictEqual(Object.keys(columnsMetadata).length, 1);
    });

    request.on('row', function(columns) {
      assert.strictEqual(Object.keys(columns).length, 1);

      let expectedValue;
      if (optionValue === true || (optionValue === undefined && defaultOn)) {
        expectedValue = optionFlag;
      } else {
        expectedValue = 0;
      }

      assert.strictEqual(columns[0].value, expectedValue);
    });

    connection.on('connect', function(err) {
      assert.ifError(err);

      connection.execSql(request);
    });

    connection.on('end', function(info) {
      done();
    });
  }


  function testBadBooleanConfigOption(done, optionName) {
    const config = getConfig();
    config.options[optionName] = 'on';

    assert.throws(function() {
      new Connection(config);
    });

    done();
  }

  it('should test ansi null default', function(done) {
    testBooleanConfigOption(done, 'enableAnsiNull', undefined, 32, true);
  });

  it('should test ansi null on', function(done) {
    testBooleanConfigOption(done, 'enableAnsiNull', true, 32, true);
  });

  it('should test ansi null off', function(done) {
    testBooleanConfigOption(done, 'enableAnsiNull', false, 32, true);
  });

  it('should test bad ansi null', function(done) {
    testBadBooleanConfigOption(done, 'enableAnsiNull');
  });

  it('should test ansi null default default', function(done) {
    testBooleanConfigOption(done, 'enableAnsiNullDefault', undefined, 1024, true);
  });

  it('should test ansi null default on', function(done) {
    testBooleanConfigOption(done, 'enableAnsiNullDefault', true, 1024, true);
  });

  it('should test ansi null default off', function(done) {
    testBooleanConfigOption(done, 'enableAnsiNullDefault', false, 1024, true);
  });

  it('should test bad ansi null default', function(done) {
    testBadBooleanConfigOption(done, 'enableAnsiNullDefault');
  });

  it('should test ansi padding default', function(done) {
    testBooleanConfigOption(done, 'enableAnsiPadding', undefined, 16, true);
  });

  it('should test ansi padding on', function(done) {
    testBooleanConfigOption(done, 'enableAnsiPadding', true, 16, true);
  });

  it('should test ansi padding off', function(done) {
    testBooleanConfigOption(done, 'enableAnsiPadding', false, 16, true);
  });

  it('should test bad ansi padding', function(done) {
    testBadBooleanConfigOption(done, 'enableAnsiPadding');
  });

  it('should test ansi warnings default', function(done) {
    testBooleanConfigOption(done, 'enableAnsiWarnings', undefined, 8, true);
  });

  it('should test ansi warnings on', function(done) {
    testBooleanConfigOption(done, 'enableAnsiWarnings', true, 8, true);
  });

  it('should test ansi warnings off', function(done) {
    testBooleanConfigOption(done, 'enableAnsiWarnings', false, 8, true);
  });

  it('should test bad ansi warnings', function(done) {
    testBadBooleanConfigOption(done, 'enableAnsiWarnings');
  });

  it('should test arith abort default', function(done) {
    testBooleanConfigOption(done, 'enableArithAbort', undefined, 64, false);
  });

  it('should test arith abort on', function(done) {
    testBooleanConfigOption(done, 'enableArithAbort', true, 64, false);
  });

  it('should test arith abort off', function(done) {
    testBooleanConfigOption(done, 'enableArithAbort', false, 64, false);
  });

  it('should test bad arith abort', function(done) {
    testBadBooleanConfigOption(done, 'enableArithAbort');
  });

  it('should test concat null yield null default', function(done) {
    testBooleanConfigOption(done, 'enableConcatNullYieldsNull', undefined, 4096, true);
  });

  it('should test concat null yields null on', function(done) {
    testBooleanConfigOption(done, 'enableConcatNullYieldsNull', true, 4096, true);
  });

  it('should test ocncat null yields null off', function(done) {
    testBooleanConfigOption(done, 'enableConcatNullYieldsNull', false, 4096, true);
  });

  it('should test bad concat null yields null', function(done) {
    testBadBooleanConfigOption(done, 'enableConcatNullYieldsNull');
  });

  it('should test cursor close on commit default', function(done) {
    testBooleanConfigOption(done, 'enableCursorCloseOnCommit', undefined, 4, false);
  });

  it('should test cursor close on commit on', function(done) {
    testBooleanConfigOption(done, 'enableCursorCloseOnCommit', true, 4, false);
  });

  it('should test cursor close on commit off', function(done) {
    testBooleanConfigOption(done, 'enableCursorCloseOnCommit', false, 4, false);
  });

  it('should test bad cursor close on commit', function(done) {
    testBadBooleanConfigOption(done, 'enableCursorCloseOnCommit');
  });

  it('should test implicit transactions default', function(done) {
    testBooleanConfigOption(done, 'enableImplicitTransactions', undefined, 2, false);
  });

  it('should test implicit transactions on', function(done) {
    testBooleanConfigOption(done, 'enableImplicitTransactions', true, 2, false);
  });

  it('should test implicit transactions off', function(done) {
    testBooleanConfigOption(done, 'enableImplicitTransactions', false, 2, false);
  });

  it('should test bad implicit transactions', function(done) {
    testBadBooleanConfigOption(done, 'enableImplicitTransactions');
  });

  it('should test numeric round abort default', function(done) {
    testBooleanConfigOption(done, 'enableNumericRoundabort', undefined, 8192, false);
  });

  it('should test numeric round abort on', function(done) {
    testBooleanConfigOption(done, 'enableNumericRoundabort', true, 8192, false);
  });

  it('should test numeric round abort off', function(done) {
    testBooleanConfigOption(done, 'enableNumericRoundabort', false, 8192, false);
  });

  it('should test bad numeric round abort', function(done) {
    testBadBooleanConfigOption(done, 'enableNumericRoundabort');
  });

  it('should test quoted identifier default', function(done) {
    testBooleanConfigOption(done, 'enableQuotedIdentifier', undefined, 256, true);
  });

  it('should test quoted identifier on', function(done) {
    testBooleanConfigOption(done, 'enableQuotedIdentifier', true, 256, true);
  });

  it('should test quoted identifier off', function(done) {
    testBooleanConfigOption(done, 'enableQuotedIdentifier', false, 256, true);
  });

  it('should test bad quoted identifier', function(done) {
    testBadBooleanConfigOption(done, 'enableQuotedIdentifier');
  });

  it('should test abort transaction on error default', function(done) {
    testBooleanConfigOption(done, 'abortTransactionOnError', undefined, 16384, false);
  });

  it('should test abort transaction on error on', function(done) {
    testBooleanConfigOption(done, 'abortTransactionOnError', true, 16384, false);
  });

  it('should test abort transaction on error off', function(done) {
    testBooleanConfigOption(done, 'abortTransactionOnError', false, 16384, false);
  });

  it('should test bad abort transaction on error', function(done) {
    testBadBooleanConfigOption(done, 'abortTransactionOnError');
  });
});<|MERGE_RESOLUTION|>--- conflicted
+++ resolved
@@ -3,18 +3,15 @@
 const Request = require('../../src/request');
 const fs = require('fs');
 const homedir = require('os').homedir();
-<<<<<<< HEAD
 const { AuthenticationContext } = require('adal-node');
-=======
 const assert = require('chai').assert;
->>>>>>> b52a2b35
 
 function getConfig() {
   const config = JSON.parse(
     fs.readFileSync(homedir + '/.tedious/test-connection.json', 'utf8')
   ).config;
 
-  var token = getMSIToken(config);
+  const token = getMSIToken(config);
   if ('undefined' !== token) {
     config.authentication.options.token = token;
   }
@@ -48,7 +45,6 @@
   ).ntlm;
 }
 
-<<<<<<< HEAD
 function getMSIToken(config) {
   var token;
   var authType = config.authentication.type;
@@ -70,13 +66,8 @@
   return token;
 }
 
-exports.badServer = function(test) {
-  var config = getConfig();
-  config.server = 'bad-server';
-=======
 describe('Initiate Connect Test', function() {
   this.timeout(20000);
->>>>>>> b52a2b35
 
   it('should be bad server', function(done) {
     const config = getConfig();
@@ -112,16 +103,11 @@
   it('should be bad credentials', function(done) {
     const config = getConfig();
 
+    config.authentication.options.token = { accessToken: 'bad-token' };
     config.authentication.options.userName = 'bad-user';
     config.authentication.options.password = 'bad-password';
 
-<<<<<<< HEAD
-  config.authentication.options.token = { accessToken: 'bad-token' };
-  config.authentication.options.userName = 'bad-user';
-  config.authentication.options.password = 'bad-password';
-=======
     const connection = new Connection(config);
->>>>>>> b52a2b35
 
     connection.on('connect', function(err) {
       assert.ok(err);
