const fs = require('fs');
const { pipeline, Readable } = require('readable-stream');
const Connection = require('../../src/connection');
const Request = require('../../src/request');
const TYPES = require('../../src/data-type').typeByName;
const assert = require('chai').assert;

const debugMode = false;

function getConfig() {
  const { config } = JSON.parse(
    fs.readFileSync(require('os').homedir() + '/.tedious/test-connection.json', 'utf8')
  );

  config.options.tdsVersion = process.env.TEDIOUS_TDS_VERSION;

  config.options.cancelTimeout = 1000;

  if (debugMode) {
    config.options.debug = {
      packet: true,
      data: true,
      payload: true,
      token: true
    };
  }

  return config;
}

describe('BulkLoad', function() {
  /**
   * @type {Connection}
   */
  let connection;

  beforeEach(function(done) {
    connection = new Connection(getConfig());
    connection.connect(done);

    if (debugMode) {
      connection.on('debug', (message) => console.log(message));
      connection.on('infoMessage', (info) =>
        console.log('Info: ' + info.number + ' - ' + info.message)
      );
      connection.on('errorMessage', (error) =>
        console.log('Error: ' + error.number + ' - ' + error.message)
      );
    }
  });

  afterEach(function(done) {
    if (!connection.closed) {
      connection.on('end', done);
      connection.close();
    } else {
      done();
    }
  });

  it('allows bulk loading multiple rows', function(done) {
    const bulkLoad = connection.newBulkLoad('#tmpTestTable', (err, rowCount) => {
      if (err) {
        return done(err);
      }

      assert.strictEqual(rowCount, 5, 'Incorrect number of rows inserted.');

      done();
    });

    bulkLoad.addColumn('nnn', TYPES.Int, { nullable: false });
    bulkLoad.addColumn('sss', TYPES.NVarChar, { length: 50, nullable: true });
    bulkLoad.addColumn('ddd', TYPES.DateTime, { nullable: false });

    const request = new Request(bulkLoad.getTableCreationSql(), (err) => {
      if (err) {
        return done(err);
      }

      bulkLoad.addRow({ nnn: 201, sss: 'one zero one', ddd: new Date(1986, 6, 20) });
      bulkLoad.addRow([202, 'one zero two', new Date()]);
      bulkLoad.addRow(203, 'one zero three', new Date(2013, 7, 12));
      bulkLoad.addRow({ nnn: 204, sss: 'one zero four', ddd: new Date() });
      bulkLoad.addRow({ nnn: 205, sss: 'one zero five', ddd: new Date() });

      connection.execBulkLoad(bulkLoad);
    });

    connection.execSqlBatch(request);
  });

  it('fails if the column definition does not match the target table format', function(done) {
    const bulkLoad = connection.newBulkLoad('#tmpTestTable2', (err, rowCount) => {
      assert.instanceOf(err, Error, 'An error should have been thrown to indicate the incorrect table format.');
      assert.isUndefined(rowCount);

      done();
    });

    bulkLoad.addColumn('x', TYPES.Int, { nullable: false });
    bulkLoad.addColumn('y', TYPES.Int, { nullable: false });

    const request = new Request('CREATE TABLE #tmpTestTable2 ([id] int not null)', (err) => {
      if (err) {
        return done(err);
      }

      bulkLoad.addRow({ x: 1, y: 1 });

      connection.execBulkLoad(bulkLoad);
    });

    connection.execSqlBatch(request);
  });

  it('checks constraints if the `checkConstraints` option is set to `true`', function(done) {
    const bulkLoad = connection.newBulkLoad('#tmpTestTable3', { checkConstraints: true }, (err, rowCount) => {
      assert.ok(err, 'An error should have been thrown to indicate the conflict with the CHECK constraint.');

      assert.strictEqual(rowCount, 0);

      done();
    });

    bulkLoad.addColumn('id', TYPES.Int, { nullable: true });

    const request = new Request('CREATE TABLE #tmpTestTable3 ([id] int,  CONSTRAINT chk_id CHECK (id BETWEEN 0 and 50 ))', (err) => {
      if (err) {
        return done(err);
      }

      bulkLoad.addRow({ id: 50 });
      bulkLoad.addRow({ id: 555 });
      bulkLoad.addRow({ id: 5 });

      connection.execBulkLoad(bulkLoad);
    });

    connection.execSqlBatch(request);
  });

  it('fires triggers if the `fireTriggers` option is set to `true`', function(done) {
    const bulkLoad = connection.newBulkLoad('testTable4', { fireTriggers: true }, (err, rowCount) => {
      if (err) {
        return done(err);
      }

      connection.execSql(verifyTriggerRequest);
    });

    bulkLoad.addColumn('id', TYPES.Int, { nullable: true });

    const createTable = 'CREATE TABLE testTable4 ([id] int);';
    const createTrigger = `
      CREATE TRIGGER bulkLoadTest on testTable4
      AFTER INSERT
      AS
      INSERT INTO testTable4 SELECT * FROM testTable4;
    `;
    const verifyTrigger = 'SELECT COUNT(*) FROM testTable4';
    const dropTable = 'DROP TABLE testTable4';

    const createTableRequest = new Request(createTable, (err) => {
      if (err) {
        return done(err);
      }

      connection.execSql(createTriggerRequest);
    });

    const createTriggerRequest = new Request(createTrigger, (err) => {
      if (err) {
        return done(err);
      }

      bulkLoad.addRow({
        id: 555
      });

      connection.execBulkLoad(bulkLoad);
    });

    const verifyTriggerRequest = new Request(verifyTrigger, (err) => {
      if (err) {
        return done(err);
      }

      connection.execSql(dropTableRequest);
    });

    const dropTableRequest = new Request(dropTable, (err) => {
      if (err) {
        return done(err);
      }

      done();
    });

    verifyTriggerRequest.on('row', (columns) => {
      assert.deepEqual(columns[0].value, 2);
    });

    connection.execSql(createTableRequest);
  });

  it('should not replace `null` values with column defaults if `keepNulls` is set to `true`', function(done) {
    const bulkLoad = connection.newBulkLoad('#tmpTestTable5', { keepNulls: true }, (err, rowCount) => {
      if (err) {
        return done(err);
      }

      connection.execSqlBatch(verifyBulkLoadRequest);
    });

    bulkLoad.addColumn('id', TYPES.Int, { nullable: true });

    const request = new Request('CREATE TABLE #tmpTestTable5 ([id] int NULL DEFAULT 253565)', (err) => {
      if (err) {
        return done(err);
      }

      bulkLoad.addRow({ id: null });

      connection.execBulkLoad(bulkLoad);
    });

    const verifyBulkLoadRequest = new Request('SELECT [id] FROM #tmpTestTable5', (err) => {
      if (err) {
        return done(err);
      }

      done();
    });

    verifyBulkLoadRequest.on('row', (columns) => {
      assert.deepEqual(columns[0].value, null);
    });

    connection.execSqlBatch(request);
  });

<<<<<<< HEAD
  it('should bulkload verify ORDER', function(done) {
    const bulkLoad = connection.newBulkLoad('#tmpTestTable', { order: { 'nnn': 'ASC', 'sss': 'DESC' } }, function(
      err,
      rowCount
    ) {
      if (err) {
        return done(err);
      }

      assert.strictEqual(rowCount, 5, 'Incorrect number of rows inserted.');

      done();
    });

    bulkLoad.addColumn('nnn', TYPES.Int, {
      nullable: false
    });
    bulkLoad.addColumn('mmm', TYPES.Int, {
      nullable: false
    });
    bulkLoad.addColumn('sss', TYPES.NVarChar, {
      length: 50,
      nullable: true
    });
    bulkLoad.addColumn('ddd', TYPES.DateTime, {
      nullable: false
    });
    const request = new Request(bulkLoad.getTableCreationSql(), function(err) {
      if (err) {
        return done(err);
      }

      bulkLoad.addRow({
        nnn: 201,
        mmm: 305,
        sss: 'one zero one',
        ddd: new Date(1986, 6, 20)
      });
      bulkLoad.addRow([202, 304, 'one zero two', new Date()]);
      bulkLoad.addRow(203, 303, 'one zero three', new Date(2013, 7, 12));
      bulkLoad.addRow({
        nnn: 204,
        mmm: 302,
        sss: 'one zero four',
        ddd: new Date()
      });
      bulkLoad.addRow({
        nnn: 205,
        mmm: 301,
        sss: 'one zero five',
        ddd: new Date()
      });
      assert(bulkLoad.getBulkInsertSql().includes('ORDER (nnn ASC, sss DESC)'));
      connection.execBulkLoad(bulkLoad);
    });
    connection.execSqlBatch(request);
  });

  it('should bulkload cancel after request send does nothing', function(done) {

    const bulkLoad = connection.newBulkLoad('#tmpTestTable5', { keepNulls: true }, function(err, rowCount) {
      assert.ok(err);
=======
  it('does not insert any rows if `cancel` is called immediately after executing the bulk load', function(done) {
    const bulkLoad = connection.newBulkLoad('#tmpTestTable5', { keepNulls: true }, (err, rowCount) => {
      assert.instanceOf(err, Error);
>>>>>>> 19948ee9
      assert.strictEqual(err.message, 'Canceled.');

      assert.isUndefined(rowCount);

      connection.execSqlBatch(verifyBulkLoadRequest);
    });

    bulkLoad.addColumn('id', TYPES.Int, {
      nullable: true
    });

    const request = new Request('CREATE TABLE #tmpTestTable5 ([id] int NULL DEFAULT 253565)', (err) => {
      if (err) {
        return done(err);
      }
      bulkLoad.addRow({ id: 1234 });

      connection.execBulkLoad(bulkLoad);

      bulkLoad.cancel();
    });

    const verifyBulkLoadRequest = new Request('SELECT [id] FROM #tmpTestTable5', (err, rowCount) => {
      if (err) {
        return done(err);
      }

      assert.strictEqual(rowCount, 0);

      done();
    });

    verifyBulkLoadRequest.on('row', (columns) => {
      assert.deepEqual(columns[0].value, null);
    });

    connection.execSqlBatch(request);
  });

  it('should not do anything if canceled after completion', function(done) {
    const bulkLoad = connection.newBulkLoad('#tmpTestTable5', { keepNulls: true }, (err, rowCount) => {
      if (err) {
        return done(err);
      }

      bulkLoad.cancel();

      connection.execSqlBatch(verifyBulkLoadRequest);
    });

    bulkLoad.addColumn('id', TYPES.Int, { nullable: true });

    const request = new Request('CREATE TABLE #tmpTestTable5 ([id] int NULL DEFAULT 253565)', (err) => {
      if (err) {
        return done(err);
      }

      bulkLoad.addRow({ id: 1234 });

      connection.execBulkLoad(bulkLoad);
    });

    const verifyBulkLoadRequest = new Request('SELECT [id] FROM #tmpTestTable5', (err, rowCount) => {
      if (err) {
        return done(err);
      }

      assert.strictEqual(rowCount, 1);

      done();
    });

    verifyBulkLoadRequest.on('row', function(columns) {
      assert.strictEqual(columns[0].value, 1234);
    });

    connection.execSqlBatch(request);
  });

  it('should not close the connection due to cancelTimeout if canceled after completion', function(done) {
    const bulkLoad = connection.newBulkLoad('#tmpTestTable5', { keepNulls: true }, (err, rowCount) => {
      if (err) {
        return done(err);
      }

      bulkLoad.cancel();

      setTimeout(() => {
        assert.strictEqual(connection.state.name, 'LoggedIn');

        const request = new Request('select 1', done);

        connection.execSql(request);
      }, connection.config.options.cancelTimeout + 100);
    });

    bulkLoad.addColumn('id', TYPES.Int, { nullable: true });

    bulkLoad.addRow({ id: 1234 });

    const createTableRequest = new Request('CREATE TABLE #tmpTestTable5 ([id] int NULL DEFAULT 253565)', (err) => {
      if (err) {
        return done(err);
      }

      connection.execBulkLoad(bulkLoad);
    });

    connection.execSqlBatch(createTableRequest);
  });

  it('supports streaming bulk load inserts', function(done) {
    const totalRows = 20;
    const tableName = '#streamingBulkLoadTest';

    startCreateTable();

    function startCreateTable() {
      const sql = 'create table ' + tableName + ' (i int not null primary key)';
      const request = new Request(sql, (err) => {
        if (err) {
          return done(err);
        }

        startBulkLoad();
      });

      connection.execSqlBatch(request);
    }

    function startBulkLoad() {
      const bulkLoad = connection.newBulkLoad(tableName, completeBulkLoad);
      bulkLoad.addColumn('i', TYPES.Int, { nullable: false });
      const rowStream = bulkLoad.getRowStream();

      connection.execBulkLoad(bulkLoad);

      const rowSource = Readable.from((async function*() {
        let rowCount = 0;
        while (rowCount < totalRows) {
          await new Promise((resolve) => {
            setTimeout(resolve, 10);
          });

          yield [rowCount++];
        }
      })(), { objectMode: true });

      rowSource.pipe(rowStream);
    }

    function completeBulkLoad(err, rowCount) {
      if (err) {
        return done(err);
      }

      assert.equal(rowCount, totalRows);
      startVerifyTableContent();
    }

    function startVerifyTableContent() {
      const request = new Request(`
        select count(*)
        from ${tableName} a
        inner join ${tableName} b on a.i = b.i - 1
      `, completeVerifyTableContent);

      request.on('row', (row) => {
        assert.equal(row[0].value, totalRows - 1);
      });

      connection.execSqlBatch(request);
    }

    function completeVerifyTableContent(err, rowCount) {
      if (err) {
        return done(err);
      }

      assert.strictEqual(rowCount, 1);

      done();
    }
  });

  it('supports cancelling a streaming bulk load', function(done) {
    const totalRows = 20;

    startCreateTable();

    function startCreateTable() {
      const sql = 'create table #stream_test (i int not null primary key)';
      const request = new Request(sql, completeCreateTable);
      connection.execSqlBatch(request);
    }

    function completeCreateTable(err) {
      if (err) {
        return done(err);
      }

      startBulkLoad();
    }

    function startBulkLoad() {
      const bulkLoad = connection.newBulkLoad('#stream_test', completeBulkLoad);
      bulkLoad.addColumn('i', TYPES.Int, { nullable: false });

      const rowStream = bulkLoad.getRowStream();
      connection.execBulkLoad(bulkLoad);

      let rowCount = 0;
      const rowSource = Readable.from((async function*() {
        while (rowCount < totalRows) {
          if (rowCount === 10) {
            bulkLoad.cancel();
          }

          await new Promise((resolve) => {
            setTimeout(resolve, 10);
          });

          yield [rowCount++];
        }
      })(), { objectMode: true });

      pipeline(rowSource, rowStream, (err) => {
        assert.ok(err);
        assert.strictEqual(err.message, 'Canceled.');
        assert.strictEqual(rowCount, 10);
      });
    }

    function completeBulkLoad(err, rowCount) {
      assert.ok(err);
      assert.strictEqual(err.message, 'Canceled.');

      assert.strictEqual(rowCount, 0);
      startVerifyTableContent();
    }

    function startVerifyTableContent() {
      const sql = `
        select count(*)
        from #stream_test a
        inner join #stream_test b on a.i = b.i - 1
      `;
      const request = new Request(sql, completeVerifyTableContent);
      request.on('row', (row) => {
        assert.equal(row[0].value, 0);
      });
      connection.execSqlBatch(request);
    }

    function completeVerifyTableContent(err, rowCount) {
      if (err) {
        return done(err);
      }

      assert.equal(rowCount, 1);

      done();
    }
  });

  it('should not close the connection due to cancelTimeout if streaming bulk load is cancelled', function(done) {
    const totalRows = 20;

    const sql = 'create table #stream_test (i int not null primary key)';
    const request = new Request(sql, (err) => {
      if (err) {
        return done(err);
      }

      const bulkLoad = connection.newBulkLoad('#stream_test', (err, rowCount) => {
        assert.ok(err);
        assert.strictEqual(err.message, 'Canceled.');

        assert.strictEqual(rowCount, 0);
      });

      bulkLoad.addColumn('i', TYPES.Int, { nullable: false });

      const rowStream = bulkLoad.getRowStream();
      connection.execBulkLoad(bulkLoad);

      let rowCount = 0;
      const rowSource = Readable.from((async function*() {
        while (rowCount < totalRows) {
          if (rowCount === 10) {
            bulkLoad.cancel();

            setTimeout(() => {
              assert.strictEqual(connection.state.name, 'LoggedIn');

              const request = new Request('select 1', done);

              connection.execSql(request);
            }, connection.config.options.cancelTimeout + 100);
          }

          await new Promise((resolve) => {
            setTimeout(resolve, 10);
          });

          yield [rowCount++];
        }
      })(), { objectMode: true });

      pipeline(rowSource, rowStream, (err) => {
        assert.ok(err);
        assert.strictEqual(err.message, 'Canceled.');
        assert.strictEqual(rowCount, 10);
      });
    });

    connection.execSqlBatch(request);
  });

  it('cancels any bulk load that takes longer than the given timeout', function(done) {
    const bulkLoad = connection.newBulkLoad('#tmpTestTable5', { keepNulls: true }, (err, rowCount) => {
      assert.instanceOf(err, Error);
      assert.strictEqual(err.name, 'RequestError');
      assert.strictEqual(err.message, 'Timeout: Request failed to complete in 10ms');

      done();
    });

    bulkLoad.setTimeout(10);

    bulkLoad.addColumn('id', TYPES.Int, {
      nullable: true
    });

    const request = new Request('CREATE TABLE #tmpTestTable5 ([id] int NULL DEFAULT 253565)', (err) => {
      if (err) {
        return done(err);
      }

      for (let i = 0; i < 100000; i++) {
        bulkLoad.addRow({ id: 1234 });
      }

      connection.execBulkLoad(bulkLoad);
    });

    connection.execSqlBatch(request);
  });

  it('does nothing if the timeout fires after the bulk load completes', function(done) {
    const bulkLoad = connection.newBulkLoad('#tmpTestTable5', { keepNulls: true }, (err, rowCount) => {
      assert.isUndefined(err);

      done();
    });

    bulkLoad.setTimeout(2000);

    bulkLoad.addColumn('id', TYPES.Int, {
      nullable: true
    });

    const request = new Request('CREATE TABLE #tmpTestTable5 ([id] int NULL DEFAULT 253565)', (err) => {
      if (err) {
        return done(err);
      }

      for (let i = 0; i < 100; i++) {
        bulkLoad.addRow({ id: 1234 });
      }

      connection.execBulkLoad(bulkLoad);
    });

    connection.execSqlBatch(request);
  });

  it('cancels any streaming bulk load that takes longer than the given timeout', function(done) {
    startCreateTable();

    function startCreateTable() {
      const sql = 'create table #stream_test (i int not null primary key)';
      const request = new Request(sql, completeCreateTable);
      connection.execSqlBatch(request);
    }

    function completeCreateTable(err) {
      if (err) {
        return done(err);
      }

      startBulkLoad();
    }

    function startBulkLoad() {
      const bulkLoad = connection.newBulkLoad('#stream_test', completeBulkLoad);
      bulkLoad.setTimeout(200);

      bulkLoad.addColumn('i', TYPES.Int, { nullable: false });

      const rowStream = bulkLoad.getRowStream();

      connection.execBulkLoad(bulkLoad);

      const rowSource = Readable.from((async function*() {
        yield [1];

        await new Promise((resolve) => {
          setTimeout(resolve, 500);
        });

        yield [2];
      })(), { objectMode: true });

      pipeline(rowSource, rowStream, (err) => {
        assert.ok(err);
        assert.strictEqual(err.message, 'Canceled.');
      });
    }

    function completeBulkLoad(err, rowCount) {
      assert.ok(err);
      assert.strictEqual(err.message, 'Timeout: Request failed to complete in 200ms');

      assert.strictEqual(rowCount, 0);

      done();
    }
  });
});

describe('Bulk Loads when `config.options.validateBulkLoadParameters` is `true`', () => {
  let connection;

  beforeEach(function(done) {
    const config = getConfig();
    config.options = { ...config.options, validateBulkLoadParameters: true };
    connection = new Connection(config);
    connection.connect(done);

    if (debugMode) {
      connection.on('debug', (message) => console.log(message));
      connection.on('infoMessage', (info) =>
        console.log('Info: ' + info.number + ' - ' + info.message)
      );
      connection.on('errorMessage', (error) =>
        console.log('Error: ' + error.number + ' - ' + error.message)
      );
    }
  });

  beforeEach(function(done) {
    const request = new Request('create table #stream_test ([value] date)', (err) => {
      done(err);
    });

    connection.execSqlBatch(request);
  });

  afterEach(function(done) {
    if (!connection.closed) {
      connection.on('end', done);
      connection.close();
    } else {
      done();
    }
  });

  it('should handle validation errors during streaming bulk loads', (done) => {
    const bulkLoad = connection.newBulkLoad('#stream_test', completeBulkLoad);
    bulkLoad.addColumn('value', TYPES.Date, { nullable: false });

    const rowStream = bulkLoad.getRowStream();
    connection.execBulkLoad(bulkLoad);

    const rowSource = Readable.from([
      ['invalid date']
    ]);

    pipeline(rowSource, rowStream, (err) => {
      assert.ok(err);
      assert.strictEqual(err.message, 'Invalid date.');
    });

    function completeBulkLoad(err, rowCount) {
      assert.ok(err);
      assert.strictEqual(err.message, 'Invalid date.');

      done();
    }
  });

  it('should allow reusing the connection after validation errors during streaming bulk loads', (done) => {
    const bulkLoad = connection.newBulkLoad('#stream_test', completeBulkLoad);
    bulkLoad.addColumn('value', TYPES.Date, { nullable: false });

    const rowStream = bulkLoad.getRowStream();
    connection.execBulkLoad(bulkLoad);

    const rowSource = Readable.from([ ['invalid date'] ]);

    pipeline(rowSource, rowStream, (err) => {
      assert.ok(err);
      assert.strictEqual(err.message, 'Invalid date.');
    });

    function completeBulkLoad(err, rowCount) {
      assert.ok(err);
      assert.strictEqual(err.message, 'Invalid date.');

      assert.strictEqual(rowCount, 0);

      const rows = [];
      const request = new Request('SELECT 1', (err) => {
        assert.ifError(err);

        assert.deepEqual([1], rows);

        done();
      });

      request.on('row', (row) => {
        rows.push(row[0].value);
      });

      connection.execSql(request);
    }
  });
});<|MERGE_RESOLUTION|>--- conflicted
+++ resolved
@@ -240,7 +240,6 @@
     connection.execSqlBatch(request);
   });
 
-<<<<<<< HEAD
   it('should bulkload verify ORDER', function(done) {
     const bulkLoad = connection.newBulkLoad('#tmpTestTable', { order: { 'nnn': 'ASC', 'sss': 'DESC' } }, function(
       err,
@@ -303,11 +302,10 @@
 
     const bulkLoad = connection.newBulkLoad('#tmpTestTable5', { keepNulls: true }, function(err, rowCount) {
       assert.ok(err);
-=======
+
   it('does not insert any rows if `cancel` is called immediately after executing the bulk load', function(done) {
     const bulkLoad = connection.newBulkLoad('#tmpTestTable5', { keepNulls: true }, (err, rowCount) => {
       assert.instanceOf(err, Error);
->>>>>>> 19948ee9
       assert.strictEqual(err.message, 'Canceled.');
 
       assert.isUndefined(rowCount);
