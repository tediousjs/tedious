--- conflicted
+++ resolved
@@ -399,325 +399,7 @@
     } catch {
       // ???
     }
-<<<<<<< HEAD
-  ];
-  var value = Buffer.from([0x12, 0x34, 0x56, 0x78]);
-
-  var buffer = new WritableTrackingBuffer(0, 'ucs2');
-  buffer.writeUInt8(0xd1);
-  buffer.writeBuffer(
-    Buffer.from([0xfe, 0xff, 0xff, 0xff, 0xff, 0xff, 0xff, 0xff])
-  );
-  buffer.writeUInt32LE(2);
-  buffer.writeBuffer(Buffer.from(value.slice(0, 2)));
-  buffer.writeUInt32LE(2);
-  buffer.writeBuffer(Buffer.from(value.slice(2, 4)));
-  buffer.writeUInt32LE(0);
-  // console.log(buffer.data)
-
-  var parser = new Parser({ token() {} }, colMetaData, options);
-  parser.write(buffer.data);
-  var token = parser.read();
-  // console.log(token)
-
-  test.strictEqual(token.columns.length, 1);
-  test.deepEqual(token.columns[0].value, value);
-  test.strictEqual(token.columns[0].metadata, colMetaData[0]);
-
-  test.done();
-};
-
-module.exports.intN = function(test) {
-  var colMetaData = [
-    { type: IntN },
-    { type: IntN },
-    { type: IntN },
-    { type: IntN },
-    { type: IntN },
-    { type: IntN },
-    { type: IntN },
-    { type: IntN },
-    { type: IntN },
-    { type: IntN },
-    { type: IntN },
-    { type: IntN }
-  ];
-
-  var buffer = new WritableTrackingBuffer(0, 'ucs2');
-  buffer.writeUInt8(0xd1);
-  buffer.writeBuffer(
-    Buffer.from([
-      0,
-      8,
-      0,
-      0,
-      0,
-      0,
-      0,
-      0,
-      0,
-      0,
-      8,
-      1,
-      0,
-      0,
-      0,
-      0,
-      0,
-      0,
-      0,
-      8,
-      255,
-      255,
-      255,
-      255,
-      255,
-      255,
-      255,
-      255,
-      8,
-      2,
-      0,
-      0,
-      0,
-      0,
-      0,
-      0,
-      0,
-      8,
-      254,
-      255,
-      255,
-      255,
-      255,
-      255,
-      255,
-      255,
-      8,
-      255,
-      255,
-      255,
-      255,
-      255,
-      255,
-      255,
-      127,
-      8,
-      0,
-      0,
-      0,
-      0,
-      0,
-      0,
-      0,
-      128,
-      8,
-      10,
-      0,
-      0,
-      0,
-      0,
-      0,
-      0,
-      0,
-      8,
-      100,
-      0,
-      0,
-      0,
-      0,
-      0,
-      0,
-      0,
-      8,
-      232,
-      3,
-      0,
-      0,
-      0,
-      0,
-      0,
-      0,
-      8,
-      16,
-      39,
-      0,
-      0,
-      0,
-      0,
-      0,
-      0
-    ])
-  );
-  // console.log(buffer.data)
-
-  var parser = new Parser({ token() {} }, colMetaData, options);
-  parser.write(buffer.data);
-  var token = parser.read();
-  // console.log(token)
-
-  test.strictEqual(token.columns.length, 12);
-  test.strictEqual(token.columns[0].value, null);
-  test.strictEqual('0', token.columns[1].value);
-  test.strictEqual('1', token.columns[2].value);
-  test.strictEqual('-1', token.columns[3].value);
-  test.strictEqual('2', token.columns[4].value);
-  test.strictEqual('-2', token.columns[5].value);
-  test.strictEqual('9223372036854775807', token.columns[6].value);
-  test.strictEqual('-9223372036854775808', token.columns[7].value);
-  test.strictEqual('10', token.columns[8].value);
-  test.strictEqual('100', token.columns[9].value);
-  test.strictEqual('1000', token.columns[10].value);
-  test.strictEqual('10000', token.columns[11].value);
-
-  test.done();
-};
-
-module.exports['parsing a UniqueIdentifier value when `lowerCaseGuids` option is `false`'] = function(test) {
-  var colMetaData = [
-    { type: dataTypeByName.UniqueIdentifier },
-    { type: dataTypeByName.UniqueIdentifier }
-  ];
-
-  var buffer = new WritableTrackingBuffer(0, 'ucs2');
-  buffer.writeUInt8(0xd1);
-  buffer.writeBuffer(
-    Buffer.from([
-      0,
-      16,
-      0x01,
-      0x23,
-      0x45,
-      0x67,
-      0x89,
-      0xab,
-      0xcd,
-      0xef,
-      0x01,
-      0x23,
-      0x45,
-      0x67,
-      0x89,
-      0xab,
-      0xcd,
-      0xef
-    ])
-  );
-  // console.log(buffer.data)
-
-  var parser = new Parser({ token() {} }, colMetaData, Object.assign({ lowerCaseGuids: false }, options));
-  parser.write(buffer.data);
-  var token = parser.read();
-  // console.log(token)
-
-  test.strictEqual(token.columns.length, 2);
-  test.strictEqual(token.columns[0].value, null);
-  test.deepEqual(
-    '67452301-AB89-EFCD-0123-456789ABCDEF',
-    token.columns[1].value
-  );
-
-  test.done();
-};
-
-module.exports['parsing a UniqueIdentifier value when `lowerCaseGuids` option is `true`'] = function(test) {
-  var colMetaData = [
-    { type: dataTypeByName.UniqueIdentifier },
-    { type: dataTypeByName.UniqueIdentifier }
-  ];
-
-  var buffer = new WritableTrackingBuffer(0, 'ucs2');
-  buffer.writeUInt8(0xd1);
-  buffer.writeBuffer(
-    Buffer.from([
-      0,
-      16,
-      0x01,
-      0x23,
-      0x45,
-      0x67,
-      0x89,
-      0xab,
-      0xcd,
-      0xef,
-      0x01,
-      0x23,
-      0x45,
-      0x67,
-      0x89,
-      0xab,
-      0xcd,
-      0xef
-    ])
-  );
-  // console.log(buffer.data)
-
-  var parser = new Parser({ token() {} }, colMetaData, Object.assign({ lowerCaseGuids: true }, options));
-  parser.write(buffer.data);
-  var token = parser.read();
-  // console.log(token)
-
-  test.strictEqual(token.columns.length, 2);
-  test.strictEqual(token.columns[0].value, null);
-  test.deepEqual(
-    '67452301-ab89-efcd-0123-456789abcdef',
-    token.columns[1].value
-  );
-
-  test.done();
-};
-
-module.exports.floatN = function(test) {
-  var colMetaData = [
-    { type: FloatN },
-    { type: FloatN },
-    { type: FloatN }
-  ];
-
-  var buffer = new WritableTrackingBuffer(0, 'ucs2');
-  buffer.writeUInt8(0xd1);
-  buffer.writeBuffer(
-    Buffer.from([
-      0,
-      4,
-      0x00,
-      0x00,
-      0x18,
-      0x41,
-      8,
-      0x00,
-      0x00,
-      0x00,
-      0x00,
-      0x00,
-      0x00,
-      0x23,
-      0x40
-    ])
-  );
-  // console.log(buffer.data)
-
-  var parser = new Parser({ token() {} }, colMetaData, options);
-  parser.write(buffer.data);
-  var token = parser.read();
-  // console.log(token)
-
-  test.strictEqual(token.columns.length, 3);
-  test.strictEqual(token.columns[0].value, null);
-  test.strictEqual(9.5, token.columns[1].value);
-  test.strictEqual(9.5, token.columns[2].value);
-
-  test.done();
-};
-
-module.exports.datetime = function(test) {
-  var colMetaData = [{ type: dataTypeByName.DateTime }];
-
-  var days = 2; // 3rd January 1900
-  var threeHundredthsOfSecond = 45 * 300; // 45 seconds
-=======
-  });
->>>>>>> b52a2b35
+  });
 
   it('should write varBinaryMaxNull', () => {
     const colMetaData = [
@@ -919,7 +601,7 @@
     assert.strictEqual('10000', token.columns[11].value);
   });
 
-  it('should write guidN', () => {
+  it('parsing a UniqueIdentifier value when `lowerCaseGuids` option is `false`', () => {
     const colMetaData = [
       { type: dataTypeByName.UniqueIdentifier },
       { type: dataTypeByName.UniqueIdentifier }
@@ -951,15 +633,59 @@
     );
     // console.log(buffer.data)
 
-    const parser = new Parser({ token() { } }, colMetaData, options);
-    parser.write(buffer.data);
-    const token = parser.read();
+    const parser = new Parser({ token() {} }, colMetaData, Object.assign({ lowerCaseGuids: false }, options));
+    parser.write(buffer.data);
+    var token = parser.read();
     // console.log(token)
 
     assert.strictEqual(token.columns.length, 2);
     assert.strictEqual(token.columns[0].value, null);
     assert.deepEqual(
       '67452301-AB89-EFCD-0123-456789ABCDEF',
+      token.columns[1].value
+    );
+  });
+
+  it('parsing a UniqueIdentifier value when `lowerCaseGuids` option is `true`', () => {
+    var colMetaData = [
+      { type: dataTypeByName.UniqueIdentifier },
+      { type: dataTypeByName.UniqueIdentifier }
+    ];
+
+    var buffer = new WritableTrackingBuffer(0, 'ucs2');
+    buffer.writeUInt8(0xd1);
+    buffer.writeBuffer(
+      Buffer.from([
+        0,
+        16,
+        0x01,
+        0x23,
+        0x45,
+        0x67,
+        0x89,
+        0xab,
+        0xcd,
+        0xef,
+        0x01,
+        0x23,
+        0x45,
+        0x67,
+        0x89,
+        0xab,
+        0xcd,
+        0xef
+      ])
+    );
+    // console.log(buffer.data)
+    const parser = new Parser({ token() {} }, colMetaData, Object.assign({ lowerCaseGuids: true }, options));
+    parser.write(buffer.data);
+    const token = parser.read();
+    // console.log(token)
+
+    assert.strictEqual(token.columns.length, 2);
+    assert.strictEqual(token.columns[0].value, null);
+    assert.deepEqual(
+      '67452301-ab89-efcd-0123-456789abcdef',
       token.columns[1].value
     );
   });
