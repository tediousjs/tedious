const TYPES = require('../../src/data-type');
const WritableTrackingBuffer = require('../../src/tracking-buffer/writable-tracking-buffer');
const assert = require('chai').assert;

describe('Data Types', function() {
  // Test date calculation for non utc date during daylight savings period
  it('smallDateTimeDaylightSaving', () => {
    const type = TYPES.typeByName.SmallDateTime;
    for (const testSet of [
      [new Date(2015, 5, 18, 23, 59, 59), 42171],
      [new Date(2015, 5, 19, 0, 0, 0), 42172],
      [new Date(2015, 5, 19, 23, 59, 59), 42172],
      [new Date(2015, 5, 20, 0, 0, 0), 42173]
    ]) {
      const buffer = new WritableTrackingBuffer(0);
      const parameter = { value: testSet[0] };
      const expectedNoOfDays = testSet[1];
      type.writeParameterData(buffer, parameter, { useUTC: false }, () => { });
      assert.strictEqual(buffer.buffer.readUInt16LE(1), expectedNoOfDays);
    }
  });

  it('should writeTypeInfo DateTime', function() {
    const buffer = new WritableTrackingBuffer(2);
    const type = TYPES.typeByName.DateTime;
    const expected = Buffer.from([0x6F, 8]);

    type.writeTypeInfo(buffer);
    assert.deepEqual(buffer.data, expected);
  });

  it('dateTimeDaylightSaving', () => {
    const type = TYPES.typeByName.DateTime;
    for (const testSet of [
      [new Date(2015, 5, 18, 23, 59, 59), 42171],
      [new Date(2015, 5, 19, 0, 0, 0), 42172],
      [new Date(2015, 5, 19, 23, 59, 59), 42172],
      [new Date(2015, 5, 20, 0, 0, 0), 42173]
    ]) {
      const buffer = new WritableTrackingBuffer(0);
      const parameter = { value: testSet[0] };
      const expectedNoOfDays = testSet[1];
      type.writeParameterData(buffer, parameter, { useUTC: false }, () => { });
<<<<<<< HEAD
      assert.strictEqual(buffer.buffer.readInt32LE(1), expectedNoOfDays);
=======
      assert.strictEqual(buffer.data.readInt32LE(1), expectedNoOfDays);
>>>>>>> 109f90e9
    }
  });

  it('should writeTypeInfo DateTime2', function() {
    const buffer = new WritableTrackingBuffer(2);
    const type = TYPES.typeByName.DateTime2;
    const expected = Buffer.from([0x2A, 1]);

    type.writeTypeInfo(buffer, { scale: 1 });
    assert.deepEqual(buffer.data, expected);
  });

  it('dateTime2DaylightSaving', () => {
    const type = TYPES.typeByName.DateTime2;
    for (const [value, expectedBuffer] of [
      [new Date(2015, 5, 18, 23, 59, 59), Buffer.from('067f5101163a0b', 'hex')],
      [new Date(2015, 5, 19, 0, 0, 0), Buffer.from('06000000173a0b', 'hex')],
      [new Date(2015, 5, 19, 23, 59, 59), Buffer.from('067f5101173a0b', 'hex')],
      [new Date(2015, 5, 20, 0, 0, 0), Buffer.from('06000000183a0b', 'hex')]
    ]) {
<<<<<<< HEAD
      const buffer = new WritableTrackingBuffer(16);
=======
      const buffer = new WritableTrackingBuffer(0);
>>>>>>> 109f90e9
      type.writeParameterData(buffer, { value: value, scale: 0 }, { useUTC: false }, () => { });
      assert.deepEqual(buffer.data, expectedBuffer);
    }
  });

  it('should writeTypeInfo Date', function() {
    const buffer = new WritableTrackingBuffer(2);
    const type = TYPES.typeByName.Date;
    const expected = Buffer.from([0x28]);

    type.writeTypeInfo(buffer);
    assert.deepEqual(buffer.data, expected);
  });

  it('dateDaylightSaving', () => {
    const type = TYPES.typeByName.Date;
    for (const [value, expectedBuffer] of [
      [new Date(2015, 5, 18, 23, 59, 59), Buffer.from('03163a0b', 'hex')],
      [new Date(2015, 5, 19, 0, 0, 0), Buffer.from('03173a0b', 'hex')],
      [new Date(2015, 5, 19, 23, 59, 59), Buffer.from('03173a0b', 'hex')],
      [new Date(2015, 5, 20, 0, 0, 0), Buffer.from('03183a0b', 'hex')]
    ]) {
<<<<<<< HEAD
      const buffer = new WritableTrackingBuffer(16);
=======
      const buffer = new WritableTrackingBuffer(0);
>>>>>>> 109f90e9
      type.writeParameterData(buffer, { value: value }, { useUTC: false }, () => { });
      assert.deepEqual(buffer.data, expectedBuffer);
    }
  });

  it('should writeTypeInfo Time', function() {
    const buffer = new WritableTrackingBuffer(2);
    const type = TYPES.typeByName.Time;
    const expected = Buffer.from([0x29, 1]);

    type.writeTypeInfo(buffer, { scale: 1 });
    assert.deepEqual(buffer.data, expected);
  });


  // Test rounding of nanosecondDelta
  it('nanoSecondRounding', () => {
    const type = TYPES.typeByName.Time;
    for (const [value, nanosecondDelta, scale, expectedBuffer] of [
      [new Date(2017, 6, 29, 17, 20, 3, 503), 0.0006264, 7, Buffer.from('0568fc624b91', 'hex')],
      [new Date(2017, 9, 1, 1, 31, 4, 12), 0.0004612, 7, Buffer.from('05c422ceb80c', 'hex')],
      [new Date(2017, 7, 3, 12, 52, 28, 373), 0.0007118, 7, Buffer.from('051e94c8e96b', 'hex')]
    ]) {
      const parameter = { value: value, scale: scale };
      parameter.value.nanosecondDelta = nanosecondDelta;

<<<<<<< HEAD
      const buffer = new WritableTrackingBuffer(16);
=======
      const buffer = new WritableTrackingBuffer(0);
>>>>>>> 109f90e9
      type.writeParameterData(buffer, parameter, { useUTC: false }, () => { });
      assert.deepEqual(buffer.data, expectedBuffer);
    }
  });

  it('should writeTypeInfo BigInt', function() {
    const buffer = new WritableTrackingBuffer(2);
    const type = TYPES.typeByName.BigInt;

    const expected = Buffer.from([0x26, 8]);

    type.writeTypeInfo(buffer);
    assert.deepEqual(buffer.data, expected);
  });

  it('should writeParameterData BigInt (Buffer)', function(done) {
    const value = 123456789;
    const expected = Buffer.from('0815cd5b0700000000', 'hex');

    const type = TYPES.typeByName.BigInt;

    const buffer = new WritableTrackingBuffer(0);
    const parameterValue = { value, length: 4 };
    type.writeParameterData(buffer, parameterValue, { useUTC: false }, () => {
      assert.deepEqual(buffer.data, expected);

      done();
    });
  });

  it('should writeParameterData BigInt (null)', function(done) {
    const value = null;
    const expected = Buffer.from('00', 'hex');

    const type = TYPES.typeByName.BigInt;

    const buffer = new WritableTrackingBuffer(0);
    const parameterValue = { value, length: 4 };

    type.writeParameterData(buffer, parameterValue, { useUTC: false }, () => {
      assert.deepEqual(buffer.data, expected);

      done();
    });
  });

  it('should writeTypeInfo Binary', function() {
    const buffer = new WritableTrackingBuffer(2);
    const type = TYPES.typeByName.Binary;
    const parameter = { length: 1 };

    const expected = Buffer.from([0xAD, 1, 0]);

    type.writeTypeInfo(buffer, parameter);
    assert.deepEqual(buffer.data, expected);
  });

  it('should writeParameterData Binary (Buffer)', function(done) {
    const value = Buffer.from([0x12, 0x34, 0x00, 0x00]);
    const expected = Buffer.from('040012340000', 'hex');

    const type = TYPES.typeByName.Binary;

    const buffer = new WritableTrackingBuffer(0);
    const parameterValue = { value, length: 4 };

    type.writeParameterData(buffer, parameterValue, { useUTC: false }, () => {
      assert.deepEqual(buffer.data, expected);

      done();
    });
  });

  it('should writeParameterData binary (Null)', function(done) {
    const value = null;
    const expected = Buffer.from('ffff', 'hex');

    const type = TYPES.typeByName.Binary;

    const buffer = new WritableTrackingBuffer(0);
    const parameterValue = { value, length: 4 };

    type.writeParameterData(buffer, parameterValue, { useUTC: false }, () => {
      assert.deepEqual(buffer.data, expected);

      done();
    });
  });

  it('should writeTypeInfo Bit', function() {
    const buffer = new WritableTrackingBuffer(2);
    const type = TYPES.typeByName.Bit;
    const expected = Buffer.from([0x68, 1]);

    type.writeTypeInfo(buffer);
    assert.deepEqual(buffer.data, expected);
  });

  it('should writeParameterData Bit (Buffer)', function(done) {
    const value = 1;
    const expected = Buffer.from('0101', 'hex');

    const type = TYPES.typeByName.Bit;

    const buffer = new WritableTrackingBuffer(0);
    const parameterValue = { value };

    type.writeParameterData(buffer, parameterValue, { useUTC: false }, () => {
      assert.deepEqual(buffer.data, expected);
      done();
    });
  });

  it('should writeParameterData Bit (Null)', function(done) {
    const value = null;
    const expected = Buffer.from('00', 'hex');

    const type = TYPES.typeByName.Bit;

    const buffer = new WritableTrackingBuffer(0);
    const parameterValue = { value };

    type.writeParameterData(buffer, parameterValue, { useUTC: false }, () => {
      assert.deepEqual(buffer.data, expected);
      done();
    });
  });

  it('should writeParameterData Bit (Undefined)', function(done) {
    const value = undefined;
    const expected = Buffer.from('00', 'hex');

    const type = TYPES.typeByName.Bit;

    const buffer = new WritableTrackingBuffer(0);
    const parameterValue = { value };

    type.writeParameterData(buffer, parameterValue, { useUTC: false }, () => {
      assert.deepEqual(buffer.data, expected);
      done();
    });
  });

  it('should writeTypeInfo Char', function() {
    const buffer = new WritableTrackingBuffer(2);
    const type = TYPES.typeByName.Char;
    const expected = Buffer.from([0xAF, 1, 0, 0x00, 0x00, 0x00, 0x00, 0x00]);

    type.writeTypeInfo(buffer, { length: 1 });
    assert.deepEqual(buffer.data, expected);
  });

  it('should writeParameterData Char (Buffer)', function(done) {
    const value = Buffer.from([0xff, 0xff, 0xff, 0xff]);
    const expected = Buffer.from('0400ffffffff', 'hex');

    const type = TYPES.typeByName.Char;

    const buffer = new WritableTrackingBuffer(0);
    const parameterValue = { value };

    type.writeParameterData(buffer, parameterValue, { useUTC: false }, () => {
      assert.deepEqual(buffer.data, expected);
      done();
    });
  });

  it('should writeParameterData Char (Null)', function(done) {
    const value = null;
    const expected = Buffer.from('ffff', 'hex');

    const type = TYPES.typeByName.Char;

    const buffer = new WritableTrackingBuffer(0);
    const parameterValue = { value };

    type.writeParameterData(buffer, parameterValue, { useUTC: false }, () => {
      assert.deepEqual(buffer.data, expected);
      done();
    });
  });

  it('should writeTypeInfo DateTimeOffset', function() {
    const buffer = new WritableTrackingBuffer(2);
    const type = TYPES.typeByName.DateTimeOffset;
    const expected = Buffer.from([0x2B, 1]);

    type.writeTypeInfo(buffer, { scale: 1 });
    assert.deepEqual(buffer.data, expected);
  });

  it('should writeParameterData DateTimeOffSet (Buffer)', function(done) {
    const value = new Date(Date.UTC(2014, 1, 14, 17, 59, 59, 999));
    const expected = Buffer.from('0820fd002d380b', 'hex');

    const type = TYPES.typeByName.DateTimeOffset;

    const buffer = new WritableTrackingBuffer(0);
    const parameterValue = { value, scale: 0 };

    type.writeParameterData(buffer, parameterValue, { useUTC: true }, () => {
      assert.deepEqual(buffer.data.slice(0, 7), expected);
      done();
    });
  });

  it('should writeParameterData DateTimeOffSet (Null)', function(done) {
    const value = null;
    const expected = Buffer.from('00', 'hex');

    const type = TYPES.typeByName.DateTimeOffset;

    const buffer = new WritableTrackingBuffer(0);
    const parameterValue = { value, scale: 0 };

    type.writeParameterData(buffer, parameterValue, { useUTC: true }, () => {
      assert.deepEqual(buffer.data, expected);
      done();
    });
  });

  it('should writeTypeInfo Decimal ', function() {
    const type = TYPES.typeByName.Decimal;

    // Precision <= 9
    const buffer1 = new WritableTrackingBuffer(4);
    const expected1 = Buffer.from([0x6A, 5, 1, 1]);
    type.writeTypeInfo(buffer1, { precision: 1, scale: 1 });
    assert.deepEqual(buffer1.data, expected1);

    // Precision <= 19
    const buffer2 = new WritableTrackingBuffer(4);
    const expected2 = Buffer.from([0x6A, 9, 15, 1]);
    type.writeTypeInfo(buffer2, { precision: 15, scale: 1 });
    assert.deepEqual(buffer2.data, expected2);


    // Precision <= 28
    const buffer3 = new WritableTrackingBuffer(4);
    const expected3 = Buffer.from([0x6A, 13, 20, 1]);
    type.writeTypeInfo(buffer3, { precision: 20, scale: 1 });
    assert.deepEqual(buffer3.data, expected3);

    // Precision > 28
    const buffer4 = new WritableTrackingBuffer(4);
    const expected4 = Buffer.from([0x6A, 17, 30, 1]);
    type.writeTypeInfo(buffer4, { precision: 30, scale: 1 });
    assert.deepEqual(buffer4.data, expected4);
  });

  it('should writeParameterData Decimal (Precision <= 9)', function(done) {
    const value = 1.23;
    const expected = Buffer.from('050101000000', 'hex');
    const precision = 1;

    const type = TYPES.typeByName.Decimal;

    const buffer = new WritableTrackingBuffer(0);
    const parameterValue = { value, precision, scale: 0 };

    type.writeParameterData(buffer, parameterValue, { useUTC: false }, () => {
      assert.deepEqual(buffer.data, expected);
      done();
    });
  });

  it('should writeParameterData Decimal (Precision <= 19)', function(done) {
    const value = 1.23;
    const expected = Buffer.from('09010100000000000000', 'hex');
    const precision = 15;

    const type = TYPES.typeByName.Decimal;

    const buffer = new WritableTrackingBuffer(0);
    const parameterValue = { value, precision, scale: 0 };

    type.writeParameterData(buffer, parameterValue, { useUTC: false }, () => {
      assert.deepEqual(buffer.data, expected);
      done();
    });
  });

  it('should writeParameterData Decimal (Precision <= 28)', function(done) {
    const value = 1.23;
    const expected = Buffer.from('0d01010000000000000000000000', 'hex');
    const precision = 25;

    const type = TYPES.typeByName.Decimal;

    const buffer = new WritableTrackingBuffer(0);
    const parameterValue = { value, precision, scale: 0 };

    type.writeParameterData(buffer, parameterValue, { useUTC: false }, () => {
      assert.deepEqual(buffer.data, expected);
      done();
    });
  });


  it('should writeParameterData Decimal (Precision > 28)', function(done) {
    const value = 1.23;
    const expected = Buffer.from('110101000000000000000000000000000000', 'hex');
    const precision = 30;

    const type = TYPES.typeByName.Decimal;

    const buffer = new WritableTrackingBuffer(0);
    const parameterValue = { value, precision, scale: 0 };

    type.writeParameterData(buffer, parameterValue, { useUTC: false }, () => {
      assert.deepEqual(buffer.data, expected);
      done();
    });
  });


  it('should writeTypeInfo Float', function() {
    const buffer = new WritableTrackingBuffer(2);
    const type = TYPES.typeByName.Float;
    const expected = Buffer.from([0x6D, 8]);

    type.writeTypeInfo(buffer);
    assert.deepEqual(buffer.data, expected);
  });

  it('should writeParameterData Float (Buffer)', function(done) {
    const value = 1.2345;
    const expected = Buffer.from('088d976e1283c0f33f', 'hex');

    const type = TYPES.typeByName.Float;

    const buffer = new WritableTrackingBuffer(0);
    const parameterValue = { value, scale: 0 };

    type.writeParameterData(buffer, parameterValue, { useUTC: false }, () => {
      assert.deepEqual(buffer.data, expected);
      done();
    });
  });

  it('should writeParameterData Float (Null)', function(done) {
    const value = null;
    const expected = Buffer.from('00', 'hex');

    const type = TYPES.typeByName.Float;

    const buffer = new WritableTrackingBuffer(0);
    const parameterValue = { value, scale: 0 };

    type.writeParameterData(buffer, parameterValue, { useUTC: false }, () => {
      assert.deepEqual(buffer.data, expected);
      done();
    });
  });

  it('should writeTypeInfo Image', function() {
    const buffer = new WritableTrackingBuffer(5);
    const type = TYPES.typeByName.Image;
    const expected = Buffer.from([0x22, 1, 0, 0, 0]);

    type.writeTypeInfo(buffer, { length: 1 });
    assert.deepEqual(buffer.data, expected);
  });

  it('should writeParameterData Image (Buffer)', function(done) {
    const value = Buffer.from('010101', 'hex');
    const expected = Buffer.from('64000000010101', 'hex');

    const type = TYPES.typeByName.Image;

    const buffer = new WritableTrackingBuffer(0);
    const parameterValue = { value, length: 100 };

    type.writeParameterData(buffer, parameterValue, { useUTC: false }, () => {
      assert.deepEqual(buffer.data, expected);
      done();
    });
  });

  it('should writeParameterData Image (Null)', function(done) {
    const value = null;
    const expected = Buffer.from('64000000', 'hex');

    const type = TYPES.typeByName.Image;

    const buffer = new WritableTrackingBuffer(0);
    const parameterValue = { value, length: 100 };

    type.writeParameterData(buffer, parameterValue, { useUTC: false }, () => {
      assert.deepEqual(buffer.data, expected);
      done();
    });
  });

  it('should writeTypeInfo Int', function() {
    const buffer = new WritableTrackingBuffer(2);
    const type = TYPES.typeByName.Int;
    const expected = Buffer.from([0x26, 4]);

    type.writeTypeInfo(buffer);
    assert.deepEqual(buffer.data, expected);
  });

  it('should writeParameterData Int (Buffer)', function(done) {
    const value = 1234;
    const expected = Buffer.from('04d2040000', 'hex');

    const type = TYPES.typeByName.Int;

    const buffer = new WritableTrackingBuffer(0);
    const parameterValue = { value };

    type.writeParameterData(buffer, parameterValue, { useUTC: false }, () => {
      assert.deepEqual(buffer.data, expected);
      done();
    });
  });

  it('should writeParameterData Int (Null)', function(done) {
    const value = null;
    const expected = Buffer.from('00', 'hex');

    const type = TYPES.typeByName.Int;

    const buffer = new WritableTrackingBuffer(0);
    const parameterValue = { value };

    type.writeParameterData(buffer, parameterValue, { useUTC: false }, () => {
      assert.deepEqual(buffer.data, expected);
      done();
    });
  });

  it('should writeTypeInfo Money', function() {
    const buffer = new WritableTrackingBuffer(2);
    const type = TYPES.typeByName.Money;
    const expected = Buffer.from([0x6E, 8]);

    type.writeTypeInfo(buffer);
    assert.deepEqual(buffer.data, expected);
  });


  it('should writeParameterData Money (Buffer)', function(done) {
    const value = 1234;
    const expected = Buffer.from('0800000000204bbc00', 'hex');

    const type = TYPES.typeByName.Money;

    const buffer = new WritableTrackingBuffer(0);
    const parameterValue = { value };

    type.writeParameterData(buffer, parameterValue, { useUTC: false }, () => {
      assert.deepEqual(buffer.data, expected);
      done();
    });
  });

  it('should writeParameterData Money (Null)', function(done) {
    const value = null;
    const expected = Buffer.from('00', 'hex');

    const type = TYPES.typeByName.Money;

    const buffer = new WritableTrackingBuffer(0);
    const parameterValue = { value };

    type.writeParameterData(buffer, parameterValue, { useUTC: false }, () => {
      assert.deepEqual(buffer.data, expected);
      done();
    });
  });

  it('should writeTypeInfo NChar', function() {
    const buffer = new WritableTrackingBuffer(8);
    const type = TYPES.typeByName.NChar;
    const expected = Buffer.from([0xEF, 2, 0, 0x00, 0x00, 0x00, 0x00, 0x00]);

    type.writeTypeInfo(buffer, { length: 1 });
    assert.deepEqual(buffer.data, expected);
  });

  it('should writeParameterData NChar (Buffer)', function(done) {
    const value = Buffer.from([0xff, 0xff, 0xff, 0xff]);
    const expected = Buffer.from('0400ffffffff', 'hex');

    const type = TYPES.typeByName.NChar;

    const buffer = new WritableTrackingBuffer(0);
    const parameterValue = { value };

    type.writeParameterData(buffer, parameterValue, { useUTC: false }, () => {
      assert.deepEqual(buffer.data, expected);
      done();
    });
  });

  it('should writeParameterData NChar (Buffer)', function(done) {
    const value = null;
    const expected = Buffer.from('ffff', 'hex');

    const type = TYPES.typeByName.NChar;

    const buffer = new WritableTrackingBuffer(0);
    const parameterValue = { value };

    type.writeParameterData(buffer, parameterValue, { useUTC: false }, () => {
      assert.deepEqual(buffer.data, expected);
      done();
    });
  });


  it('should writeTypeInfo Numeric', function() {
    const type = TYPES.typeByName.Numeric;

    // Precision <= 9
    const buffer1 = new WritableTrackingBuffer(4);
    const expected1 = Buffer.from([0x6C, 5, 1, 1]);
    type.writeTypeInfo(buffer1, { precision: 1, scale: 1 });
    assert.deepEqual(buffer1.data, expected1);

    // Precision <= 19
    const buffer2 = new WritableTrackingBuffer(4);
    const expected2 = Buffer.from([0x6C, 9, 15, 1]);
    type.writeTypeInfo(buffer2, { precision: 15, scale: 1 });
    assert.deepEqual(buffer2.data, expected2);


    // Precision <= 28
    const buffer3 = new WritableTrackingBuffer(4);
    const expected3 = Buffer.from([0x6C, 13, 20, 1]);
    type.writeTypeInfo(buffer3, { precision: 20, scale: 1 });
    assert.deepEqual(buffer3.data, expected3);

    // Precision > 28
    const buffer4 = new WritableTrackingBuffer(4);
    const expected4 = Buffer.from([0x6C, 17, 30, 1]);
    type.writeTypeInfo(buffer4, { precision: 30, scale: 1 });
    assert.deepEqual(buffer4.data, expected4);
  });

  it('should writeParameterData Numeric (Precision <= 9)', function(done) {
    const value = 1.23;
    const expected = Buffer.from('050101000000', 'hex');
    const precision = 1;

    const type = TYPES.typeByName.Numeric;

    const buffer = new WritableTrackingBuffer(0);
    const parameterValue = { value, precision, scale: 0 };

    type.writeParameterData(buffer, parameterValue, { useUTC: false }, () => {
      assert.deepEqual(buffer.data, expected);
      done();
    });
  });

  it('should writeParameterData Numeric (Precision <= 19)', function(done) {
    const value = 1.23;
    const expected = Buffer.from('09010100000000000000', 'hex');
    const precision = 15;

    const type = TYPES.typeByName.Numeric;

    const buffer = new WritableTrackingBuffer(0);
    const parameterValue = { value, precision, scale: 0 };

    type.writeParameterData(buffer, parameterValue, { useUTC: false }, () => {
      assert.deepEqual(buffer.data, expected);
      done();
    });
  });

  it('should writeParameterData Numeric (Precision <= 28)', function(done) {
    const value = 1.23;
    const expected = Buffer.from('0d01010000000000000000000000', 'hex');
    const precision = 25;

    const type = TYPES.typeByName.Numeric;

    const buffer = new WritableTrackingBuffer(0);
    const parameterValue = { value, precision, scale: 0 };

    type.writeParameterData(buffer, parameterValue, { useUTC: false }, () => {
      assert.deepEqual(buffer.data, expected);
      done();
    });
  });

  it('should writeParameterData Numeric (Precision > 28)', function(done) {
    const value = 1.23;
    const expected = Buffer.from('110101000000000000000000000000000000', 'hex');
    const precision = 30;

    const type = TYPES.typeByName.Numeric;

    const buffer = new WritableTrackingBuffer(0);
    const parameterValue = { value, precision, scale: 0 };

    type.writeParameterData(buffer, parameterValue, { useUTC: false }, () => {
      assert.deepEqual(buffer.data, expected);
      done();
    });
  });


  it('should writeTypeInfo NVarChar', function() {
    // Length <= Maximum Length
    const buffer = new WritableTrackingBuffer(8);
    const type = TYPES.typeByName.NVarChar;
    const expected = Buffer.from([0xE7, 2, 0, 0x00, 0x00, 0x00, 0x00, 0x00]);

    type.writeTypeInfo(buffer, { length: 1 });
    assert.deepEqual(buffer.data, expected);

    // Length > Maximum Length
    const buffer1 = new WritableTrackingBuffer(8);
    const expected1 = Buffer.from([0xE7, 0xFF, 0xFF, 0x00, 0x00, 0x00, 0x00, 0x00]);

    type.writeTypeInfo(buffer1, { length: 4100 });
    assert.deepEqual(buffer1.data, expected1);
  });

  it('should writeParameterData NVarChar (Buffer, Length <= Maximum Length )', function(done) {
    const value = Buffer.from([0xff, 0xff]);
    const expected = Buffer.from('0200ffff', 'hex');
    const length = 1;

    const type = TYPES.typeByName.NVarChar;

    const buffer = new WritableTrackingBuffer(0);
    const parameterValue = { value, length };

    type.writeParameterData(buffer, parameterValue, { useUTC: false }, () => {
      assert.deepEqual(buffer.data, expected);
      done();
    });
  });

  it('should writeParameterData NVarChar (Buffer, Length > Maximum Length )', function(done) {
    const value = Buffer.from([0xff, 0xff]);
    const expected = Buffer.from('feffffffffffffff02000000ffff00000000', 'hex');
    const length = 4100;

    const type = TYPES.typeByName.NVarChar;

    const buffer = new WritableTrackingBuffer(0);
    const parameterValue = { value, length };

    type.writeParameterData(buffer, parameterValue, { useUTC: false }, () => {
      assert.deepEqual(buffer.data, expected);
      done();
    });
  });

  it('should writeParameterData NVarChar (Null, Length <= Maximum Length )', function(done) {
    const value = null;
    const expected = Buffer.from('ffff', 'hex');
    const length = 1;

    const type = TYPES.typeByName.NVarChar;

    const buffer = new WritableTrackingBuffer(0);
    const parameterValue = { value, length };

    type.writeParameterData(buffer, parameterValue, { useUTC: false }, () => {
      assert.deepEqual(buffer.data, expected);
      done();
    });
  });

  it('should writeParameterData NVarChar (Null, Length > Maximum Length )', function(done) {
    const value = null;
    const expected = Buffer.from('ffffffffffffffff', 'hex');
    const length = 5000;

    const type = TYPES.typeByName.NVarChar;

    const buffer = new WritableTrackingBuffer(0);
    const parameterValue = { value, length };

    type.writeParameterData(buffer, parameterValue, { useUTC: false }, () => {
      assert.deepEqual(buffer.data, expected);
      done();
    });
  });

  it('should writeTypeInfo Real', function() {
    const buffer = new WritableTrackingBuffer(2);
    const type = TYPES.typeByName.Real;
    const expected = Buffer.from([0x6D, 4]);

    type.writeTypeInfo(buffer);
    assert.deepEqual(buffer.data, expected);
  });

  it('should writeParameterData Real (Buffer)', function(done) {
    const value = 123.123;
    const expected = Buffer.from('04fa3ef642', 'hex');

    const type = TYPES.typeByName.Real;

    const buffer = new WritableTrackingBuffer(0);
    const parameterValue = { value };

    type.writeParameterData(buffer, parameterValue, { useUTC: false }, () => {
      assert.deepEqual(buffer.data, expected);
      done();
    });
  });

  it('should writeParameterData Real (Null)', function(done) {
    const value = null;
    const expected = Buffer.from('00', 'hex');

    const type = TYPES.typeByName.Real;

    const buffer = new WritableTrackingBuffer(0);
    const parameterValue = { value };

    type.writeParameterData(buffer, parameterValue, { useUTC: false }, () => {
      assert.deepEqual(buffer.data, expected);
      done();
    });
  });

  it('should writeTypeInfo SmallInt', function() {
    const buffer = new WritableTrackingBuffer(2);
    const type = TYPES.typeByName.SmallInt;
    const expected = Buffer.from([0x26, 2]);

    type.writeTypeInfo(buffer);
    assert.deepEqual(buffer.data, expected);
  });

  it('should writeParameterData SmallInt (Buffer)', function(done) {
    const value = 2;
    const expected = Buffer.from('020200', 'hex');

    const type = TYPES.typeByName.SmallInt;

    const buffer = new WritableTrackingBuffer(0);
    const parameterValue = { value };

    type.writeParameterData(buffer, parameterValue, { useUTC: false }, () => {
      assert.deepEqual(buffer.data, expected);
      done();
    });
  });

  it('should writeParameterData SmallInt (Null)', function(done) {
    const value = null;
    const expected = Buffer.from('00', 'hex');

    const type = TYPES.typeByName.SmallInt;

    const buffer = new WritableTrackingBuffer(0);
    const parameterValue = { value };

    type.writeParameterData(buffer, parameterValue, { useUTC: false }, () => {
      assert.deepEqual(buffer.data, expected);
      done();
    });
  });

  it('should writeTypeInfo SmallMoney', function() {
    const buffer = new WritableTrackingBuffer(2);
    const type = TYPES.typeByName.SmallMoney;
    const expected = Buffer.from([0x6E, 4]);

    type.writeTypeInfo(buffer);
    assert.deepEqual(buffer.data, expected);
  });

  it('should writeParameterData SmallMoney (Buffer)', function(done) {
    const value = 2;
    const expected = Buffer.from('04204e0000', 'hex');

    const type = TYPES.typeByName.SmallMoney;

    const buffer = new WritableTrackingBuffer(0);
    const parameterValue = { value };

    type.writeParameterData(buffer, parameterValue, { useUTC: false }, () => {
      assert.deepEqual(buffer.data, expected);
      done();
    });
  });

  it('should writeParameterData SmallMoney (Null)', function(done) {
    const value = null;
    const expected = Buffer.from('00', 'hex');

    const type = TYPES.typeByName.SmallMoney;

    const buffer = new WritableTrackingBuffer(0);
    const parameterValue = { value };

    type.writeParameterData(buffer, parameterValue, { useUTC: false }, () => {
      assert.deepEqual(buffer.data, expected);
      done();
    });
  });

  it('should writeTypeInfo Text', function() {
    const buffer = new WritableTrackingBuffer(2);
    const type = TYPES.typeByName.Text;
    const expected = Buffer.from([0x23, 1, 0, 0, 0]);

    type.writeTypeInfo(buffer, { length: 1 });
    assert.deepEqual(buffer.data, expected);
  });

  it('should writeParameterData Text (Buffer)', function(done) {
    const value = Buffer.from('Hello World', 'ascii');
    const expected = Buffer.from('00000000000f00000048656c6c6f20576f726c64', 'hex');

    const type = TYPES.typeByName.Text;

    const buffer = new WritableTrackingBuffer(0);
    const parameterValue = { value, length: 15 };

    type.writeParameterData(buffer, parameterValue, { useUTC: false }, () => {
      assert.deepEqual(buffer.data, expected);
      done();
    });
  });

  it('should writeParameterData Text (Null)', function(done) {
    const value = null;
    const expected = Buffer.from('00000000000f000000', 'hex');

    const type = TYPES.typeByName.Text;

    const buffer = new WritableTrackingBuffer(0);
    const parameterValue = { value, length: 15 };

    type.writeParameterData(buffer, parameterValue, { useUTC: false }, () => {
      assert.deepEqual(buffer.data, expected);
      done();
    });
  });

  it('should writeTypeInfo TinyInt', function() {
    const buffer = new WritableTrackingBuffer(2);
    const type = TYPES.typeByName.TinyInt;
    const expected = Buffer.from([0x26, 1]);

    type.writeTypeInfo(buffer);
    assert.deepEqual(buffer.data, expected);
  });


  it('should writeParameterData TinyInt (Buffer)', function(done) {
    const value = 1;
    const expected = Buffer.from('0101', 'hex');

    const type = TYPES.typeByName.TinyInt;

    const buffer = new WritableTrackingBuffer(0);
    const parameterValue = { value };

    type.writeParameterData(buffer, parameterValue, { useUTC: false }, () => {
      assert.deepEqual(buffer.data, expected);
      done();
    });
  });

  it('should writeParameterData TinyInt (Null)', function(done) {
    const value = null;
    const expected = Buffer.from('00', 'hex');

    const type = TYPES.typeByName.TinyInt;

    const buffer = new WritableTrackingBuffer(0);
    const parameterValue = { value };

    type.writeParameterData(buffer, parameterValue, { useUTC: false }, () => {
      assert.deepEqual(buffer.data, expected);
      done();
    });
  });

  it('should writeTypeInfo TVP', function() {
    const buffer = new WritableTrackingBuffer(2);
    const type = TYPES.typeByName.TVP;
    const expected = Buffer.from([0xF3, 0x00, 0x00, 0x00]);

    type.writeTypeInfo(buffer, { value: null });
    assert.deepEqual(buffer.data, expected);
  });

  it('should writeParameterData TVP (Buffer)', function(done) {
    const value = {
      columns: [{ name: 'user_id', type: TYPES.typeByName.Int }],
      rows: [[ 15 ]]
    };
    const expected = Buffer.from('01000000000000002604000001040f00000000', 'hex');

    const type = TYPES.typeByName.TVP;

    const buffer = new WritableTrackingBuffer(0);
    const parameterValue = { value };

    type.writeParameterData(buffer, parameterValue, { useUTC: false }, () => {
      assert.deepEqual(buffer.data, expected);
      done();
    });
  });

  it('should writeParameterData TVP (Null)', function(done) {
    const value = null;

    const expected = Buffer.from('ffff0000', 'hex');

    const type = TYPES.typeByName.TVP;

    const buffer = new WritableTrackingBuffer(0);
    const parameterValue = { value };

    type.writeParameterData(buffer, parameterValue, { useUTC: false }, () => {
      assert.deepEqual(buffer.data, expected);
      done();
    });
  });

  it('should writeTypeInfo UniqueIdentifier', function() {
    const buffer = new WritableTrackingBuffer(2);
    const type = TYPES.typeByName.UniqueIdentifier;
    const expected = Buffer.from([0x24, 0x10]);

    type.writeTypeInfo(buffer);
    assert.deepEqual(buffer.data, expected);
  });

  it('should writeParameterData UniqueIdentifier (Buffer)', function(done) {
    const value = 'e062ae34-6de5-47f3-8ba3-29d25f77e71a';

    const expected = Buffer.from('1034ae62e0e56df3478ba329d25f77e71a', 'hex');

    const type = TYPES.typeByName.UniqueIdentifier;

    const buffer = new WritableTrackingBuffer(0);
    const parameterValue = { value };

    type.writeParameterData(buffer, parameterValue, { useUTC: false }, () => {
      assert.deepEqual(buffer.data, expected);
      done();
    });
  });

  it('should writeParameterData UniqueIdentifier (Null)', function(done) {
    const value = null;

    const expected = Buffer.from('00', 'hex');

    const type = TYPES.typeByName.UniqueIdentifier;

    const buffer = new WritableTrackingBuffer(0);
    const parameterValue = { value };

    type.writeParameterData(buffer, parameterValue, { useUTC: false }, () => {
      assert.deepEqual(buffer.data, expected);
      done();
    });
  });

  it('should writeTypeInfo VarBinary', function() {
    const type = TYPES.typeByName.VarBinary;

    // Length <= Maximum Length
    const buffer = new WritableTrackingBuffer(2);
    const expected = Buffer.from([0xA5, 0x40, 0x1F]);

    type.writeTypeInfo(buffer, { length: 1 });
    assert.deepEqual(buffer.data, expected);

    // Length > Maximum Length
    const buffer1 = new WritableTrackingBuffer(2);
    const expected1 = Buffer.from([0xA5, 0xFF, 0xFF]);

    type.writeTypeInfo(buffer1, { length: 8500 });
    assert.deepEqual(buffer1.data, expected1);
  });

  it('should writeParameterData varbinary', () => {
    const type = TYPES.typeByName.VarBinary;
    for (const [value, length, expected] of [
      [1, 1, Buffer.from('02003100', 'hex')],
      [null, 1, Buffer.from('ffff', 'hex')],
      [null, 9000, Buffer.from('FFFFFFFFFFFFFFFF', 'hex')]
    ]) {
      const buffer = new WritableTrackingBuffer(0);
      const parameterValue = { value, length };
      type.writeParameterData(buffer, parameterValue, { useUTC: false }, () => { });
      assert.isTrue(buffer.data.equals(expected));
    }
  });

  it('should writeParameterData VarBinary (Buffer, Length <= Maximum Length)', function(done) {
    const value = 1;
    const length = 1;
    const expected = Buffer.from('02003100', 'hex');
    const type = TYPES.typeByName.VarBinary;
    const buffer = new WritableTrackingBuffer(0);
    const parameterValue = { value, length };

    type.writeParameterData(buffer, parameterValue, { useUTC: false }, () => {
      assert.deepEqual(buffer.data, expected);
      done();
    });
  });


  it('should writeParameterData VarBinary (Buffer, Length > Maximum Length)', function(done) {
    const value = 1;
    const length = 9000;
    const expected = Buffer.from('feffffffffffffff02000000310000000000', 'hex');
    const type = TYPES.typeByName.VarBinary;
    const buffer = new WritableTrackingBuffer(0);
    const parameterValue = { value, length };

    type.writeParameterData(buffer, parameterValue, { useUTC: false }, () => {
      assert.deepEqual(buffer.data, expected);
      done();
    });
  });

  it('should writeParameterData VarBinary (Null, Length <= Maximum Length)', function(done) {
    const value = null;
    const length = 1;
    const expected = Buffer.from('ffff', 'hex');
    const type = TYPES.typeByName.VarBinary;
    const buffer = new WritableTrackingBuffer(0);
    const parameterValue = { value, length };

    type.writeParameterData(buffer, parameterValue, { useUTC: false }, () => {
      assert.deepEqual(buffer.data, expected);
      done();
    });
  });

  it('should writeParameterData VarBinary (Null, Length > Maximum Length)', function(done) {
    const value = null;
    const length = 9000;
    const expected = Buffer.from('FFFFFFFFFFFFFFFF', 'hex');
    const type = TYPES.typeByName.VarBinary;
    const buffer = new WritableTrackingBuffer(0);
    const parameterValue = { value, length };

    type.writeParameterData(buffer, parameterValue, { useUTC: false }, () => {
      assert.deepEqual(buffer.data, expected);
      done();
    });
  });

  it('should writeTypeInfo VarChar', function() {
    const type = TYPES.typeByName.VarChar;

    // Length <= Maximum Length
    const buffer = new WritableTrackingBuffer(2);
    const expected = Buffer.from('a7401f0000000000', 'hex');

    type.writeTypeInfo(buffer, { length: 1 });
    assert.deepEqual(buffer.data, expected);

    // Length > Maximum Length
    const buffer1 = new WritableTrackingBuffer(2);
    const expected1 = Buffer.from('a7ffff0000000000', 'hex');

    type.writeTypeInfo(buffer1, { length: 8500 });
    assert.deepEqual(buffer1.data, expected1);
  });

  it('should writeParameterData VarChar (Buffer, Length <= Maximum Length)', function(done) {
    const value = 'hello world';
    const length = 1;
    const expected = Buffer.from('0b0068656c6c6f20776f726c64', 'hex');
    const type = TYPES.typeByName.VarChar;
    const buffer = new WritableTrackingBuffer(0);
    const parameterValue = { value, length };

    type.writeParameterData(buffer, parameterValue, { useUTC: false }, () => {
      assert.deepEqual(buffer.data, expected);
      done();
    });
  });

  it('should writeParameterData VarChar (Buffer, Length > Maximum Length)', function(done) {
    const value = 'hello world';
    const length = 9000;
    const expected = Buffer.from('feffffffffffffff0b00000068656c6c6f20776f726c6400000000', 'hex');
    const type = TYPES.typeByName.VarChar;
    const buffer = new WritableTrackingBuffer(0);
    const parameterValue = { value, length };

    type.writeParameterData(buffer, parameterValue, { useUTC: false }, () => {
      assert.deepEqual(buffer.data, expected);
      done();
    });
  });

  it('should writeParameterData VarChar (Null, Length <= Maximum Length)', function(done) {
    const value = null;
    const length = 1;
    const expected = Buffer.from('ffff', 'hex');
    const type = TYPES.typeByName.VarChar;
    const buffer = new WritableTrackingBuffer(0);
    const parameterValue = { value, length };

    type.writeParameterData(buffer, parameterValue, { useUTC: false }, () => {
      assert.deepEqual(buffer.data, expected);
      done();
    });
  });

  it('should writeParameterData VarChar (Null, Length > Maximum Length)', function(done) {
    const value = null;
    const length = 9000;
    const expected = Buffer.from('FFFFFFFFFFFFFFFF', 'hex');
    const type = TYPES.typeByName.VarChar;
    const buffer = new WritableTrackingBuffer(0);
    const parameterValue = { value, length };

    type.writeParameterData(buffer, parameterValue, { useUTC: false }, () => {
      assert.deepEqual(buffer.data, expected);
      done();
    });
  });
});<|MERGE_RESOLUTION|>--- conflicted
+++ resolved
@@ -41,11 +41,7 @@
       const parameter = { value: testSet[0] };
       const expectedNoOfDays = testSet[1];
       type.writeParameterData(buffer, parameter, { useUTC: false }, () => { });
-<<<<<<< HEAD
-      assert.strictEqual(buffer.buffer.readInt32LE(1), expectedNoOfDays);
-=======
       assert.strictEqual(buffer.data.readInt32LE(1), expectedNoOfDays);
->>>>>>> 109f90e9
     }
   });
 
@@ -66,11 +62,7 @@
       [new Date(2015, 5, 19, 23, 59, 59), Buffer.from('067f5101173a0b', 'hex')],
       [new Date(2015, 5, 20, 0, 0, 0), Buffer.from('06000000183a0b', 'hex')]
     ]) {
-<<<<<<< HEAD
       const buffer = new WritableTrackingBuffer(16);
-=======
-      const buffer = new WritableTrackingBuffer(0);
->>>>>>> 109f90e9
       type.writeParameterData(buffer, { value: value, scale: 0 }, { useUTC: false }, () => { });
       assert.deepEqual(buffer.data, expectedBuffer);
     }
@@ -93,11 +85,7 @@
       [new Date(2015, 5, 19, 23, 59, 59), Buffer.from('03173a0b', 'hex')],
       [new Date(2015, 5, 20, 0, 0, 0), Buffer.from('03183a0b', 'hex')]
     ]) {
-<<<<<<< HEAD
       const buffer = new WritableTrackingBuffer(16);
-=======
-      const buffer = new WritableTrackingBuffer(0);
->>>>>>> 109f90e9
       type.writeParameterData(buffer, { value: value }, { useUTC: false }, () => { });
       assert.deepEqual(buffer.data, expectedBuffer);
     }
@@ -124,11 +112,7 @@
       const parameter = { value: value, scale: scale };
       parameter.value.nanosecondDelta = nanosecondDelta;
 
-<<<<<<< HEAD
       const buffer = new WritableTrackingBuffer(16);
-=======
-      const buffer = new WritableTrackingBuffer(0);
->>>>>>> 109f90e9
       type.writeParameterData(buffer, parameter, { useUTC: false }, () => { });
       assert.deepEqual(buffer.data, expectedBuffer);
     }
