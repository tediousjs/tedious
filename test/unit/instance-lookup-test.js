const InstanceLookup = require('../../src/instance-lookup').InstanceLookup;
const sinon = require('sinon');
const dns = require('dns');
const punycode = require('punycode');
const assert = require('chai').assert;

describe('instanceLookup invalid args', function() {
  let instanceLookup;

  beforeEach(function() {
    instanceLookup = new InstanceLookup();
  });

  it('invalid server', () => {
    assert.throws(() => {
      instanceLookup.instanceLookup({ server: 4 });
    }, 'Invalid arguments: "server" must be a string');
  });

  it('invalid instanceName', () => {
    assert.throws(() => {
      instanceLookup.instanceLookup({ server: 'serverName', instanceName: 4 });
    }, 'Invalid arguments: "instanceName" must be a string');
  });

  it('invalid timeout', () => {
    assert.throws(() => {
      instanceLookup.instanceLookup({
        server: 'server',
        instanceName: 'instance',
        timeout: 'some string'
      });
<<<<<<< HEAD
    } catch (err) {
      test.strictEqual(err.message, expectedErrorMessage);
      test.done();
    }
  },

  'invalid callback': function(test) {
    const expectedErrorMessage =
      'Invalid arguments: "callback" must be a function';
    try {
      const notFunction = 4;
      this.instanceLookup(
        {
          server: 'server',
          instanceName: 'instance',
          timeout: 1000
        },
        notFunction
      );
    } catch (err) {
      test.strictEqual(err.message, expectedErrorMessage);
      test.done();
    }
  }
};

exports['instanceLookup functional unit tests'] = {
  setUp: function(done) {
    this.sinon = Sinon.sandbox.create();
=======
    }, 'Invalid arguments: "timeout" must be a number');
  });

  it('invalid retries', () => {
    assert.throws(() => {
      instanceLookup.instanceLookup({
        server: 'server',
        instanceName: 'instance',
        timeout: 1000,
        retries: 'some string'
      });
    }, 'Invalid arguments: "retries" must be a number');
  });
>>>>>>> 16b9cc9d

  it('invalid callback', () => {
    assert.throws(() => {
      instanceLookup.instanceLookup({
        server: 'server',
        instanceName: 'instance',
        timeout: 1000,
        retries: 3
      }, 4);
    }, 'Invalid arguments: "callback" must be a function');
  });
});

describe('instanceLookup functional unit tests', function() {

  let options;
  let anyPort;
  let anyRequest;
  let anyMessage;
  let anyError;
  let anySqlPort;
  let instanceLookup;
  let testSender;
  let createSenderStub;
  let senderExecuteStub;
  let parseStub;


  beforeEach(function() {
    options = {
      server: 'server',
      instanceName: 'instance',
      timeout: 1000
    };

    anyPort = 1234;
    anyRequest = Buffer.alloc(0x02);
    anyMessage = 'any message';
    anyError = new Error('any error');
    anySqlPort = 2345;

    instanceLookup = new InstanceLookup();

    // Stub out createSender method to return the Sender we create. This allows us
    // to override the execute method on Sender so we can test instance lookup code
    // without triggering network activity.
    testSender = instanceLookup.createSender(
      options.server,
      anyPort,
      anyRequest
    );
    createSenderStub = sinon.stub(
      instanceLookup,
      'createSender'
    );
    createSenderStub.returns(testSender);
    senderExecuteStub = sinon.stub(testSender, 'execute');

    // Stub parseBrowserResponse so we can mimic success and failure without creating
    // elaborate responses. parseBrowserResponse itself has unit tests to ensure that
    // it functions correctly.
    parseStub = sinon.stub(
      instanceLookup,
      'parseBrowserResponse'
    );
  });

  afterEach(function() {
    sinon.restore();
  }),

  it('success', (done) => {
    senderExecuteStub.callsArgWithAsync(0, null, anyMessage);
    parseStub
      .withArgs(anyMessage, options.instanceName)
      .returns(anySqlPort);

    instanceLookup.instanceLookup(options, (error, port) => {
      assert.strictEqual(error, undefined);
      assert.strictEqual(port, anySqlPort);

      assert.ok(createSenderStub.calledOnce);
      assert.strictEqual(createSenderStub.args[0][0], options.server);
      assert.strictEqual(createSenderStub.args[0][3]);

      assert.ok(senderExecuteStub.calledOnce);
      assert.ok(parseStub.calledOnce);

      done();
    });
  }),

  it('sender fail', (done) => {
    senderExecuteStub.callsArgWithAsync(0, anyError, undefined);

    instanceLookup.instanceLookup(options, (error, port) => {
      assert.ok(error.indexOf(anyError.message) !== -1);
      assert.strictEqual(port, undefined);

      assert.ok(createSenderStub.calledOnce);
      assert.strictEqual(createSenderStub.args[0][0], options.server);
      assert.strictEqual(createSenderStub.args[0][3]);

      assert.ok(senderExecuteStub.calledOnce);
      assert.strictEqual(parseStub.callCount, 0);

      done();
    });
  }),

  it('parse fail', (done) => {
    senderExecuteStub.callsArgWithAsync(0, null, anyMessage);
    parseStub
      .withArgs(anyMessage, options.instanceName)
      .returns(null);

    instanceLookup.instanceLookup(options, (error, port) => {
      assert.ok(error.indexOf('not found') !== -1);
      assert.strictEqual(port, undefined);

      assert.ok(createSenderStub.calledOnce);
      assert.strictEqual(createSenderStub.args[0][0], options.server);
      assert.strictEqual(createSenderStub.args[0][3]);

      assert.ok(senderExecuteStub.calledOnce);
      assert.ok(parseStub.calledOnce);

      done();
    });
  }),

<<<<<<< HEAD
  'incorrect instanceName': function(test) {
=======
  it('retry success', (done) => {
    // First invocation of execute will not invoke callback. This will cause a timeout
    // and trigger a retry. Setup to invoke callback on second invocation.
    senderExecuteStub
      .onCall(1)
      .callsArgWithAsync(0, null, anyMessage);
    parseStub
      .withArgs(anyMessage, options.instanceName)
      .returns(anySqlPort);

    const clock = sinon.useFakeTimers();

    instanceLookup.instanceLookup(options, (error, port) => {
      assert.strictEqual(error, undefined);
      assert.strictEqual(port, anySqlPort);

      assert.ok(createSenderStub.callCount, 2);
      for (let j = 0; j < createSenderStub.callCount; j++) {
        assert.strictEqual(createSenderStub.args[j][0], options.server);
        assert.strictEqual(createSenderStub.args[j][3]);
      }

      // Execute called twice but parse only called once as the first call to execute times out.
      assert.strictEqual(senderExecuteStub.callCount, 2);
      assert.ok(parseStub.calledOnce);

      clock.restore();

      done();
    });

    // Forward clock to trigger timeout.
    clock.tick(options.timeout * 1.1);
  }),

  it('retry fail', (done) => {
    const clock = sinon.useFakeTimers();

    const forwardClock = () => {
      clock.tick(options.timeout * 1.1);
    };

    function scheduleForwardClock() {
      // This function is called in place of sender.execute(). We don't want to
      // rely on when the timeout is set in relation to execute() in the calling
      // context. So we setup to forward clock on next tick.
      process.nextTick(forwardClock);
    }

    senderExecuteStub.restore();
    senderExecuteStub = sinon.stub(
      testSender,
      'execute',
    ).callsFake(scheduleForwardClock);

    instanceLookup.instanceLookup(options, (error, port) => {
      assert.ok(error.indexOf('Failed to get response') !== -1);
      assert.strictEqual(port, undefined);

      assert.strictEqual(createSenderStub.callCount, options.retries);
      for (let j = 0; j < createSenderStub.callCount; j++) {
        assert.strictEqual(createSenderStub.args[j][0], options.server);
        assert.strictEqual(createSenderStub.args[j][3]);
      }

      // Execute called 'retries' number of times but parse is never called because
      // all the execute calls timeout.
      assert.strictEqual(senderExecuteStub.callCount, options.retries);
      assert.strictEqual(parseStub.callCount, 0);

      clock.restore();

      done();
    });
  }),

  it('incorrect instanceName', (done) => {
>>>>>>> 16b9cc9d
    const message = 'ServerName;WINDOWS2;InstanceName;XXXXXXXXXX;IsClustered;No;Version;10.50.2500.0;tcp;0;;' +
      'ServerName;WINDOWS2;InstanceName;YYYYYYYYYY;IsClustered;No;Version;10.50.2500.0;tcp;0;;';
    senderExecuteStub.callsArgWithAsync(0, null, message);
    parseStub
      .withArgs(message, options.instanceName);

    instanceLookup.instanceLookup(options, (error, port) => {
      assert.ok(error.indexOf('XXXXXXXXXX') === -1);
      assert.ok(error.indexOf('YYYYYYYYYY') === -1);
      assert.strictEqual(port, undefined);

      assert.ok(createSenderStub.calledOnce);
      assert.ok(senderExecuteStub.calledOnce);
      assert.ok(parseStub.calledOnce);

      done();
    });
  });
});

describe('parseBrowserResponse', function() {
  let instanceLookup;

  beforeEach(function() {
    instanceLookup = new InstanceLookup();
  });

  it('oneInstanceFound', () => {
    const response =
      'ServerName;WINDOWS2;InstanceName;SQLEXPRESS;IsClustered;No;Version;10.50.2500.0;tcp;1433;;';

    assert.strictEqual(instanceLookup.parseBrowserResponse(response, 'sqlexpress'), 1433);
  });

  it('twoInstancesFoundInFirst', () => {
    const response =
      'ServerName;WINDOWS2;InstanceName;SQLEXPRESS;IsClustered;No;Version;10.50.2500.0;tcp;1433;;' +
      'ServerName;WINDOWS2;InstanceName;XXXXXXXXXX;IsClustered;No;Version;10.50.2500.0;tcp;0;;';

    assert.strictEqual(instanceLookup.parseBrowserResponse(response, 'sqlexpress'), 1433);
  });

  it('twoInstancesFoundInSecond', () => {
    const response =
      'ServerName;WINDOWS2;InstanceName;XXXXXXXXXX;IsClustered;No;Version;10.50.2500.0;tcp;0;;' +
      'ServerName;WINDOWS2;InstanceName;SQLEXPRESS;IsClustered;No;Version;10.50.2500.0;tcp;1433;;';

    assert.strictEqual(instanceLookup.parseBrowserResponse(response, 'sqlexpress'), 1433);
  });

  it('twoInstancesNotFound', () => {
    const response =
      'ServerName;WINDOWS2;InstanceName;XXXXXXXXXX;IsClustered;No;Version;10.50.2500.0;tcp;0;;' +
      'ServerName;WINDOWS2;InstanceName;YYYYYYYYYY;IsClustered;No;Version;10.50.2500.0;tcp;0;;';

    assert.strictEqual(instanceLookup.parseBrowserResponse(response, 'sqlexpress'), undefined);
  });
});

describe('parseBrowserResponse', function() {
  let spy;

  beforeEach(function() {
    spy = sinon.spy(dns, 'lookup');
  });

  afterEach(function() {
    sinon.restore();
  });

  it('test IDN Server name', (done) => {
    const options = {
      server: '本地主机.ad',
      instanceName: 'instance',
      timeout: 500,
      retries: 1
    };

    new InstanceLookup().instanceLookup(options, () => {
      assert.ok(spy.called, 'Failed to call dns.lookup on hostname');
      assert.ok(spy.calledWithMatch(punycode.toASCII(options.server)), 'Unexpected hostname passed to dns.lookup');

      done();
    });
  });

  it('test ASCII Server name', (done) => {
    const options = {
      server: 'localhost',
      instanceName: 'instance',
      timeout: 500,
      retries: 1
    };

    new InstanceLookup().instanceLookup(options, () => {
      assert.ok(spy.called, 'Failed to call dns.lookup on hostname');
      assert.ok(spy.calledWithMatch(options.server), 'Unexpected hostname passed to dns.lookup');

      done();
    });
  });
});<|MERGE_RESOLUTION|>--- conflicted
+++ resolved
@@ -30,37 +30,6 @@
         instanceName: 'instance',
         timeout: 'some string'
       });
-<<<<<<< HEAD
-    } catch (err) {
-      test.strictEqual(err.message, expectedErrorMessage);
-      test.done();
-    }
-  },
-
-  'invalid callback': function(test) {
-    const expectedErrorMessage =
-      'Invalid arguments: "callback" must be a function';
-    try {
-      const notFunction = 4;
-      this.instanceLookup(
-        {
-          server: 'server',
-          instanceName: 'instance',
-          timeout: 1000
-        },
-        notFunction
-      );
-    } catch (err) {
-      test.strictEqual(err.message, expectedErrorMessage);
-      test.done();
-    }
-  }
-};
-
-exports['instanceLookup functional unit tests'] = {
-  setUp: function(done) {
-    this.sinon = Sinon.sandbox.create();
-=======
     }, 'Invalid arguments: "timeout" must be a number');
   });
 
@@ -74,7 +43,6 @@
       });
     }, 'Invalid arguments: "retries" must be a number');
   });
->>>>>>> 16b9cc9d
 
   it('invalid callback', () => {
     assert.throws(() => {
@@ -206,9 +174,6 @@
     });
   }),
 
-<<<<<<< HEAD
-  'incorrect instanceName': function(test) {
-=======
   it('retry success', (done) => {
     // First invocation of execute will not invoke callback. This will cause a timeout
     // and trigger a retry. Setup to invoke callback on second invocation.
@@ -286,7 +251,6 @@
   }),
 
   it('incorrect instanceName', (done) => {
->>>>>>> 16b9cc9d
     const message = 'ServerName;WINDOWS2;InstanceName;XXXXXXXXXX;IsClustered;No;Version;10.50.2500.0;tcp;0;;' +
       'ServerName;WINDOWS2;InstanceName;YYYYYYYYYY;IsClustered;No;Version;10.50.2500.0;tcp;0;;';
     senderExecuteStub.callsArgWithAsync(0, null, message);
